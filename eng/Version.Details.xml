<Dependencies>
  <ProductDependencies>
    <Dependency Name="Microsoft.NETCore.Platforms" Version="5.0.0-alpha.1.19563.6">
      <Uri>https://github.com/dotnet/corefx</Uri>
      <Sha>5cee7c97d602f294e27c582d4dab81ec388f1d7b</Sha>
    </Dependency>
    <Dependency Name="Microsoft.NETCore.Targets" Version="5.0.0-alpha.1.19563.6">
      <Uri>https://github.com/dotnet/corefx</Uri>
      <Sha>5cee7c97d602f294e27c582d4dab81ec388f1d7b</Sha>
    </Dependency>
    <Dependency Name="Microsoft.Private.CoreFx.NETCoreApp" Version="5.0.0-alpha.1.19563.6">
      <Uri>https://github.com/dotnet/corefx</Uri>
      <Sha>5cee7c97d602f294e27c582d4dab81ec388f1d7b</Sha>
    </Dependency>
    <Dependency Name="Microsoft.NETCore.App" Version="5.0.0-alpha.1.19563.6">
      <Uri>https://github.com/dotnet/core-setup</Uri>
      <Sha>8743c312a9d1ce4035140046d44bb959c44f194f</Sha>
    </Dependency>
    <Dependency Name="Microsoft.NETCore.DotNetHost" Version="5.0.0-alpha.1.19563.6">
      <Uri>https://github.com/dotnet/core-setup</Uri>
      <Sha>8743c312a9d1ce4035140046d44bb959c44f194f</Sha>
    </Dependency>
    <Dependency Name="Microsoft.NETCore.DotNetHostPolicy" Version="5.0.0-alpha.1.19563.6">
      <Uri>https://github.com/dotnet/core-setup</Uri>
      <Sha>8743c312a9d1ce4035140046d44bb959c44f194f</Sha>
    </Dependency>
    <Dependency Name="runtime.native.System.IO.Ports" Version="5.0.0-alpha.1.19563.3">
      <Uri>https://github.com/dotnet/corefx</Uri>
      <Sha>cf64918877d98577363bb40d5eafac52beb80a79</Sha>
    </Dependency>
    <Dependency Name="Microsoft.NETCore.Runtime.CoreCLR" Version="5.0.0-alpha1.19563.3">
      <Uri>https://github.com/dotnet/coreclr</Uri>
      <Sha>2c4fb3250989f014550882f5d165cdc36ebdbd08</Sha>
    </Dependency>
    <Dependency Name="Microsoft.NETCore.ILAsm" Version="5.0.0-alpha1.19563.3">
      <Uri>https://github.com/dotnet/coreclr</Uri>
      <Sha>2c4fb3250989f014550882f5d165cdc36ebdbd08</Sha>
    </Dependency>
    <Dependency Name="Microsoft.NET.Sdk.IL" Version="5.0.0-alpha1.19563.3">
      <Uri>https://github.com/dotnet/coreclr</Uri>
      <Sha>2c4fb3250989f014550882f5d165cdc36ebdbd08</Sha>
    </Dependency>
    <Dependency Name="System.Text.Encodings.Web" Version="5.0.0-alpha.1.19563.6">
      <Uri>https://github.com/dotnet/corefx</Uri>
      <Sha>5cee7c97d602f294e27c582d4dab81ec388f1d7b</Sha>
    </Dependency>
    <Dependency Name="System.Text.Json" Version="5.0.0-alpha.1.19563.6">
      <Uri>https://github.com/dotnet/corefx</Uri>
      <Sha>5cee7c97d602f294e27c582d4dab81ec388f1d7b</Sha>
    </Dependency>
    <Dependency Name="NETStandard.Library" Version="2.2.0-prerelease.19564.1">
      <Uri>https://github.com/dotnet/standard</Uri>
      <Sha>cfe95a23647c7de1fe1a349343115bd7720d6949</Sha>
    </Dependency>
    <Dependency Name="ILLink.Tasks" Version="0.1.6-prerelease.19567.1">
      <Uri>https://github.com/mono/linker</Uri>
      <Sha>cbdda5a2a6fbf01f74581aa956ef2e7b03b96977</Sha>
    </Dependency>
  </ProductDependencies>
  <ToolsetDependencies>
    <Dependency Name="Microsoft.DotNet.Arcade.Sdk" Version="5.0.0-beta.19570.6">
      <Uri>https://github.com/dotnet/arcade</Uri>
      <Sha>be36a2fb1898f4eb69b29a1150a507e371618b8c</Sha>
    </Dependency>
    <Dependency Name="Microsoft.DotNet.Helix.Sdk" Version="5.0.0-beta.19570.6">
      <Uri>https://github.com/dotnet/arcade</Uri>
      <Sha>be36a2fb1898f4eb69b29a1150a507e371618b8c</Sha>
    </Dependency>
    <Dependency Name="Microsoft.DotNet.ApiCompat" Version="5.0.0-beta.19570.6">
      <Uri>https://github.com/dotnet/arcade</Uri>
      <Sha>be36a2fb1898f4eb69b29a1150a507e371618b8c</Sha>
    </Dependency>
    <Dependency Name="Microsoft.DotNet.GenAPI" Version="5.0.0-beta.19570.6">
      <Uri>https://github.com/dotnet/arcade</Uri>
      <Sha>be36a2fb1898f4eb69b29a1150a507e371618b8c</Sha>
    </Dependency>
    <Dependency Name="Microsoft.DotNet.GenFacades" Version="5.0.0-beta.19570.6">
      <Uri>https://github.com/dotnet/arcade</Uri>
      <Sha>be36a2fb1898f4eb69b29a1150a507e371618b8c</Sha>
    </Dependency>
    <Dependency Name="Microsoft.DotNet.XUnitExtensions" Version="5.0.0-beta.19570.6">
      <Uri>https://github.com/dotnet/arcade</Uri>
      <Sha>be36a2fb1898f4eb69b29a1150a507e371618b8c</Sha>
    </Dependency>
    <Dependency Name="Microsoft.DotNet.XUnitConsoleRunner" Version="2.5.1-beta.19570.6">
      <Uri>https://github.com/dotnet/arcade</Uri>
      <Sha>be36a2fb1898f4eb69b29a1150a507e371618b8c</Sha>
    </Dependency>
    <Dependency Name="Microsoft.DotNet.Build.Tasks.Packaging" Version="5.0.0-beta.19570.6">
      <Uri>https://github.com/dotnet/arcade</Uri>
      <Sha>be36a2fb1898f4eb69b29a1150a507e371618b8c</Sha>
    </Dependency>
    <Dependency Name="Microsoft.DotNet.CodeAnalysis" Version="5.0.0-beta.19570.6">
      <Uri>https://github.com/dotnet/arcade</Uri>
      <Sha>be36a2fb1898f4eb69b29a1150a507e371618b8c</Sha>
    </Dependency>
<<<<<<< HEAD
    <Dependency Name="Microsoft.DotNet.CoreFxTesting" Version="5.0.0-beta.19570.6">
      <Uri>https://github.com/dotnet/arcade</Uri>
      <Sha>be36a2fb1898f4eb69b29a1150a507e371618b8c</Sha>
    </Dependency>
    <Dependency Name="Microsoft.DotNet.RemoteExecutor" Version="5.0.0-beta.19570.6">
=======
    <Dependency Name="Microsoft.DotNet.RemoteExecutor" Version="5.0.0-beta.19567.2">
>>>>>>> c64367af
      <Uri>https://github.com/dotnet/arcade</Uri>
      <Sha>be36a2fb1898f4eb69b29a1150a507e371618b8c</Sha>
    </Dependency>
    <Dependency Name="Microsoft.DotNet.Build.Tasks.Configuration" Version="5.0.0-beta.19570.6">
      <Uri>https://github.com/dotnet/arcade</Uri>
      <Sha>be36a2fb1898f4eb69b29a1150a507e371618b8c</Sha>
    </Dependency>
    <Dependency Name="Microsoft.DotNet.Build.Tasks.Feed" Version="5.0.0-beta.19570.6">
      <Uri>https://github.com/dotnet/arcade</Uri>
      <Sha>be36a2fb1898f4eb69b29a1150a507e371618b8c</Sha>
    </Dependency>
    <Dependency Name="Microsoft.DotNet.VersionTools.Tasks" Version="5.0.0-beta.19570.6">
      <Uri>https://github.com/dotnet/arcade</Uri>
      <Sha>be36a2fb1898f4eb69b29a1150a507e371618b8c</Sha>
    </Dependency>
    <Dependency Name="Microsoft.DotNet.Build.Tasks.SharedFramework.Sdk" Version="5.0.0-beta.19570.6">
      <Uri>https://github.com/dotnet/arcade</Uri>
      <Sha>be36a2fb1898f4eb69b29a1150a507e371618b8c</Sha>
    </Dependency>
    <Dependency Name="optimization.windows_nt-x64.IBC.CoreFx" Version="99.99.99-master-20190716.1">
      <Uri>https://dev.azure.com/dnceng/internal/_git/dotnet-optimization</Uri>
      <Sha>d0bb63d2ec7060714e63ee4082fac48f2e57f3e2</Sha>
    </Dependency>
    <Dependency Name="optimization.IBC.CoreCLR" Version="99.99.99-master-20190716.1">
      <Uri>https://dev.azure.com/dnceng/internal/_git/dotnet-optimization</Uri>
      <Sha>d0bb63d2ec7060714e63ee4082fac48f2e57f3e2</Sha>
    </Dependency>
    <Dependency Name="optimization.PGO.CoreCLR" Version="99.99.99-master-20190716.1">
      <Uri>https://dev.azure.com/dnceng/internal/_git/dotnet-optimization</Uri>
      <Sha>d0bb63d2ec7060714e63ee4082fac48f2e57f3e2</Sha>
    </Dependency>
    <Dependency Name="Microsoft.NET.Test.Sdk" Version="16.4.0">
      <Uri>https://github.com/Microsoft/vstest</Uri>
      <Sha>ca987de449d17284f8c9806df36f42276f13962a</Sha>
    </Dependency>
  </ToolsetDependencies>
</Dependencies><|MERGE_RESOLUTION|>--- conflicted
+++ resolved
@@ -94,15 +94,7 @@
       <Uri>https://github.com/dotnet/arcade</Uri>
       <Sha>be36a2fb1898f4eb69b29a1150a507e371618b8c</Sha>
     </Dependency>
-<<<<<<< HEAD
-    <Dependency Name="Microsoft.DotNet.CoreFxTesting" Version="5.0.0-beta.19570.6">
-      <Uri>https://github.com/dotnet/arcade</Uri>
-      <Sha>be36a2fb1898f4eb69b29a1150a507e371618b8c</Sha>
-    </Dependency>
     <Dependency Name="Microsoft.DotNet.RemoteExecutor" Version="5.0.0-beta.19570.6">
-=======
-    <Dependency Name="Microsoft.DotNet.RemoteExecutor" Version="5.0.0-beta.19567.2">
->>>>>>> c64367af
       <Uri>https://github.com/dotnet/arcade</Uri>
       <Sha>be36a2fb1898f4eb69b29a1150a507e371618b8c</Sha>
     </Dependency>
