<Dependencies>
  <ProductDependencies>
    <Dependency Name="Microsoft.NETCore.Runtime.ICU.Transport" Version="6.0.0-rc.2.21428.1">
      <Uri>https://github.com/dotnet/icu</Uri>
      <Sha>7d9d0571221338682a8d980dbef0b8a6244db9d4</Sha>
    </Dependency>
    <Dependency Name="System.Net.MsQuic.Transport" Version="6.0.0-preview.7.21417.1">
      <Uri>https://github.com/dotnet/msquic</Uri>
      <Sha>98129287d56a5e0348c291ce4260e630b4aa510d</Sha>
    </Dependency>
<<<<<<< HEAD
    <Dependency Name="Microsoft.NET.Workload.Emscripten.Manifest-6.0.100" Version="6.0.0-rc.1.21429.1">
      <Uri>https://github.com/dotnet/emsdk</Uri>
      <Sha>56ec8558558b3ed7b7fcf788ecf601e3230cc688</Sha>
=======
    <Dependency Name="Microsoft.NET.Workload.Emscripten.Manifest-6.0.100" Version="6.0.0-rc.2.21425.6">
      <Uri>https://github.com/dotnet/emsdk</Uri>
      <Sha>416c127a39ed01b226b399bdc4c1d5e522578fe0</Sha>
>>>>>>> f4e10ed4
    </Dependency>
  </ProductDependencies>
  <ToolsetDependencies>
    <Dependency Name="Microsoft.DotNet.Arcade.Sdk" Version="6.0.0-beta.21427.6">
      <Uri>https://github.com/dotnet/arcade</Uri>
      <Sha>474307e526160c813c9fd58060eb8356ccca6099</Sha>
    </Dependency>
    <Dependency Name="Microsoft.DotNet.Helix.Sdk" Version="6.0.0-beta.21427.6">
      <Uri>https://github.com/dotnet/arcade</Uri>
      <Sha>474307e526160c813c9fd58060eb8356ccca6099</Sha>
    </Dependency>
    <Dependency Name="Microsoft.DotNet.ApiCompat" Version="6.0.0-beta.21427.6">
      <Uri>https://github.com/dotnet/arcade</Uri>
      <Sha>474307e526160c813c9fd58060eb8356ccca6099</Sha>
    </Dependency>
    <Dependency Name="Microsoft.DotNet.GenAPI" Version="6.0.0-beta.21427.6">
      <Uri>https://github.com/dotnet/arcade</Uri>
      <Sha>474307e526160c813c9fd58060eb8356ccca6099</Sha>
    </Dependency>
    <Dependency Name="Microsoft.DotNet.GenFacades" Version="6.0.0-beta.21427.6">
      <Uri>https://github.com/dotnet/arcade</Uri>
      <Sha>474307e526160c813c9fd58060eb8356ccca6099</Sha>
    </Dependency>
    <Dependency Name="Microsoft.DotNet.XUnitExtensions" Version="6.0.0-beta.21427.6">
      <Uri>https://github.com/dotnet/arcade</Uri>
      <Sha>474307e526160c813c9fd58060eb8356ccca6099</Sha>
    </Dependency>
    <Dependency Name="Microsoft.DotNet.XUnitConsoleRunner" Version="2.5.1-beta.21427.6">
      <Uri>https://github.com/dotnet/arcade</Uri>
      <Sha>474307e526160c813c9fd58060eb8356ccca6099</Sha>
    </Dependency>
    <Dependency Name="Microsoft.DotNet.Build.Tasks.Archives" Version="6.0.0-beta.21427.6">
      <Uri>https://github.com/dotnet/arcade</Uri>
      <Sha>474307e526160c813c9fd58060eb8356ccca6099</Sha>
    </Dependency>
    <Dependency Name="Microsoft.DotNet.Build.Tasks.Packaging" Version="6.0.0-beta.21427.6">
      <Uri>https://github.com/dotnet/arcade</Uri>
      <Sha>474307e526160c813c9fd58060eb8356ccca6099</Sha>
    </Dependency>
    <Dependency Name="Microsoft.DotNet.Build.Tasks.Installers" Version="6.0.0-beta.21427.6">
      <Uri>https://github.com/dotnet/arcade</Uri>
      <Sha>474307e526160c813c9fd58060eb8356ccca6099</Sha>
    </Dependency>
    <Dependency Name="Microsoft.DotNet.Build.Tasks.Workloads" Version="6.0.0-beta.21427.6">
      <Uri>https://github.com/dotnet/arcade</Uri>
      <Sha>474307e526160c813c9fd58060eb8356ccca6099</Sha>
    </Dependency>
    <Dependency Name="Microsoft.DotNet.CodeAnalysis" Version="6.0.0-beta.21427.6">
      <Uri>https://github.com/dotnet/arcade</Uri>
      <Sha>474307e526160c813c9fd58060eb8356ccca6099</Sha>
    </Dependency>
    <Dependency Name="Microsoft.DotNet.Build.Tasks.TargetFramework.Sdk" Version="6.0.0-beta.21427.6">
      <Uri>https://github.com/dotnet/arcade</Uri>
      <Sha>474307e526160c813c9fd58060eb8356ccca6099</Sha>
    </Dependency>
    <Dependency Name="Microsoft.DotNet.RemoteExecutor" Version="6.0.0-beta.21427.6">
      <Uri>https://github.com/dotnet/arcade</Uri>
      <Sha>474307e526160c813c9fd58060eb8356ccca6099</Sha>
    </Dependency>
    <Dependency Name="Microsoft.DotNet.Build.Tasks.Feed" Version="6.0.0-beta.21427.6">
      <Uri>https://github.com/dotnet/arcade</Uri>
      <Sha>474307e526160c813c9fd58060eb8356ccca6099</Sha>
    </Dependency>
    <Dependency Name="Microsoft.DotNet.VersionTools.Tasks" Version="6.0.0-beta.21427.6">
      <Uri>https://github.com/dotnet/arcade</Uri>
      <Sha>474307e526160c813c9fd58060eb8356ccca6099</Sha>
    </Dependency>
    <Dependency Name="Microsoft.DotNet.SharedFramework.Sdk" Version="6.0.0-beta.21427.6">
      <Uri>https://github.com/dotnet/arcade</Uri>
      <Sha>474307e526160c813c9fd58060eb8356ccca6099</Sha>
    </Dependency>
    <Dependency Name="Microsoft.NET.Test.Sdk" Version="16.9.0-preview-20201201-01">
      <Uri>https://github.com/microsoft/vstest</Uri>
      <Sha>140434f7109d357d0158ade9e5164a4861513965</Sha>
    </Dependency>
    <Dependency Name="System.ComponentModel.TypeConverter.TestData" Version="6.0.0-beta.21425.1">
      <Uri>https://github.com/dotnet/runtime-assets</Uri>
      <Sha>200782439eadd61c3128394cf2ad7ec178297d47</Sha>
    </Dependency>
    <Dependency Name="System.Drawing.Common.TestData" Version="6.0.0-beta.21425.1">
      <Uri>https://github.com/dotnet/runtime-assets</Uri>
      <Sha>200782439eadd61c3128394cf2ad7ec178297d47</Sha>
    </Dependency>
    <Dependency Name="System.IO.Compression.TestData" Version="6.0.0-beta.21425.1">
      <Uri>https://github.com/dotnet/runtime-assets</Uri>
      <Sha>200782439eadd61c3128394cf2ad7ec178297d47</Sha>
    </Dependency>
    <Dependency Name="System.IO.Packaging.TestData" Version="6.0.0-beta.21425.1">
      <Uri>https://github.com/dotnet/runtime-assets</Uri>
      <Sha>200782439eadd61c3128394cf2ad7ec178297d47</Sha>
    </Dependency>
    <Dependency Name="System.Net.TestData" Version="6.0.0-beta.21425.1">
      <Uri>https://github.com/dotnet/runtime-assets</Uri>
      <Sha>200782439eadd61c3128394cf2ad7ec178297d47</Sha>
    </Dependency>
    <Dependency Name="System.Private.Runtime.UnicodeData" Version="6.0.0-beta.21425.1">
      <Uri>https://github.com/dotnet/runtime-assets</Uri>
      <Sha>200782439eadd61c3128394cf2ad7ec178297d47</Sha>
    </Dependency>
    <Dependency Name="System.Runtime.TimeZoneData" Version="6.0.0-beta.21425.1">
      <Uri>https://github.com/dotnet/runtime-assets</Uri>
      <Sha>200782439eadd61c3128394cf2ad7ec178297d47</Sha>
    </Dependency>
    <Dependency Name="System.Security.Cryptography.X509Certificates.TestData" Version="6.0.0-beta.21425.1">
      <Uri>https://github.com/dotnet/runtime-assets</Uri>
      <Sha>200782439eadd61c3128394cf2ad7ec178297d47</Sha>
    </Dependency>
    <Dependency Name="System.Windows.Extensions.TestData" Version="6.0.0-beta.21425.1">
      <Uri>https://github.com/dotnet/runtime-assets</Uri>
      <Sha>200782439eadd61c3128394cf2ad7ec178297d47</Sha>
    </Dependency>
    <Dependency Name="Microsoft.DotNet.CilStrip.Sources" Version="6.0.0-beta.21425.1">
      <Uri>https://github.com/dotnet/runtime-assets</Uri>
      <Sha>200782439eadd61c3128394cf2ad7ec178297d47</Sha>
    </Dependency>
    <Dependency Name="runtime.linux-arm64.Microsoft.NETCore.Runtime.Mono.LLVM.Sdk" Version="11.1.0-alpha.1.21416.1">
      <Uri>https://github.com/dotnet/llvm-project</Uri>
      <Sha>cea4a95e1505e737e768c8094d6aa880f5442ab7</Sha>
    </Dependency>
    <Dependency Name="runtime.linux-arm64.Microsoft.NETCore.Runtime.Mono.LLVM.Tools" Version="11.1.0-alpha.1.21416.1">
      <Uri>https://github.com/dotnet/llvm-project</Uri>
      <Sha>cea4a95e1505e737e768c8094d6aa880f5442ab7</Sha>
    </Dependency>
    <Dependency Name="runtime.linux-x64.Microsoft.NETCore.Runtime.Mono.LLVM.Sdk" Version="11.1.0-alpha.1.21416.1">
      <Uri>https://github.com/dotnet/llvm-project</Uri>
      <Sha>cea4a95e1505e737e768c8094d6aa880f5442ab7</Sha>
    </Dependency>
    <Dependency Name="runtime.linux-x64.Microsoft.NETCore.Runtime.Mono.LLVM.Tools" Version="11.1.0-alpha.1.21416.1">
      <Uri>https://github.com/dotnet/llvm-project</Uri>
      <Sha>cea4a95e1505e737e768c8094d6aa880f5442ab7</Sha>
    </Dependency>
    <Dependency Name="runtime.win-x64.Microsoft.NETCore.Runtime.Mono.LLVM.Sdk" Version="11.1.0-alpha.1.21416.1">
      <Uri>https://github.com/dotnet/llvm-project</Uri>
      <Sha>cea4a95e1505e737e768c8094d6aa880f5442ab7</Sha>
    </Dependency>
    <Dependency Name="runtime.win-x64.Microsoft.NETCore.Runtime.Mono.LLVM.Tools" Version="11.1.0-alpha.1.21416.1">
      <Uri>https://github.com/dotnet/llvm-project</Uri>
      <Sha>cea4a95e1505e737e768c8094d6aa880f5442ab7</Sha>
    </Dependency>
    <Dependency Name="runtime.osx.10.12-x64.Microsoft.NETCore.Runtime.Mono.LLVM.Sdk" Version="11.1.0-alpha.1.21416.1">
      <Uri>https://github.com/dotnet/llvm-project</Uri>
      <Sha>cea4a95e1505e737e768c8094d6aa880f5442ab7</Sha>
    </Dependency>
    <Dependency Name="runtime.osx.10.12-x64.Microsoft.NETCore.Runtime.Mono.LLVM.Tools" Version="11.1.0-alpha.1.21416.1">
      <Uri>https://github.com/dotnet/llvm-project</Uri>
      <Sha>cea4a95e1505e737e768c8094d6aa880f5442ab7</Sha>
    </Dependency>
    <Dependency Name="Microsoft.NETCore.App.Runtime.win-x64" Version="6.0.0-rc.1.21415.6">
      <Uri>https://github.com/dotnet/runtime</Uri>
      <Sha>fde6b37e985605d862c070256de7c97e2a3f3342</Sha>
    </Dependency>
    <Dependency Name="Microsoft.NETCore.DotNetHost" Version="6.0.0-rc.1.21415.6">
      <Uri>https://github.com/dotnet/runtime</Uri>
      <Sha>fde6b37e985605d862c070256de7c97e2a3f3342</Sha>
    </Dependency>
    <Dependency Name="Microsoft.NETCore.DotNetHostPolicy" Version="6.0.0-rc.1.21415.6">
      <Uri>https://github.com/dotnet/runtime</Uri>
      <Sha>fde6b37e985605d862c070256de7c97e2a3f3342</Sha>
    </Dependency>
    <Dependency Name="runtime.native.System.IO.Ports" Version="6.0.0-rc.1.21415.6">
      <Uri>https://github.com/dotnet/runtime</Uri>
      <Sha>fde6b37e985605d862c070256de7c97e2a3f3342</Sha>
    </Dependency>
    <Dependency Name="Microsoft.NETCore.ILAsm" Version="6.0.0-rc.1.21415.6">
      <Uri>https://github.com/dotnet/runtime</Uri>
      <Sha>fde6b37e985605d862c070256de7c97e2a3f3342</Sha>
    </Dependency>
    <Dependency Name="Microsoft.NET.Sdk.IL" Version="6.0.0-rc.1.21415.6">
      <Uri>https://github.com/dotnet/runtime</Uri>
      <Sha>fde6b37e985605d862c070256de7c97e2a3f3342</Sha>
    </Dependency>
    <Dependency Name="System.Text.Json" Version="6.0.0-rc.1.21415.6">
      <Uri>https://github.com/dotnet/runtime</Uri>
      <Sha>fde6b37e985605d862c070256de7c97e2a3f3342</Sha>
    </Dependency>
    <Dependency Name="System.Runtime.CompilerServices.Unsafe" Version="6.0.0-rc.1.21415.6">
      <Uri>https://github.com/dotnet/runtime</Uri>
      <Sha>fde6b37e985605d862c070256de7c97e2a3f3342</Sha>
    </Dependency>
    <Dependency Name="Microsoft.NET.ILLink.Tasks" Version="6.0.100-preview.6.21424.4">
      <Uri>https://github.com/mono/linker</Uri>
      <Sha>edad7cbe1c568d299c196883de57fb5519fd6399</Sha>
    </Dependency>
    <Dependency Name="Microsoft.DotNet.XHarness.TestRunners.Xunit" Version="1.0.0-prerelease.21404.1">
      <Uri>https://github.com/dotnet/xharness</Uri>
      <Sha>e9669dc84ecd668d3bbb748758103e23b394ffef</Sha>
    </Dependency>
    <Dependency Name="Microsoft.DotNet.XHarness.CLI" Version="1.0.0-prerelease.21404.1">
      <Uri>https://github.com/dotnet/xharness</Uri>
      <Sha>e9669dc84ecd668d3bbb748758103e23b394ffef</Sha>
    </Dependency>
    <Dependency Name="Microsoft.DotNet.PackageTesting" Version="6.0.0-beta.21427.6">
      <Uri>https://github.com/dotnet/arcade</Uri>
      <Sha>474307e526160c813c9fd58060eb8356ccca6099</Sha>
    </Dependency>
    <Dependency Name="optimization.windows_nt-x64.MIBC.Runtime" Version="1.0.0-prerelease.21416.5">
      <Uri>https://dev.azure.com/dnceng/internal/_git/dotnet-optimization</Uri>
      <Sha>d50065944d8b41d804448a7056351481d583ad3d</Sha>
    </Dependency>
    <Dependency Name="optimization.windows_nt-x86.MIBC.Runtime" Version="1.0.0-prerelease.21416.5">
      <Uri>https://dev.azure.com/dnceng/internal/_git/dotnet-optimization</Uri>
      <Sha>d50065944d8b41d804448a7056351481d583ad3d</Sha>
    </Dependency>
    <Dependency Name="optimization.linux-x64.MIBC.Runtime" Version="1.0.0-prerelease.21416.5">
      <Uri>https://dev.azure.com/dnceng/internal/_git/dotnet-optimization</Uri>
      <Sha>d50065944d8b41d804448a7056351481d583ad3d</Sha>
    </Dependency>
    <Dependency Name="optimization.PGO.CoreCLR" Version="1.0.0-prerelease.21416.5">
      <Uri>https://dev.azure.com/dnceng/internal/_git/dotnet-optimization</Uri>
      <Sha>d50065944d8b41d804448a7056351481d583ad3d</Sha>
    </Dependency>
    <Dependency Name="Microsoft.DotNet.HotReload.Utils.Generator.BuildTool" Version="1.0.2-alpha.0.21413.1">
      <Uri>https://github.com/dotnet/hotreload-utils</Uri>
      <Sha>802e79f0cf423249d54bfaafca2da4a272f4ca07</Sha>
    </Dependency>
    <Dependency Name="System.Runtime.Numerics.TestData" Version="6.0.0-beta.21425.1">
      <Uri>https://github.com/dotnet/runtime-assets</Uri>
      <Sha>200782439eadd61c3128394cf2ad7ec178297d47</Sha>
    </Dependency>
    <Dependency Name="Microsoft.CodeAnalysis.NetAnalyzers" Version="6.0.0-rc1.21413.4">
      <Uri>https://github.com/dotnet/roslyn-analyzers</Uri>
      <Sha>9a1f02eff42635a5a9934735f12c722c3bfba8e8</Sha>
    </Dependency>
    <Dependency Name="Microsoft.DotNet.Compatibility" Version="1.0.0-rc.2.21419.17">
      <Uri>https://github.com/dotnet/sdk</Uri>
      <Sha>c293382261f9f932c772a095ff3c2f6bd97f2cf9</Sha>
    </Dependency>
  </ToolsetDependencies>
</Dependencies><|MERGE_RESOLUTION|>--- conflicted
+++ resolved
@@ -8,15 +8,9 @@
       <Uri>https://github.com/dotnet/msquic</Uri>
       <Sha>98129287d56a5e0348c291ce4260e630b4aa510d</Sha>
     </Dependency>
-<<<<<<< HEAD
     <Dependency Name="Microsoft.NET.Workload.Emscripten.Manifest-6.0.100" Version="6.0.0-rc.1.21429.1">
       <Uri>https://github.com/dotnet/emsdk</Uri>
       <Sha>56ec8558558b3ed7b7fcf788ecf601e3230cc688</Sha>
-=======
-    <Dependency Name="Microsoft.NET.Workload.Emscripten.Manifest-6.0.100" Version="6.0.0-rc.2.21425.6">
-      <Uri>https://github.com/dotnet/emsdk</Uri>
-      <Sha>416c127a39ed01b226b399bdc4c1d5e522578fe0</Sha>
->>>>>>> f4e10ed4
     </Dependency>
   </ProductDependencies>
   <ToolsetDependencies>
