--- conflicted
+++ resolved
@@ -1,14 +1,8 @@
 <Dependencies>
   <ProductDependencies>
-<<<<<<< HEAD
-    <Dependency Name="Microsoft.NETCore.Runtime.ICU.Transport" Version="6.0.0-rc.1.21419.1">
-      <Uri>https://github.com/dotnet/icu</Uri>
-      <Sha>d5bcc9e6ee6b9a196996c28f283414674617d10e</Sha>
-=======
     <Dependency Name="Microsoft.NETCore.Runtime.ICU.Transport" Version="6.0.0-rc.2.21419.2">
       <Uri>https://github.com/dotnet/icu</Uri>
       <Sha>2e5cc6f3c87a83cba41a5784840d8bbe198e3a45</Sha>
->>>>>>> 1393ea8b
     </Dependency>
     <Dependency Name="System.Net.MsQuic.Transport" Version="6.0.0-preview.7.21417.1">
       <Uri>https://github.com/dotnet/msquic</Uri>
