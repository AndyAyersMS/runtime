// Licensed to the .NET Foundation under one or more agreements.
// The .NET Foundation licenses this file to you under the MIT license.

using System;
using System.Diagnostics.CodeAnalysis;
using Mono.Linker.Tests.Cases.Expectations.Assertions;
using Mono.Linker.Tests.Cases.Expectations.Helpers;

namespace Mono.Linker.Tests.Cases.DataFlow
{
	// Note: this test's goal is to validate that the product correctly reports unrecognized patterns
	//   - so the main validation is done by the ExpectedWarning attributes.
	[SkipKeptItemsValidation]
	[ExpectedNoWarnings]
	public class LocalDataFlow
	{
		public static void Main ()
		{
			// These behave as expected
			TestBranchMergeGoto ();
			TestBranchMergeIf ();
			TestBranchMergeIfElse ();
			TestBranchMergeSwitch ();
			TestBranchMergeTry ();
			TestBranchMergeCatch ();

			// The remaining tests illustrate current limitations of the analysis
			// that we might be able to lift in the future.

			// These are overly conservative (extraneous warnings)
			TestBranchGoto ();
			TestBranchIf ();
			TestBranchIfElse ();
			TestBranchSwitch ();
			TestBranchTry ();
			TestBranchCatch ();
			TestBranchFinally ();
			TestBranchMergeFinally ();

			// These are missing warnings (potential failure at runtime)
			TestBackwardsEdgeGoto ();
			TestBackwardsEdgeLoop ();
		}

		[ExpectedWarning ("IL2072",
				"Mono.Linker.Tests.Cases.DataFlow.LocalDataFlow.GetWithPublicMethods()",
				nameof (DataFlowStringExtensions) + "." + nameof (DataFlowStringExtensions.RequiresPublicFields) + "(String)")]
		[ExpectedWarning ("IL2072",
				"Mono.Linker.Tests.Cases.DataFlow.LocalDataFlow.GetWithPublicFields()",
				nameof (DataFlowStringExtensions) + "." + nameof (DataFlowStringExtensions.RequiresPublicMethods) + "(String)")]
		public static void TestBranchMergeGoto ()
		{
			string str = GetWithPublicMethods ();
			if (String.Empty.Length == 0)
				goto End;
			str = GetWithPublicFields ();

		End:
			str.RequiresPublicFields (); // warns for GetWithPublicMethods
			str.RequiresPublicMethods (); // warns for GetWithPublicFields
		}

		[ExpectedWarning ("IL2072",
				"Mono.Linker.Tests.Cases.DataFlow.LocalDataFlow.GetWithPublicMethods()",
				nameof (DataFlowStringExtensions) + "." + nameof (DataFlowStringExtensions.RequiresPublicFields) + "(String)")]
		[ExpectedWarning ("IL2072",
				"Mono.Linker.Tests.Cases.DataFlow.LocalDataFlow.GetWithPublicFields()",
				nameof (DataFlowStringExtensions) + "." + nameof (DataFlowStringExtensions.RequiresPublicMethods) + "(String)")]
		public static void TestBranchMergeIf ()
		{
			string str = GetWithPublicMethods ();
			if (String.Empty.Length == 0)
				str = GetWithPublicFields ();

			str.RequiresPublicFields (); // warns for GetWithPublicMethods
			str.RequiresPublicMethods (); // warns for GetWithPublicFields
		}

		[ExpectedWarning ("IL2072",
				"Mono.Linker.Tests.Cases.DataFlow.LocalDataFlow.GetWithPublicMethods()",
				nameof (DataFlowStringExtensions) + "." + nameof (DataFlowStringExtensions.RequiresPublicFields) + "(String)")]
		[ExpectedWarning ("IL2072",
				"Mono.Linker.Tests.Cases.DataFlow.LocalDataFlow.GetWithPublicFields()",
				nameof (DataFlowStringExtensions) + "." + nameof (DataFlowStringExtensions.RequiresPublicMethods) + "(String)")]
		public static void TestBranchMergeIfElse ()
		{
			string str = null;
			if (String.Empty.Length == 0) {
				str = GetWithPublicFields ();
			} else {
				str = GetWithPublicMethods ();
			}
			str.RequiresPublicFields (); // warns for GetWithPublicMethods
			str.RequiresPublicMethods (); // warns for GetWithPublicFields
		}

		static int _switchOnField;

		[ExpectedWarning ("IL2072",
				"Mono.Linker.Tests.Cases.DataFlow.LocalDataFlow.GetWithPublicFields()",
				nameof (DataFlowStringExtensions) + "." + nameof (DataFlowStringExtensions.RequiresNonPublicMethods) + "(String)")]
		[ExpectedWarning ("IL2072",
				"Mono.Linker.Tests.Cases.DataFlow.LocalDataFlow.GetWithPublicMethods()",
				nameof (DataFlowStringExtensions) + "." + nameof (DataFlowStringExtensions.RequiresNonPublicMethods) + "(String)")]
		[ExpectedWarning ("IL2072",
				"Mono.Linker.Tests.Cases.DataFlow.LocalDataFlow.GetWithPublicConstructors()",
				nameof (DataFlowStringExtensions) + "." + nameof (DataFlowStringExtensions.RequiresNonPublicMethods) + "(String)")]
		public static void TestBranchMergeSwitch ()
		{
			string str = null;
			switch (_switchOnField) {
			case 0:
				str = GetWithPublicFields ();
				break;
			case 1:
				str = GetWithNonPublicMethods ();
				break;
			case 2:
				str = GetWithPublicMethods ();
				break;
			case 3:
				str = GetWithPublicConstructors ();
				break;
			}

			str.RequiresNonPublicMethods (); // warns for GetWithPublicFields, GetWithPublicMethods, and GetWithPublicConstructors
		}


		[ExpectedWarning ("IL2072", nameof (DataFlowStringExtensions) + "." + nameof (DataFlowStringExtensions.RequiresPublicFields) + "(String)",
			nameof (LocalDataFlow) + "." + nameof (GetWithPublicMethods) + "()")]
		[ExpectedWarning ("IL2072", nameof (DataFlowStringExtensions) + "." + nameof (DataFlowStringExtensions.RequiresPublicMethods) + "(String)",
			nameof (LocalDataFlow) + "." + nameof (GetWithPublicFields) + "()")]
		public static void TestBranchMergeTry ()
		{
			string str = GetWithPublicMethods ();
			try {
				if (String.Empty.Length == 0)
					throw null;

				str = GetWithPublicFields ();
			} catch {
			}

			str.RequiresPublicFields (); // warns for GetWithPublicMethods
			str.RequiresPublicMethods (); // warns for GetWithPublicFields
		}


		[ExpectedWarning ("IL2072", nameof (DataFlowStringExtensions) + "." + nameof (DataFlowStringExtensions.RequiresPublicFields) + "(String)",
			nameof (LocalDataFlow) + "." + nameof (GetWithPublicMethods) + "()")]
		[ExpectedWarning ("IL2072", nameof (DataFlowStringExtensions) + "." + nameof (DataFlowStringExtensions.RequiresPublicMethods) + "(String)",
			nameof (LocalDataFlow) + "." + nameof (GetWithPublicFields) + "()")]
		public static void TestBranchMergeCatch ()
		{
			string str = GetWithPublicMethods ();
			try {
				if (String.Empty.Length == 0)
					throw null;
			} catch {
				str = GetWithPublicFields ();
			}

			str.RequiresPublicFields (); // warns for GetWithPublicMethods
			str.RequiresPublicMethods (); // warns for GetWithPublicFields
		}

		[ExpectedWarning ("IL2072", nameof (DataFlowStringExtensions) + "." + nameof (DataFlowStringExtensions.RequiresPublicMethods) + "(String)",
			nameof (LocalDataFlow) + "." + nameof (GetWithPublicFields) + "()")]
		// Linker produces extraneous warnings
		[ExpectedWarning ("IL2072", nameof (DataFlowStringExtensions) + "." + nameof (DataFlowStringExtensions.RequiresPublicFields) + "(String)",
			nameof (LocalDataFlow) + "." + nameof (GetWithPublicMethods) + "()",
			ProducedBy = ProducedBy.Trimmer)]
<<<<<<< HEAD
		[ExpectedWarning ("IL2072", nameof (DataFlowStringExtensions) + "." + nameof (DataFlowStringExtensions.RequiresPublicMethods) + "(String)",
			nameof (LocalDataFlow) + "." + nameof (GetWithPublicFields) + "()")]
=======
>>>>>>> d638d4b5
		public static void TestBranchMergeFinally ()
		{
			string str = GetWithPublicMethods ();
			try {
				if (String.Empty.Length == 0)
					throw null;
			} catch {
			} finally {
				str = GetWithPublicFields ();
			}
			str.RequiresPublicFields (); // should not warn
			str.RequiresPublicMethods (); // should warn
		}

		// Analyzer gets this right (no warning), but trimmer merges all branches going forward.
		[ExpectedWarning ("IL2072", nameof (DataFlowStringExtensions) + "." + nameof (DataFlowStringExtensions.RequiresPublicFields) + "(String)",
			ProducedBy = ProducedBy.Trimmer)]
		public static void TestBranchGoto ()
		{
			string str = GetWithPublicMethods ();
			if (String.Empty.Length == 0)
				goto End;
			str = GetWithPublicFields ();
			str.RequiresPublicFields (); // produces a warning
		End:
			return;
		}

		// Analyzer gets this right (no warning), but trimmer merges all branches going forward.
		[ExpectedWarning ("IL2072", nameof (DataFlowStringExtensions) + "." + nameof (DataFlowStringExtensions.RequiresPublicFields),
			ProducedBy = ProducedBy.Trimmer)]
		public static void TestBranchIf ()
		{
			string str = GetWithPublicMethods ();
			if (String.Empty.Length == 0) {
				str = GetWithPublicFields (); // dataflow will merge this with the value from the previous basic block
				str.RequiresPublicFields (); // produces a warning
			}
		}

		// Analyzer gets this right (no warning), but trimmer merges all branches going forward.
		[ExpectedWarning ("IL2072", nameof (DataFlowStringExtensions) + "." + nameof (DataFlowStringExtensions.RequiresPublicFields),
			ProducedBy = ProducedBy.Trimmer)]
		public static void TestBranchIfElse ()
		{
			string str;
			if (String.Empty.Length == 0) {
				// because this branch *happens* to come first in IL, we will only see one value
				str = GetWithPublicMethods ();
				str.RequiresPublicMethods (); // this works
			} else {
				// because this branch *happens* to come second in IL, we will see the merged value for str
				str = GetWithPublicFields ();
				str.RequiresPublicFields (); // produces a warning
			}
		}

		// Analyzer gets this right (no warning), but trimmer merges all branches going forward.
		[ExpectedWarning ("IL2072", nameof (DataFlowStringExtensions) + "." + nameof (DataFlowStringExtensions.RequiresNonPublicMethods) + "(String)",
			ProducedBy = ProducedBy.Trimmer)]
		[ExpectedWarning ("IL2072", nameof (DataFlowStringExtensions) + "." + nameof (DataFlowStringExtensions.RequiresPublicMethods) + "(String)",
			ProducedBy = ProducedBy.Trimmer)]
		[ExpectedWarning ("IL2072", nameof (DataFlowStringExtensions) + "." + nameof (DataFlowStringExtensions.RequiresPublicConstructors) + "(String)",
			ProducedBy = ProducedBy.Trimmer)]
		public static void TestBranchSwitch ()
		{
			string str = null;
			switch (_switchOnField) {
			case 0:
				str = GetWithPublicFields ();
				str.RequiresPublicFields (); // success
				break;
			case 1:
				str = GetWithNonPublicMethods ();
				str.RequiresNonPublicMethods (); // warns for GetWithPublicFields
				break;
			case 2:
				str = GetWithPublicMethods ();
				str.RequiresPublicMethods (); // warns for GetWithPublicFields and GetWithNonPublicMethods
				break;
			case 3:
				str = GetWithPublicConstructors ();
				str.RequiresPublicConstructors (); // warns for GetWithPublicFields, GetWithNonPublicMethods, GetWithPublicMethods
				break;
			}
		}

		// Analyzer gets this right (no warning), but trimmer merges all branches going forward.
		[ExpectedWarning ("IL2072", nameof (DataFlowStringExtensions) + "." + nameof (DataFlowStringExtensions.RequiresPublicFields),
			nameof (LocalDataFlow) + "." + nameof (GetWithPublicMethods) + "()",
			ProducedBy = ProducedBy.Trimmer)]
		public static void TestBranchTry ()
		{
			string str = GetWithPublicMethods ();
			try {
				if (String.Empty.Length == 0)
					throw null;

				str = GetWithPublicFields ();
				str.RequiresPublicFields (); // warns for GetWithPublicMethods
			} catch {
			}
		}

		// Analyzer gets this right (no warning), but trimmer merges all branches going forward.
		[ExpectedWarning ("IL2072", nameof (DataFlowStringExtensions) + "." + nameof (DataFlowStringExtensions.RequiresPublicFields),
			nameof (LocalDataFlow) + "." + nameof (GetWithPublicMethods) + "()",
			ProducedBy = ProducedBy.Trimmer)]
		public static void TestBranchCatch ()
		{
			string str = GetWithPublicMethods ();
			try {
				if (String.Empty.Length == 0)
					throw null;
			} catch {
				str = GetWithPublicFields ();
				str.RequiresPublicFields (); // warns for GetWithPublicMethods
			}
		}

		// Analyzer gets this right (no warning), but trimmer merges all branches going forward.
		[ExpectedWarning ("IL2072", nameof (DataFlowStringExtensions) + "." + nameof (DataFlowStringExtensions.RequiresPublicFields),
			nameof (LocalDataFlow) + "." + nameof (GetWithPublicMethods) + "()",
			ProducedBy = ProducedBy.Trimmer)]
		public static void TestBranchFinally ()
		{
			string str = GetWithPublicMethods ();
			try {
				if (String.Empty.Length == 0)
					throw null;
			} catch {
			} finally {
				str = GetWithPublicFields ();
				str.RequiresPublicFields (); // warns for GetWithPublicMethods
			}
		}

		// Analyzer gets this right, but linker doesn't consider backwards branches.
		[ExpectedWarning ("IL2072", nameof (DataFlowStringExtensions) + "." + nameof (DataFlowStringExtensions.RequiresPublicMethods) + "(String)",
			nameof (LocalDataFlow) + "." + nameof (GetWithPublicFields) + "()",
			ProducedBy = ProducedBy.Analyzer)]
		public static void TestBackwardsEdgeLoop ()
		{
			string str = GetWithPublicMethods ();
			string prev = null;
			for (int i = 0; i < 5; i++) {
				prev = str; // dataflow will only consider the first reaching definition of "str" above
				str = GetWithPublicFields (); // dataflow will merge values to track both possible annotation kinds
			}

			// str.RequiresPublicMethods (); // this would produce a warning for the value that comes from GetWithPublicFields, as expected
			prev.RequiresPublicMethods (); // this produces no warning, even though "prev" will have the value from GetWithPublicFields!
		}

		// Analyzer gets this right, but linker doesn't consider backwards branches.
		[ExpectedWarning ("IL2072", nameof (DataFlowStringExtensions) + "." + nameof (DataFlowStringExtensions.RequiresPublicMethods) + "(String)",
			nameof (LocalDataFlow) + "." + nameof (GetWithPublicFields) + "()",
			ProducedBy = ProducedBy.Analyzer)]
		public static void TestBackwardsEdgeGoto ()
		{
			string str = null;
			goto ForwardTarget;
		BackwardTarget:
			str.RequiresPublicMethods (); // should warn for the value that comes from GetWithPublicFields, but it doesn't.
			return;

		ForwardTarget:
			str = GetWithPublicFields ();
			goto BackwardTarget;
		}

		[return: DynamicallyAccessedMembers (DynamicallyAccessedMemberTypes.PublicFields)]
		public static string GetWithPublicFields ()
		{
			return null;
		}

		[return: DynamicallyAccessedMembers (DynamicallyAccessedMemberTypes.NonPublicMethods)]
		public static string GetWithNonPublicMethods ()
		{
			return null;
		}

		[return: DynamicallyAccessedMembers (DynamicallyAccessedMemberTypes.PublicMethods)]
		public static string GetWithPublicMethods ()
		{
			return null;
		}

		[return: DynamicallyAccessedMembers (DynamicallyAccessedMemberTypes.PublicConstructors)]
		public static string GetWithPublicConstructors ()
		{
			return null;
		}
	}
}<|MERGE_RESOLUTION|>--- conflicted
+++ resolved
@@ -171,11 +171,6 @@
 		[ExpectedWarning ("IL2072", nameof (DataFlowStringExtensions) + "." + nameof (DataFlowStringExtensions.RequiresPublicFields) + "(String)",
 			nameof (LocalDataFlow) + "." + nameof (GetWithPublicMethods) + "()",
 			ProducedBy = ProducedBy.Trimmer)]
-<<<<<<< HEAD
-		[ExpectedWarning ("IL2072", nameof (DataFlowStringExtensions) + "." + nameof (DataFlowStringExtensions.RequiresPublicMethods) + "(String)",
-			nameof (LocalDataFlow) + "." + nameof (GetWithPublicFields) + "()")]
-=======
->>>>>>> d638d4b5
 		public static void TestBranchMergeFinally ()
 		{
 			string str = GetWithPublicMethods ();
