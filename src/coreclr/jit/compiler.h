// Licensed to the .NET Foundation under one or more agreements.
// The .NET Foundation licenses this file to you under the MIT license.

/*XXXXXXXXXXXXXXXXXXXXXXXXXXXXXXXXXXXXXXXXXXXXXXXXXXXXXXXXXXXXXXXXXXXXXXXXXXXXX
XXXXXXXXXXXXXXXXXXXXXXXXXXXXXXXXXXXXXXXXXXXXXXXXXXXXXXXXXXXXXXXXXXXXXXXXXXXXXXX
XX                                                                           XX
XX                           Compiler                                        XX
XX                                                                           XX
XX  Represents the method data we are currently JIT-compiling.               XX
XX  An instance of this class is created for every method we JIT.            XX
XX  This contains all the info needed for the method. So allocating a        XX
XX  a new instance per method makes it thread-safe.                          XX
XX  It should be used to do all the memory management for the compiler run.  XX
XX                                                                           XX
XXXXXXXXXXXXXXXXXXXXXXXXXXXXXXXXXXXXXXXXXXXXXXXXXXXXXXXXXXXXXXXXXXXXXXXXXXXXXXX
XXXXXXXXXXXXXXXXXXXXXXXXXXXXXXXXXXXXXXXXXXXXXXXXXXXXXXXXXXXXXXXXXXXXXXXXXXXXXXX
*/

/*****************************************************************************/
#ifndef _COMPILER_H_
#define _COMPILER_H_
/*****************************************************************************/

#include "jit.h"
#include "opcode.h"
#include "varset.h"
#include "jitstd.h"
#include "jithashtable.h"
#include "gentree.h"
#include "debuginfo.h"
#include "lir.h"
#include "block.h"
#include "inline.h"
#include "jiteh.h"
#include "instr.h"
#include "regalloc.h"
#include "sm.h"
#include "cycletimer.h"
#include "arraystack.h"
#include "priorityqueue.h"
#include "hashbv.h"
#include "jitexpandarray.h"
#include "valuenum.h"
#include "scev.h"
#include "namedintrinsiclist.h"
#include "structsegments.h"
#ifdef LATE_DISASM
#include "disasm.h"
#endif

#include "codegeninterface.h"
#include "regset.h"
#include "abi.h"
#include "jitgcinfo.h"

#if DUMP_GC_TABLES && defined(JIT32_GCENCODER)
#include "gcdump.h"
#endif

#include "emit.h"

// Forward declaration
template <class T>
inline var_types genActualType(T value);

#include "hwintrinsic.h"
#include "simd.h"

#include "jitmetadata.h"

/*****************************************************************************
 *                  Forward declarations
 */

struct InfoHdr;             // defined in GCInfo.h
struct escapeMapping_t;     // defined in fgdiagnostic.cpp
class emitter;              // defined in emit.h
struct ShadowParamVarInfo;  // defined in GSChecks.cpp
struct InitVarDscInfo;      // defined in registerargconvention.h
class FgStack;              // defined in fgbasic.cpp
class Instrumentor;         // defined in fgprofile.cpp
class SpanningTreeVisitor;  // defined in fgprofile.cpp
class CSE_DataFlow;         // defined in optcse.cpp
struct CSEdsc;              // defined in optcse.h
class CSE_HeuristicCommon;  // defined in optcse.h
class OptBoolsDsc;          // defined in optimizer.cpp
struct JumpThreadInfo;      // defined in redundantbranchopts.cpp
class ProfileSynthesis;     // defined in profilesynthesis.h
class LoopLocalOccurrences; // defined in inductionvariableopts.cpp
#ifdef DEBUG
struct IndentStack;
#endif

class Lowering; // defined in lower.h

// The following are defined in this file, Compiler.h

class Compiler;

/*****************************************************************************
 *                  Unwind info
 */

#include "unwind.h"

/*****************************************************************************/

//
// Declare global operator new overloads that use the compiler's arena allocator
//

void* operator new(size_t n, Compiler* context, CompMemKind cmk);
void* operator new[](size_t n, Compiler* context, CompMemKind cmk);

// Requires the definitions of "operator new" so including "LoopCloning.h" after the definitions.
#include "loopcloning.h"

/*****************************************************************************/

/* This is included here and not earlier as it needs the definition of "CSE"
 * which is defined in the section above */

/*****************************************************************************/

unsigned genLog2(unsigned value);
unsigned genLog2(uint64_t value);

unsigned ReinterpretHexAsDecimal(unsigned in);

/*****************************************************************************/

const unsigned FLG_CCTOR = (CORINFO_FLG_CONSTRUCTOR | CORINFO_FLG_STATIC);

#ifdef DEBUG
const int BAD_STK_OFFS = 0xBAADF00D; // for LclVarDsc::lvStkOffs
#endif

//------------------------------------------------------------------------
// HFA info shared by LclVarDsc and CallArgABIInformation
//------------------------------------------------------------------------
inline bool IsHfa(CorInfoHFAElemType kind)
{
    return kind != CORINFO_HFA_ELEM_NONE;
}
inline var_types HfaTypeFromElemKind(CorInfoHFAElemType kind)
{
    switch (kind)
    {
        case CORINFO_HFA_ELEM_FLOAT:
            return TYP_FLOAT;
        case CORINFO_HFA_ELEM_DOUBLE:
            return TYP_DOUBLE;
#ifdef FEATURE_SIMD
        case CORINFO_HFA_ELEM_VECTOR64:
            return TYP_SIMD8;
        case CORINFO_HFA_ELEM_VECTOR128:
            return TYP_SIMD16;
#endif
        case CORINFO_HFA_ELEM_NONE:
            return TYP_UNDEF;
        default:
            assert(!"Invalid HfaElemKind");
            return TYP_UNDEF;
    }
}
inline CorInfoHFAElemType HfaElemKindFromType(var_types type)
{
    switch (type)
    {
        case TYP_FLOAT:
            return CORINFO_HFA_ELEM_FLOAT;
        case TYP_DOUBLE:
            return CORINFO_HFA_ELEM_DOUBLE;
#ifdef FEATURE_SIMD
        case TYP_SIMD8:
            return CORINFO_HFA_ELEM_VECTOR64;
        case TYP_SIMD16:
            return CORINFO_HFA_ELEM_VECTOR128;
#endif
        case TYP_UNDEF:
            return CORINFO_HFA_ELEM_NONE;
        default:
            assert(!"Invalid HFA Type");
            return CORINFO_HFA_ELEM_NONE;
    }
}

// The following holds the Local var info (scope information)
typedef const char* VarName; // Actual ASCII string
struct VarScopeDsc
{
    unsigned vsdVarNum; // (remapped) LclVarDsc number
    unsigned vsdLVnum;  // 'which' in eeGetLVinfo().
                        // Also, it is the index of this entry in the info.compVarScopes array,
                        // which is useful since the array is also accessed via the
                        // compEnterScopeList and compExitScopeList sorted arrays.

    IL_OFFSET vsdLifeBeg; // instr offset of beg of life
    IL_OFFSET vsdLifeEnd; // instr offset of end of life

#ifdef DEBUG
    VarName vsdName; // name of the var
#endif
};

enum BarrierKind
{
    BARRIER_FULL,       // full barrier
    BARRIER_LOAD_ONLY,  // load barrier
    BARRIER_STORE_ONLY, // store barrier
};

// This class stores information associated with a LclVar SSA definition.
class LclSsaVarDsc
{
    // The basic block where the definition occurs. Definitions of uninitialized variables
    // are considered to occur at the start of the first basic block (fgFirstBB).
    //
    // TODO-Cleanup: In the case of uninitialized variables the block is set to nullptr by
    // SsaBuilder and changed to fgFirstBB during value numbering. It would be useful to
    // investigate and perhaps eliminate this rather unexpected behavior.
    BasicBlock* m_block = nullptr;
    // The store node that generates the definition, or nullptr for definitions
    // of uninitialized variables.
    GenTreeLclVarCommon* m_defNode = nullptr;
    // The SSA number associated with the previous definition for partial (GTF_USEASG) defs.
    unsigned m_useDefSsaNum = SsaConfig::RESERVED_SSA_NUM;
    // Number of uses of this SSA def (may be an over-estimate).
    // May not be accurate for for promoted fields.
    unsigned short m_numUses = 0;
    // True if there may be phi args uses of this def
    // May not be accurate for for promoted fields.
    // (false implies all uses are non-phi).
    bool m_hasPhiUse = false;
    // True if there may be uses of the def in a different block.
    // May not be accurate for for promoted fields.
    bool m_hasGlobalUse = false;

public:
    LclSsaVarDsc()
    {
    }

    LclSsaVarDsc(BasicBlock* block)
        : m_block(block)
    {
    }

    LclSsaVarDsc(BasicBlock* block, GenTreeLclVarCommon* defNode)
        : m_block(block)
    {
        SetDefNode(defNode);
    }

    BasicBlock* GetBlock() const
    {
        return m_block;
    }

    void SetBlock(BasicBlock* block)
    {
        m_block = block;
    }

    GenTreeLclVarCommon* GetDefNode() const
    {
        return m_defNode;
    }

    void SetDefNode(GenTreeLclVarCommon* defNode)
    {
        assert((defNode == nullptr) || defNode->OperIsLocalStore());
        m_defNode = defNode;
    }

    unsigned GetUseDefSsaNum() const
    {
        return m_useDefSsaNum;
    }

    void SetUseDefSsaNum(unsigned ssaNum)
    {
        m_useDefSsaNum = ssaNum;
    }

    unsigned GetNumUses() const
    {
        return m_numUses;
    }

    void AddUse(BasicBlock* block)
    {
        if (block != m_block)
        {
            m_hasGlobalUse = true;
        }

        if (m_numUses < USHRT_MAX)
        {
            m_numUses++;
        }
    }

    void AddPhiUse(BasicBlock* block)
    {
        m_hasPhiUse = true;
        AddUse(block);
    }

    bool HasPhiUse() const
    {
        return m_hasPhiUse;
    }

    bool HasGlobalUse() const
    {
        return m_hasGlobalUse;
    }

    ValueNumPair m_vnPair;

#ifdef DEBUG
    // True if this ssa def VN was updated
    bool m_updated = false;
    // Originally assigned VN
    ValueNumPair m_origVNPair;
#endif
};

// This class stores information associated with a memory SSA definition.
class SsaMemDef
{
public:
    ValueNumPair m_vnPair;
};

//------------------------------------------------------------------------
// SsaDefArray: A resizable array of SSA definitions.
//
// Unlike an ordinary resizable array implementation, this allows only element
// addition (by calling AllocSsaNum) and has special handling for RESERVED_SSA_NUM
// (basically it's a 1-based array). The array doesn't impose any particular
// requirements on the elements it stores and AllocSsaNum forwards its arguments
// to the array element constructor, this way the array supports both LclSsaVarDsc
// and SsaMemDef elements.
//
template <typename T>
class SsaDefArray
{
    T*       m_array;
    unsigned m_arraySize;
    unsigned m_count;

    static_assert_no_msg(SsaConfig::RESERVED_SSA_NUM == 0);
    static_assert_no_msg(SsaConfig::FIRST_SSA_NUM == 1);

    // Get the minimum valid SSA number.
    unsigned GetMinSsaNum() const
    {
        return SsaConfig::FIRST_SSA_NUM;
    }

    // Increase (double) the size of the array.
    void GrowArray(CompAllocator alloc)
    {
        unsigned oldSize = m_arraySize;
        unsigned newSize = max(2u, oldSize * 2);

        T* newArray = alloc.allocate<T>(newSize);

        for (unsigned i = 0; i < oldSize; i++)
        {
            newArray[i] = m_array[i];
        }

        m_array     = newArray;
        m_arraySize = newSize;
    }

public:
    // Construct an empty SsaDefArray.
    SsaDefArray()
        : m_array(nullptr)
        , m_arraySize(0)
        , m_count(0)
    {
    }

    // Reset the array (used only if the SSA form is reconstructed).
    void Reset()
    {
        m_count = 0;
    }

    // Allocate a new SSA number (starting with SsaConfig::FIRST_SSA_NUM).
    template <class... Args>
    unsigned AllocSsaNum(CompAllocator alloc, Args&&... args)
    {
        if (m_count == m_arraySize)
        {
            GrowArray(alloc);
        }

        unsigned ssaNum    = GetMinSsaNum() + m_count;
        m_array[m_count++] = T(std::forward<Args>(args)...);

        // Ensure that the first SSA number we allocate is SsaConfig::FIRST_SSA_NUM
        assert((ssaNum == SsaConfig::FIRST_SSA_NUM) || (m_count > 1));

        return ssaNum;
    }

    // Get the number of SSA definitions in the array.
    unsigned GetCount() const
    {
        return m_count;
    }

    // Get a pointer to the SSA definition at the specified index.
    T* GetSsaDefByIndex(unsigned index) const
    {
        assert(index < m_count);
        return &m_array[index];
    }

    // Check if the specified SSA number is valid.
    bool IsValidSsaNum(unsigned ssaNum) const
    {
        return (GetMinSsaNum() <= ssaNum) && (ssaNum < (GetMinSsaNum() + m_count));
    }

    // Get a pointer to the SSA definition associated with the specified SSA number.
    T* GetSsaDef(unsigned ssaNum) const
    {
        assert(ssaNum != SsaConfig::RESERVED_SSA_NUM);
        return GetSsaDefByIndex(ssaNum - GetMinSsaNum());
    }

    // Get an SSA number associated with the specified SSA def (that must be in this array).
    unsigned GetSsaNum(T* ssaDef) const
    {
        assert((m_array <= ssaDef) && (ssaDef < &m_array[m_count]));
        return GetMinSsaNum() + static_cast<unsigned>(ssaDef - &m_array[0]);
    }
};

enum RefCountState
{
    RCS_INVALID, // not valid to get/set ref counts
    RCS_EARLY,   // early counts for struct promotion and struct passing
    RCS_NORMAL,  // normal ref counts (from lvaMarkRefs onward)
};

#ifdef DEBUG
// Reasons why we can't enregister a local.
enum class DoNotEnregisterReason
{
    None,
    AddrExposed,      // the address of this local is exposed.
    DontEnregStructs, // struct enregistration is disabled.
    NotRegSizeStruct, // the struct size does not much any register size, usually the struct size is too big.
    LocalField,       // the local is accessed with LCL_FLD, note we can do it not only for struct locals.
    VMNeedsStackAddr,
    LiveInOutOfHandler, // the local is alive in and out of exception handler and not single def.
    BlockOp,            // Is read or written via a block operation.
    IsStructArg,        // Is a struct passed as an argument in a way that requires a stack location.
    DepField,           // It is a field of a dependently promoted struct
    NoRegVars,          // opts.compFlags & CLFLG_REGVAR is not set
#if !defined(TARGET_64BIT)
    LongParamField, // It is a decomposed field of a long parameter.
#endif
#ifdef JIT32_GCENCODER
    PinningRef,
#endif
    LclAddrNode, // the local is accessed with LCL_ADDR_VAR/FLD.
    CastTakesAddr,
    StoreBlkSrc,           // the local is used as STORE_BLK source.
    SwizzleArg,            // the local is passed using LCL_FLD as another type.
    BlockOpRet,            // the struct is returned and it promoted or there is a cast.
    ReturnSpCheck,         // the local is used to do SP check on return from function
    CallSpCheck,           // the local is used to do SP check on every call
    SimdUserForcesDep,     // a promoted struct was used by a SIMD/HWI node; it must be dependently promoted
    HiddenBufferStructArg, // the argument is a hidden return buffer passed to a method.
};

enum class AddressExposedReason
{
    NONE,
    PARENT_EXPOSED,                // This is a promoted field but the parent is exposed.
    TOO_CONSERVATIVE,              // Were marked as exposed to be conservative, fix these places.
    ESCAPE_ADDRESS,                // The address is escaping, for example, passed as call argument.
    WIDE_INDIR,                    // We access via indirection with wider type.
    OSR_EXPOSED,                   // It was exposed in the original method, osr has to repeat it.
    STRESS_LCL_FLD,                // Stress mode replaces localVar with localFld and makes them addrExposed.
    DISPATCH_RET_BUF,              // Caller return buffer dispatch.
    STRESS_POISON_IMPLICIT_BYREFS, // This is an implicit byref we want to poison.
    EXTERNALLY_VISIBLE_IMPLICITLY, // Local is visible externally without explicit escape in JIT IR.
                                   // For example because it is used by GC or is the outgoing arg area
                                   // that belongs to callees.
};

#endif // DEBUG

class LclVarDsc
{
public:
    // The constructor. Most things can just be zero'ed.
    //
    // Initialize the ArgRegs to REG_STK.
    LclVarDsc()
        : _lvArgReg(REG_STK)
#if FEATURE_MULTIREG_ARGS
        , _lvOtherArgReg(REG_STK)
#endif // FEATURE_MULTIREG_ARGS
        , lvClassHnd(NO_CLASS_HANDLE)
        , lvPerSsaData()
    {
    }

    // note this only packs because var_types is a typedef of unsigned char
    var_types lvType : 5; // TYP_INT/LONG/FLOAT/DOUBLE/REF

    unsigned char lvIsParam           : 1; // is this a parameter?
    unsigned char lvIsRegArg          : 1; // is this an argument that was passed by register?
    unsigned char lvFramePointerBased : 1; // 0 = off of REG_SPBASE (e.g., ESP), 1 = off of REG_FPBASE (e.g., EBP)

    unsigned char lvOnFrame  : 1; // (part of) the variable lives on the frame
    unsigned char lvRegister : 1; // assigned to live in a register? For RyuJIT backend, this is only set if the
                                  // variable is in the same register for the entire function.
    unsigned char lvTracked : 1;  // is this a tracked variable?
    bool          lvTrackedNonStruct()
    {
        return lvTracked && lvType != TYP_STRUCT;
    }
#ifdef DEBUG
    unsigned char lvTrackedWithoutIndex : 1; // Tracked but has no lvVarIndex (i.e. only valid GTF_VAR_DEATH flags, used
                                             // by physical promotion)
#endif
    unsigned char lvPinned : 1; // is this a pinned variable?

    unsigned char lvMustInit : 1; // must be initialized

private:
    bool m_addrExposed : 1; // The address of this variable is "exposed" -- passed as an argument, stored in a
                            // global location, etc.
                            // We cannot reason reliably about the value of the variable.
public:
    unsigned char lvDoNotEnregister : 1; // Do not enregister this variable.
    unsigned char lvFieldAccessed   : 1; // The var is a struct local, and a field of the variable is accessed.  Affects
                                         // struct promotion.
    unsigned char lvLiveInOutOfHndlr : 1; // The variable is live in or out of an exception handler, and therefore must
                                          // be on the stack (at least at those boundaries.)

    unsigned char lvInSsa       : 1; // The variable is in SSA form (set by SsaBuilder)
    unsigned char lvIsCSE       : 1; // Indicates if this LclVar is a CSE variable.
    unsigned char lvHasLdAddrOp : 1; // has ldloca or ldarga opcode on this local.

    unsigned char lvHasILStoreOp         : 1; // there is at least one STLOC or STARG on this local
    unsigned char lvHasMultipleILStoreOp : 1; // there is more than one STLOC on this local

    unsigned char lvIsTemp : 1; // Short-lifetime compiler temp

#if FEATURE_IMPLICIT_BYREFS
    // Set if the argument is an implicit byref.
    unsigned char lvIsImplicitByRef : 1;
    // Set if the local appears as a last use that will be passed as an implicit byref.
    unsigned char lvIsLastUseCopyOmissionCandidate : 1;
#endif // FEATURE_IMPLICIT_BYREFS

#if defined(TARGET_RISCV64) || defined(TARGET_LOONGARCH64)
    unsigned char lvIsSplit : 1; // Set if the argument is split across last integer register and stack.
#endif                           // defined(TARGET_RISCV64) || defined(TARGET_LOONGARCH64)

    unsigned char lvSingleDef : 1; // variable has a single def. Used to identify ref type locals that can get type
                                   // updates

    unsigned char lvSingleDefRegCandidate : 1; // variable has a single def and hence is a register candidate
                                               // Currently, this is only used to decide if an EH variable can be
                                               // a register candidate or not.

    unsigned char lvDisqualifySingleDefRegCandidate : 1; // tracks variable that are disqualified from register
                                                         // candidancy

    unsigned char lvSpillAtSingleDef : 1; // variable has a single def (as determined by LSRA interval scan)
                                          // and is spilled making it candidate to spill right after the
                                          // first (and only) definition.
                                          // Note: We cannot reuse lvSingleDefRegCandidate because it is set
                                          // in earlier phase and the information might not be appropriate
                                          // in LSRA.

    unsigned char lvHasExceptionalUsesHint : 1; // hint for CopyProp

#ifndef TARGET_64BIT
    unsigned char lvStructDoubleAlign : 1; // Must we double align this struct?
#endif                                     // !TARGET_64BIT
#ifdef TARGET_64BIT
    unsigned char lvQuirkToLong : 1; // Quirk to allocate this LclVar as a 64-bit long
#endif
#ifdef DEBUG
    unsigned char lvKeepType       : 1; // Don't change the type of this variable
    unsigned char lvNoLclFldStress : 1; // Can't apply local field stress on this one
#endif
    unsigned char lvIsPtr : 1; // Might this be used in an address computation? (used by buffer overflow security
                               // checks)
    unsigned char lvIsUnsafeBuffer : 1; // Does this contain an unsafe buffer requiring buffer overflow security checks?
    unsigned char lvPromoted : 1; // True when this local is a promoted struct, a normed struct, or a "split" long on a
                                  // 32-bit target.  For implicit byref parameters, this gets hijacked between
                                  // fgRetypeImplicitByRefArgs and fgMarkDemotedImplicitByRefArgs to indicate whether
                                  // references to the arg are being rewritten as references to a promoted shadow local.
    unsigned char lvIsStructField : 1; // Is this local var a field of a promoted struct local?
    unsigned char lvContainsHoles : 1; // Is this a promoted struct whose fields do not cover the struct local?

    unsigned char lvIsMultiRegArg : 1; // true if this is a multireg LclVar struct used in an argument context
    unsigned char lvIsMultiRegRet : 1; // true if this is a multireg LclVar struct assigned from a multireg call

#ifdef DEBUG
    unsigned char lvHiddenBufferStructArg : 1; // True when this struct (or its field) are passed as hidden buffer
                                               // pointer.
#endif

#ifdef FEATURE_HFA_FIELDS_PRESENT
    CorInfoHFAElemType _lvHfaElemKind : 3; // What kind of an HFA this is (CORINFO_HFA_ELEM_NONE if it is not an HFA).
#endif                                     // FEATURE_HFA_FIELDS_PRESENT

#ifdef DEBUG
    // TODO-Cleanup: See the note on lvSize() - this flag is only in use by asserts that are checking for struct
    // types, and is needed because of cases where TYP_STRUCT is bashed to an integral type.
    // Consider cleaning this up so this workaround is not required.
    unsigned char lvUnusedStruct : 1; // All references to this promoted struct are through its field locals.
                                      // I.e. there is no longer any reference to the struct directly.
                                      // In this case we can simply remove this struct local.

    unsigned char lvUndoneStructPromotion : 1; // The struct promotion was undone and hence there should be no
                                               // reference to the fields of this struct.
#endif

    unsigned char lvLRACandidate : 1; // Tracked for linear scan register allocation purposes

#ifdef FEATURE_SIMD
    unsigned char lvUsedInSIMDIntrinsic : 1; // This tells lclvar is used for simd intrinsic
#endif                                       // FEATURE_SIMD

    unsigned char lvRegStruct : 1; // This is a reg-sized non-field-addressed struct.

    unsigned char lvClassIsExact : 1; // lvClassHandle is the exact type

#ifdef DEBUG
    unsigned char lvClassInfoUpdated : 1; // true if this var has updated class handle or exactness
    unsigned char lvIsHoist          : 1; // CSE temp for a hoisted tree
    unsigned char lvIsMultiDefCSE    : 1; // CSE temp for a multi-def CSE
#endif

    unsigned char lvImplicitlyReferenced : 1; // true if there are non-IR references to this local (prolog, epilog, gc,
                                              // eh)

    unsigned char lvSuppressedZeroInit : 1; // local needs zero init if we transform tail call to loop

    unsigned char lvHasExplicitInit : 1; // The local is explicitly initialized and doesn't need zero initialization in
                                         // the prolog. If the local has gc pointers, there are no gc-safe points
                                         // between the prolog and the explicit initialization.

    unsigned char lvIsOSRLocal : 1; // Root method local in an OSR method. Any stack home will be on the Tier0 frame.
                                    // Initial value will be defined by Tier0. Requires special handing in prolog.

    unsigned char lvIsOSRExposedLocal : 1; // OSR local that was address exposed in Tier0

    unsigned char lvRedefinedInEmbeddedStatement : 1; // Local has redefinitions inside embedded statements that
                                                      // disqualify it from local copy prop.
private:
    unsigned char lvIsNeverNegative : 1; // The local is known to be never negative

    unsigned char lvIsSpan : 1; // The local is a Span<T>

public:
    union
    {
        unsigned lvFieldLclStart; // The index of the local var representing the first field in the promoted struct
                                  // local.  For implicit byref parameters, this gets hijacked between
                                  // fgRetypeImplicitByRefArgs and fgMarkDemotedImplicitByRefArgs to point to the
                                  // struct local created to model the parameter's struct promotion, if any.
        unsigned lvParentLcl; // The index of the local var representing the parent (i.e. the promoted struct local).
                              // Valid on promoted struct local fields.
    };

    unsigned char lvFieldCnt; //  Number of fields in the promoted VarDsc.
    unsigned char lvFldOffset;
    unsigned char lvFldOrdinal;

#ifdef DEBUG
    unsigned char lvSingleDefDisqualifyReason = 'H';
#endif

    unsigned char lvAllDefsAreNoGc    : 1; // For pinned locals: true if all defs of this local are no-gc
    unsigned char lvStackAllocatedBox : 1; // Local is a stack allocated box

#if FEATURE_MULTIREG_ARGS
    regNumber lvRegNumForSlot(unsigned slotNum)
    {
        if (slotNum == 0)
        {
            return (regNumber)_lvArgReg;
        }
        else if (slotNum == 1)
        {
            return GetOtherArgReg();
        }
        else
        {
            assert(false && "Invalid slotNum!");
        }

        unreached();
    }
#endif // FEATURE_MULTIREG_ARGS

    CorInfoHFAElemType GetLvHfaElemKind() const
    {
#ifdef FEATURE_HFA_FIELDS_PRESENT
        return _lvHfaElemKind;
#else
        NOWAY_MSG("GetLvHfaElemKind");
        return CORINFO_HFA_ELEM_NONE;
#endif // FEATURE_HFA_FIELDS_PRESENT
    }

    void SetLvHfaElemKind(CorInfoHFAElemType elemKind)
    {
#ifdef FEATURE_HFA_FIELDS_PRESENT
        _lvHfaElemKind = elemKind;
#else
        NOWAY_MSG("SetLvHfaElemKind");
#endif // FEATURE_HFA_FIELDS_PRESENT
    }

    bool lvIsHfa() const
    {
        if (GlobalJitOptions::compFeatureHfa)
        {
            return IsHfa(GetLvHfaElemKind());
        }
        else
        {
            return false;
        }
    }

    bool lvIsHfaRegArg() const
    {
        if (GlobalJitOptions::compFeatureHfa)
        {
            return lvIsRegArg && lvIsHfa();
        }
        else
        {
            return false;
        }
    }

    //------------------------------------------------------------------------------
    // lvHfaSlots: Get the number of slots used by an HFA local
    //
    // Return Value:
    //    On Arm64 - Returns 1-4 indicating the number of register slots used by the HFA
    //    On Arm32 - Returns the total number of single FP register slots used by the HFA, max is 8
    //
    unsigned lvHfaSlots() const
    {
        assert(lvIsHfa());
        assert(varTypeIsStruct(lvType));
        unsigned slots = 0;
#ifdef TARGET_ARM
        slots = lvExactSize() / sizeof(float);
        assert(slots <= 8);
#elif defined(TARGET_ARM64)
        switch (GetLvHfaElemKind())
        {
            case CORINFO_HFA_ELEM_NONE:
                assert(!"lvHfaSlots called for non-HFA");
                break;
            case CORINFO_HFA_ELEM_FLOAT:
                assert((lvExactSize() % 4) == 0);
                slots = lvExactSize() >> 2;
                break;
            case CORINFO_HFA_ELEM_DOUBLE:
            case CORINFO_HFA_ELEM_VECTOR64:
                assert((lvExactSize() % 8) == 0);
                slots = lvExactSize() >> 3;
                break;
            case CORINFO_HFA_ELEM_VECTOR128:
                assert((lvExactSize() % 16) == 0);
                slots = lvExactSize() >> 4;
                break;
            default:
                unreached();
        }
        assert(slots <= 4);
#endif //  TARGET_ARM64
        return slots;
    }

    // lvIsMultiRegArgOrRet()
    //     returns true if this is a multireg LclVar struct used in an argument context
    //               or if this is a multireg LclVar struct assigned from a multireg call
    bool lvIsMultiRegArgOrRet()
    {
        return lvIsMultiRegArg || lvIsMultiRegRet;
    }

    bool IsStackAllocatedBox() const
    {
        return lvStackAllocatedBox;
    }

#if defined(DEBUG)
private:
    DoNotEnregisterReason m_doNotEnregReason;

    AddressExposedReason m_addrExposedReason;

public:
    void SetDoNotEnregReason(DoNotEnregisterReason reason)
    {
        m_doNotEnregReason = reason;
    }

    DoNotEnregisterReason GetDoNotEnregReason() const
    {
        return m_doNotEnregReason;
    }

    AddressExposedReason GetAddrExposedReason() const
    {
        return m_addrExposedReason;
    }
#endif // DEBUG

public:
    void SetAddressExposed(bool value DEBUGARG(AddressExposedReason reason))
    {
        m_addrExposed = value;
        INDEBUG(m_addrExposedReason = reason);
    }

    void CleanAddressExposed()
    {
        m_addrExposed = false;
    }

    bool IsAddressExposed() const
    {
        return m_addrExposed;
    }

#ifdef DEBUG
    void SetHiddenBufferStructArg(char value)
    {
        lvHiddenBufferStructArg = value;
    }

    bool IsHiddenBufferStructArg() const
    {
        return lvHiddenBufferStructArg;
    }
#endif

private:
    regNumberSmall _lvRegNum; // Used to store the register this variable is in (or, the low register of a
                              // register pair). It is set during codegen any time the
                              // variable is enregistered (lvRegister is only set
                              // to non-zero if the variable gets the same register assignment for its entire
                              // lifetime).
#if !defined(TARGET_64BIT)
    regNumberSmall _lvOtherReg; // Used for "upper half" of long var.
#endif                          // !defined(TARGET_64BIT)

    regNumberSmall _lvArgReg; // The (first) register in which this argument is passed.

#if FEATURE_MULTIREG_ARGS
    regNumberSmall _lvOtherArgReg; // Used for the second part of the struct passed in a register.
                                   // Note this is defined but not used by ARM32
#endif                             // FEATURE_MULTIREG_ARGS

    regNumberSmall _lvArgInitReg; // the register into which the argument is moved at entry

public:
    // The register number is stored in a small format (8 bits), but the getters return and the setters take
    // a full-size (unsigned) format, to localize the casts here.

    /////////////////////

    regNumber GetRegNum() const
    {
        return (regNumber)_lvRegNum;
    }

    void SetRegNum(regNumber reg)
    {
        _lvRegNum = (regNumberSmall)reg;
        assert(_lvRegNum == reg);
    }

    /////////////////////

#if defined(TARGET_64BIT)

    regNumber GetOtherReg() const
    {
        assert(!"shouldn't get here"); // can't use "unreached();" because it's NORETURN, which causes C4072
                                       // "unreachable code" warnings
        return REG_NA;
    }

    void SetOtherReg(regNumber reg)
    {
        assert(!"shouldn't get here"); // can't use "unreached();" because it's NORETURN, which causes C4072
                                       // "unreachable code" warnings
    }
#else  // !TARGET_64BIT

    regNumber GetOtherReg() const
    {
        return (regNumber)_lvOtherReg;
    }

    void SetOtherReg(regNumber reg)
    {
        _lvOtherReg = (regNumberSmall)reg;
        assert(_lvOtherReg == reg);
    }
#endif // !TARGET_64BIT

    /////////////////////

    regNumber GetArgReg() const
    {
        return (regNumber)_lvArgReg;
    }

    void SetArgReg(regNumber reg)
    {
        _lvArgReg = (regNumberSmall)reg;
        assert(_lvArgReg == reg);
    }

#if FEATURE_MULTIREG_ARGS

    regNumber GetOtherArgReg() const
    {
        return (regNumber)_lvOtherArgReg;
    }

    void SetOtherArgReg(regNumber reg)
    {
        _lvOtherArgReg = (regNumberSmall)reg;
        assert(_lvOtherArgReg == reg);
    }
#endif // FEATURE_MULTIREG_ARGS

#ifdef FEATURE_SIMD
    // Is this is a SIMD struct which is used for SIMD intrinsic?
    bool lvIsUsedInSIMDIntrinsic() const
    {
        return lvUsedInSIMDIntrinsic;
    }
#else
    bool lvIsUsedInSIMDIntrinsic() const
    {
        return false;
    }
#endif

    // Is this is local never negative?
    bool IsNeverNegative() const
    {
        return lvIsNeverNegative;
    }

    // Is this is local never negative?
    void SetIsNeverNegative(bool value)
    {
        lvIsNeverNegative = value;
    }

    // Is this is local a Span<T>?
    bool IsSpan() const
    {
        return lvIsSpan;
    }

    // Is this is local a Span<T>?
    void SetIsSpan(bool value)
    {
        lvIsSpan = value;
    }

    /////////////////////

    regNumber GetArgInitReg() const
    {
        return (regNumber)_lvArgInitReg;
    }

    void SetArgInitReg(regNumber reg)
    {
        _lvArgInitReg = (regNumberSmall)reg;
        assert(_lvArgInitReg == reg);
    }

    /////////////////////

    bool lvIsRegCandidate() const
    {
        return lvLRACandidate != 0;
    }

    bool lvIsInReg() const
    {
        return lvIsRegCandidate() && (GetRegNum() != REG_STK);
    }

    regMaskTP lvRegMask() const
    {
        if (GetRegNum() != REG_STK)
        {
            regMaskTP regMask;

            if (varTypeUsesFloatReg(this))
            {
                regMask = genRegMaskFloat(GetRegNum() ARM_ARG(TypeGet()));
            }
            else
            {
#ifdef FEATURE_MASKED_HW_INTRINSICS
                assert(varTypeUsesIntReg(this) || varTypeUsesMaskReg(this));
#else
                assert(varTypeUsesIntReg(this));
#endif

                regMask = genRegMask(GetRegNum());
            }
            return regMask;
        }
        else
        {
            return RBM_NONE;
        }
    }

    //-----------------------------------------------------------------------------
    // AllFieldDeathFlags: Get a bitset of flags that represents all fields dying.
    //
    // Returns:
    //    A bit mask that has GTF_VAR_FIELD_DEATH0 to GTF_VAR_FIELD_DEATH3 set,
    //    depending on how many fields this promoted local has.
    //
    // Remarks:
    //    Only usable for promoted locals.
    //
    GenTreeFlags AllFieldDeathFlags() const
    {
        assert(lvPromoted && (lvFieldCnt > 0) && (lvFieldCnt <= 4));
        GenTreeFlags flags = static_cast<GenTreeFlags>(((1 << lvFieldCnt) - 1) << FIELD_LAST_USE_SHIFT);
        assert((flags & ~GTF_VAR_DEATH_MASK) == 0);
        return flags;
    }

    //-----------------------------------------------------------------------------
    // FullDeathFlags: Get a bitset of flags that represents this local fully dying.
    //
    // Returns:
    //    For promoted locals, this returns AllFieldDeathFlags(). Otherwise
    //    returns GTF_VAR_DEATH.
    //
    GenTreeFlags FullDeathFlags() const
    {
        return lvPromoted ? AllFieldDeathFlags() : GTF_VAR_DEATH;
    }

    unsigned short lvVarIndex; // variable tracking index

private:
    unsigned short m_lvRefCnt; // unweighted (real) reference count.  For implicit by reference
                               // parameters, this gets hijacked from fgResetImplicitByRefRefCount
                               // through fgMarkDemotedImplicitByRefArgs, to provide a static
                               // appearance count (computed during address-exposed analysis)
                               // that fgMakeOutgoingStructArgCopy consults during global morph
                               // to determine if eliding its copy is legal.

    weight_t m_lvRefCntWtd; // weighted reference count

public:
    unsigned short lvRefCnt(RefCountState state = RCS_NORMAL) const;
    void           incLvRefCnt(unsigned short delta, RefCountState state = RCS_NORMAL);
    void           setLvRefCnt(unsigned short newValue, RefCountState state = RCS_NORMAL);
    void           incLvRefCntSaturating(unsigned short delta, RefCountState state = RCS_NORMAL);

    weight_t lvRefCntWtd(RefCountState state = RCS_NORMAL) const;
    void     incLvRefCntWtd(weight_t delta, RefCountState state = RCS_NORMAL);
    void     setLvRefCntWtd(weight_t newValue, RefCountState state = RCS_NORMAL);

private:
    int lvStkOffs; // stack offset of home in bytes.

public:
    int GetStackOffset() const
    {
        return lvStkOffs;
    }

    void SetStackOffset(int offset)
    {
        lvStkOffs = offset;
    }

    unsigned lvExactSize() const;
    unsigned lvSize() const;

    size_t lvArgStackSize() const;

    unsigned lvSlotNum; // original slot # (if remapped)

    // class handle for the local or null if not known or not a class
    CORINFO_CLASS_HANDLE lvClassHnd;

private:
    ClassLayout* m_layout; // layout info for structs

public:
    var_types TypeGet() const
    {
        return (var_types)lvType;
    }

    // NormalizeOnLoad Rules:
    //     1. All small locals are actually TYP_INT locals.
    //     2. NOL locals are such that not all definitions can be controlled by the compiler and so the upper bits can
    //        be undefined.For parameters this is the case because of ABI.For struct fields - because of padding.For
    //        address - exposed locals - because not all stores are direct.
    //     3. Hence, all NOL uses(unless proven otherwise) are assumed in morph to have undefined upper bits and
    //        explicit casts have be inserted to "normalize" them back to conform to IL semantics.
    bool lvNormalizeOnLoad() const
    {
        return varTypeIsSmall(TypeGet()) &&
               // OSR exposed locals were normalize on load in the Tier0 frame so must be so for OSR too.
               (lvIsParam || m_addrExposed || lvIsStructField || lvIsOSRExposedLocal);
    }

    bool lvNormalizeOnStore() const
    {
        return varTypeIsSmall(TypeGet()) &&
               // OSR exposed locals were normalize on load in the Tier0 frame so must be so for OSR too.
               !(lvIsParam || m_addrExposed || lvIsStructField || lvIsOSRExposedLocal);
    }

    void incRefCnts(weight_t weight, Compiler* pComp, RefCountState state = RCS_NORMAL, bool propagate = true);

    var_types GetHfaType() const
    {
        if (GlobalJitOptions::compFeatureHfa)
        {
            assert(lvIsHfa());
            return HfaTypeFromElemKind(GetLvHfaElemKind());
        }
        else
        {
            return TYP_UNDEF;
        }
    }

    void SetHfaType(var_types type)
    {
        if (GlobalJitOptions::compFeatureHfa)
        {
            CorInfoHFAElemType elemKind = HfaElemKindFromType(type);
            SetLvHfaElemKind(elemKind);
            // Ensure we've allocated enough bits.
            assert(GetLvHfaElemKind() == elemKind);
        }
    }

    // Returns true if this variable contains GC pointers (including being a GC pointer itself).
    bool HasGCPtr() const
    {
        return varTypeIsGC(lvType) || ((lvType == TYP_STRUCT) && m_layout->HasGCPtr());
    }

    // Returns the layout of a struct variable or implicit byref.
    ClassLayout* GetLayout() const
    {
#if FEATURE_IMPLICIT_BYREFS
        assert(varTypeIsStruct(TypeGet()) || (lvIsImplicitByRef && (TypeGet() == TYP_BYREF)));
#else
        assert(varTypeIsStruct(TypeGet()));
#endif
        return m_layout;
    }

    // Sets the layout of a struct variable.
    void SetLayout(ClassLayout* layout)
    {
        assert(varTypeIsStruct(lvType));
        assert((m_layout == nullptr) || ClassLayout::AreCompatible(m_layout, layout));
        m_layout = layout;
    }

    // Grow the size of a block layout local.
    void GrowBlockLayout(ClassLayout* layout)
    {
        assert(varTypeIsStruct(lvType));
        assert((m_layout == nullptr) || (m_layout->IsBlockLayout() && (m_layout->GetSize() <= layout->GetSize())));
        assert(layout->IsBlockLayout());
        m_layout = layout;
    }

    SsaDefArray<LclSsaVarDsc> lvPerSsaData;

    // True if ssaNum is a viable ssaNum for this local.
    bool IsValidSsaNum(unsigned ssaNum) const
    {
        return lvPerSsaData.IsValidSsaNum(ssaNum);
    }

    // Returns the address of the per-Ssa data for the given ssaNum (which is required
    // not to be the SsaConfig::RESERVED_SSA_NUM, which indicates that the variable is
    // not an SSA variable).
    LclSsaVarDsc* GetPerSsaData(unsigned ssaNum) const
    {
        return lvPerSsaData.GetSsaDef(ssaNum);
    }

    // Returns the SSA number for "ssaDef". Requires "ssaDef" to be a valid definition
    // of this variable.
    unsigned GetSsaNumForSsaDef(LclSsaVarDsc* ssaDef)
    {
        return lvPerSsaData.GetSsaNum(ssaDef);
    }

    var_types GetRegisterType(const GenTreeLclVarCommon* tree) const;

    var_types GetRegisterType() const;

    var_types GetStackSlotHomeType() const;

    bool IsEnregisterableType() const
    {
        return GetRegisterType() != TYP_UNDEF;
    }

    bool IsEnregisterableLcl() const
    {
        if (lvDoNotEnregister)
        {
            return false;
        }
        return IsEnregisterableType();
    }

    //-----------------------------------------------------------------------------
    //  IsAlwaysAliveInMemory: Determines if this variable's value is always
    //     up-to-date on stack. This is possible if this is an EH-var or
    //     we decided to spill after single-def.
    //
    bool IsAlwaysAliveInMemory() const
    {
        return lvLiveInOutOfHndlr || lvSpillAtSingleDef;
    }

    bool CanBeReplacedWithItsField(Compiler* comp) const;

#ifdef DEBUG
public:
    const char* lvReason;

    void PrintVarReg() const
    {
        printf("%s", getRegName(GetRegNum()));
    }
#endif // DEBUG

}; // class LclVarDsc

enum class SymbolicIntegerValue : int32_t
{
    LongMin,
    IntMin,
    ShortMin,
    ByteMin,
    Zero,
    One,
    ByteMax,
    UByteMax,
    ShortMax,
    UShortMax,
    ArrayLenMax,
    IntMax,
    UIntMax,
    LongMax,
};

inline constexpr bool operator>(SymbolicIntegerValue left, SymbolicIntegerValue right)
{
    return static_cast<int32_t>(left) > static_cast<int32_t>(right);
}

inline constexpr bool operator>=(SymbolicIntegerValue left, SymbolicIntegerValue right)
{
    return static_cast<int32_t>(left) >= static_cast<int32_t>(right);
}

inline constexpr bool operator<(SymbolicIntegerValue left, SymbolicIntegerValue right)
{
    return static_cast<int32_t>(left) < static_cast<int32_t>(right);
}

inline constexpr bool operator<=(SymbolicIntegerValue left, SymbolicIntegerValue right)
{
    return static_cast<int32_t>(left) <= static_cast<int32_t>(right);
}

// Represents an integral range useful for reasoning about integral casts.
// It uses a symbolic representation for lower and upper bounds so
// that it can efficiently handle integers of all sizes on all hosts.
//
// Note that the ranges represented by this class are **always** in the
// "signed" domain. This is so that if we know the range a node produces, it
// can be trivially used to determine if a cast above the node does or does not
// overflow, which requires that the interpretation of integers be the same both
// for the "input" and "output". We choose signed interpretation here because it
// produces nice continuous ranges and because IR uses sign-extension for constants.
//
// Some examples of how ranges are computed for casts:
// 1. CAST_OVF(ubyte <- uint): does not overflow for [0..UBYTE_MAX], produces the
//    same range - all casts that do not change the representation, i. e. have the same
//    "actual" input and output type, have the same "input" and "output" range.
// 2. CAST_OVF(ulong <- uint): never overflows => the "input" range is [INT_MIN..INT_MAX]
//    (aka all possible 32 bit integers). Produces [0..UINT_MAX] (aka all possible 32
//    bit integers zero-extended to 64 bits).
// 3. CAST_OVF(int <- uint): overflows for inputs larger than INT_MAX <=> less than 0
//    when interpreting as signed => the "input" range is [0..INT_MAX], the same range
//    being the produced one as the node does not change the width of the integer.
//
class IntegralRange
{
private:
    SymbolicIntegerValue m_lowerBound;
    SymbolicIntegerValue m_upperBound;

public:
    IntegralRange() = default;

    IntegralRange(SymbolicIntegerValue lowerBound, SymbolicIntegerValue upperBound)
        : m_lowerBound(lowerBound)
        , m_upperBound(upperBound)
    {
        assert(lowerBound <= upperBound);
    }

    SymbolicIntegerValue GetLowerBound() const
    {
        return m_lowerBound;
    }

    SymbolicIntegerValue GetUpperBound() const
    {
        return m_upperBound;
    }

    bool Contains(int64_t value) const;

    bool Contains(IntegralRange other) const
    {
        return (m_lowerBound <= other.m_lowerBound) && (other.m_upperBound <= m_upperBound);
    }

    bool IsNonNegative() const
    {
        return m_lowerBound >= SymbolicIntegerValue::Zero;
    }

    bool Equals(IntegralRange other) const
    {
        return (m_lowerBound == other.m_lowerBound) && (m_upperBound == other.m_upperBound);
    }

    static int64_t              SymbolicToRealValue(SymbolicIntegerValue value);
    static SymbolicIntegerValue LowerBoundForType(var_types type);
    static SymbolicIntegerValue UpperBoundForType(var_types type);

    static IntegralRange ForType(var_types type)
    {
        return {LowerBoundForType(type), UpperBoundForType(type)};
    }

    static IntegralRange ForNode(GenTree* node, Compiler* compiler);
    static IntegralRange ForCastInput(GenTreeCast* cast);
    static IntegralRange ForCastOutput(GenTreeCast* cast, Compiler* compiler);
    static IntegralRange Union(IntegralRange range1, IntegralRange range2);

#ifdef DEBUG
    static void Print(IntegralRange range);
#endif // DEBUG
};

/*
XXXXXXXXXXXXXXXXXXXXXXXXXXXXXXXXXXXXXXXXXXXXXXXXXXXXXXXXXXXXXXXXXXXXXXXXXXXXXXX
XXXXXXXXXXXXXXXXXXXXXXXXXXXXXXXXXXXXXXXXXXXXXXXXXXXXXXXXXXXXXXXXXXXXXXXXXXXXXXX
XX                                                                           XX
XX                           TempsInfo                                       XX
XX                                                                           XX
XX  The temporary lclVars allocated by the compiler for code generation      XX
XX                                                                           XX
XXXXXXXXXXXXXXXXXXXXXXXXXXXXXXXXXXXXXXXXXXXXXXXXXXXXXXXXXXXXXXXXXXXXXXXXXXXXXXX
XXXXXXXXXXXXXXXXXXXXXXXXXXXXXXXXXXXXXXXXXXXXXXXXXXXXXXXXXXXXXXXXXXXXXXXXXXXXXXX
*/

/*****************************************************************************
 *
 *  The following keeps track of temporaries allocated in the stack frame
 *  during code-generation (after register allocation). These spill-temps are
 *  only used if we run out of registers while evaluating a tree.
 *
 *  These are different from the more common temps allocated by lvaGrabTemp().
 */

class TempDsc
{
public:
    TempDsc* tdNext;

private:
    int tdOffs;
#ifdef DEBUG
    static const int BAD_TEMP_OFFSET = 0xDDDDDDDD; // used as a sentinel "bad value" for tdOffs in DEBUG
#endif                                             // DEBUG

    int       tdNum;
    BYTE      tdSize;
    var_types tdType;

public:
    TempDsc(int _tdNum, unsigned _tdSize, var_types _tdType)
        : tdNum(_tdNum)
        , tdSize((BYTE)_tdSize)
        , tdType(_tdType)
    {
#ifdef DEBUG
        // temps must have a negative number (so they have a different number from all local variables)
        assert(tdNum < 0);
        tdOffs = BAD_TEMP_OFFSET;
#endif // DEBUG
        if (tdNum != _tdNum)
        {
            IMPL_LIMITATION("too many spill temps");
        }
    }

#ifdef DEBUG
    bool tdLegalOffset() const
    {
        return tdOffs != BAD_TEMP_OFFSET;
    }
#endif // DEBUG

    int tdTempOffs() const
    {
        assert(tdLegalOffset());
        return tdOffs;
    }
    void tdSetTempOffs(int offs)
    {
        tdOffs = offs;
        assert(tdLegalOffset());
    }
    void tdAdjustTempOffs(int offs)
    {
        tdOffs += offs;
        assert(tdLegalOffset());
    }

    int tdTempNum() const
    {
        assert(tdNum < 0);
        return tdNum;
    }
    unsigned tdTempSize() const
    {
        return tdSize;
    }
    var_types tdTempType() const
    {
        return tdType;
    }
};

// Specify compiler data that a phase might modify
enum class PhaseStatus : unsigned
{
    MODIFIED_NOTHING,    // Phase did not make any changes that warrant running post-phase checks or dumping
                         // the main jit data strutures.
    MODIFIED_EVERYTHING, // Phase made changes that warrant running post-phase checks or dumping
                         // the main jit data strutures.
};

// interface to hide linearscan implementation from rest of compiler
class LinearScanInterface
{
public:
    virtual PhaseStatus doLinearScan()                                = 0;
    virtual void        recordVarLocationsAtStartOfBB(BasicBlock* bb) = 0;
    virtual bool        willEnregisterLocalVars() const               = 0;
#if TRACK_LSRA_STATS
    virtual void dumpLsraStatsCsv(FILE* file)     = 0;
    virtual void dumpLsraStatsSummary(FILE* file) = 0;
#endif // TRACK_LSRA_STATS
};

LinearScanInterface* getLinearScanAllocator(Compiler* comp);

// This enumeration names the phases into which we divide compilation.  The phases should completely
// partition a compilation.
enum Phases
{
#define CompPhaseNameMacro(enum_nm, string_nm, hasChildren, parent, measureIR) enum_nm,
#include "compphases.h"
    PHASE_NUMBER_OF
};

extern const char* PhaseNames[];
extern const char* PhaseEnums[];

// Specify which checks should be run after each phase
//
// clang-format off
enum class PhaseChecks : unsigned int
{
    CHECK_NONE          = 0,
    CHECK_IR            = 1 << 0, // ir flags, etc
    CHECK_UNIQUE        = 1 << 1, // tree node uniqueness
    CHECK_FG            = 1 << 2, // flow graph integrity
    CHECK_EH            = 1 << 3, // eh table integrity
    CHECK_LOOPS         = 1 << 4, // loop integrity/canonicalization
    CHECK_LIKELIHOODS   = 1 << 5, // profile data likelihood integrity
    CHECK_PROFILE       = 1 << 6, // profile data full integrity
    CHECK_LINKED_LOCALS = 1 << 7, // check linked list of locals
};

inline constexpr PhaseChecks operator ~(PhaseChecks a)
{
    return (PhaseChecks)(~(unsigned int)a);
}

inline constexpr PhaseChecks operator |(PhaseChecks a, PhaseChecks b)
{
    return (PhaseChecks)((unsigned int)a | (unsigned int)b);
}

inline constexpr PhaseChecks operator &(PhaseChecks a, PhaseChecks b)
{
    return (PhaseChecks)((unsigned int)a & (unsigned int)b);
}

inline PhaseChecks& operator |=(PhaseChecks& a, PhaseChecks b)
{
    return a = (PhaseChecks)((unsigned int)a | (unsigned int)b);
}

inline PhaseChecks& operator &=(PhaseChecks& a, PhaseChecks b)
{
    return a = (PhaseChecks)((unsigned int)a & (unsigned int)b);
}

inline PhaseChecks& operator ^=(PhaseChecks& a, PhaseChecks b)
{
    return a = (PhaseChecks)((unsigned int)a ^ (unsigned int)b);
}

inline bool hasFlag(const PhaseChecks& flagSet, const PhaseChecks& flag)
{
    return ((flagSet & flag) == flag);
}

// clang-format on

// Specify which dumps should be run after each phase
//
enum class PhaseDumps
{
    DUMP_NONE,
    DUMP_ALL
};

// The following enum provides a simple 1:1 mapping to CLR API's
enum API_ICorJitInfo_Names
{
#define DEF_CLR_API(name) API_##name,
#include "ICorJitInfo_names_generated.h"
    API_COUNT
};

// Profile checking options
//
// clang-format off
enum class ProfileChecks : unsigned int
{
    CHECK_NONE          = 0,
    CHECK_HASLIKELIHOOD = 1 << 0, // check all FlowEdges for hasLikelihood
    CHECK_LIKELIHOODSUM = 1 << 1, // check block succesor likelihoods sum to 1
    CHECK_LIKELY        = 1 << 2, // fully check likelihood based weights
    RAISE_ASSERT        = 1 << 3, // assert on check failure
    CHECK_ALL_BLOCKS    = 1 << 4, // check blocks even if bbHasProfileWeight is false
};

inline constexpr ProfileChecks operator ~(ProfileChecks a)
{
    return (ProfileChecks)(~(unsigned int)a);
}

inline constexpr ProfileChecks operator |(ProfileChecks a, ProfileChecks b)
{
    return (ProfileChecks)((unsigned int)a | (unsigned int)b);
}

inline constexpr ProfileChecks operator &(ProfileChecks a, ProfileChecks b)
{
    return (ProfileChecks)((unsigned int)a & (unsigned int)b);
}

inline ProfileChecks& operator |=(ProfileChecks& a, ProfileChecks b)
{
    return a = (ProfileChecks)((unsigned int)a | (unsigned int)b);
}

inline ProfileChecks& operator &=(ProfileChecks& a, ProfileChecks b)
{
    return a = (ProfileChecks)((unsigned int)a & (unsigned int)b);
}

inline ProfileChecks& operator ^=(ProfileChecks& a, ProfileChecks b)
{
    return a = (ProfileChecks)((unsigned int)a ^ (unsigned int)b);
}

inline bool hasFlag(const ProfileChecks& flagSet, const ProfileChecks& flag)
{
    return ((flagSet & flag) == flag);
}

//---------------------------------------------------------------
// Compilation time.
//

// A "CompTimeInfo" is a structure for tracking the compilation time of one or more methods.
// We divide a compilation into a sequence of contiguous phases, and track the total (per-thread) cycles
// of the compilation, as well as the cycles for each phase.  We also track the number of bytecodes.
// If there is a failure in reading a timer at any point, the "CompTimeInfo" becomes invalid, as indicated
// by "m_timerFailure" being true.
// If FEATURE_JIT_METHOD_PERF is not set, we define a minimal form of this, enough to let other code compile.
struct CompTimeInfo
{
#ifdef FEATURE_JIT_METHOD_PERF
    // The string names of the phases.
    static const char* PhaseNames[];

    static bool PhaseHasChildren[];
    static int  PhaseParent[];
    static bool PhaseReportsIRSize[];

    unsigned         m_byteCodeBytes;
    uint64_t m_totalCycles;
    uint64_t m_invokesByPhase[PHASE_NUMBER_OF];
    uint64_t m_cyclesByPhase[PHASE_NUMBER_OF];
#if MEASURE_CLRAPI_CALLS
    uint64_t m_CLRinvokesByPhase[PHASE_NUMBER_OF];
    uint64_t m_CLRcyclesByPhase[PHASE_NUMBER_OF];
#endif

    unsigned m_nodeCountAfterPhase[PHASE_NUMBER_OF];

    // For better documentation, we call EndPhase on
    // non-leaf phases.  We should also call EndPhase on the
    // last leaf subphase; obviously, the elapsed cycles between the EndPhase
    // for the last leaf subphase and the EndPhase for an ancestor should be very small.
    // We add all such "redundant end phase" intervals to this variable below; we print
    // it out in a report, so we can verify that it is, indeed, very small.  If it ever
    // isn't, this means that we're doing something significant between the end of the last
    // declared subphase and the end of its parent.
    uint64_t m_parentPhaseEndSlop;
    bool             m_timerFailure;

#if MEASURE_CLRAPI_CALLS
    // The following measures the time spent inside each individual CLR API call.
    unsigned         m_allClrAPIcalls;
    unsigned         m_perClrAPIcalls[API_ICorJitInfo_Names::API_COUNT];
    uint64_t m_allClrAPIcycles;
    uint64_t m_perClrAPIcycles[API_ICorJitInfo_Names::API_COUNT];
    uint32_t m_maxClrAPIcycles[API_ICorJitInfo_Names::API_COUNT];
#endif // MEASURE_CLRAPI_CALLS

    CompTimeInfo(unsigned byteCodeBytes);
#endif
};

#ifdef FEATURE_JIT_METHOD_PERF

#if MEASURE_CLRAPI_CALLS
struct WrapICorJitInfo;
#endif

// This class summarizes the JIT time information over the course of a run: the number of methods compiled,
// and the total and maximum timings.  (These are instances of the "CompTimeInfo" type described above).
// The operation of adding a single method's timing to the summary may be performed concurrently by several
// threads, so it is protected by a lock.
// This class is intended to be used as a singleton type, with only a single instance.
class CompTimeSummaryInfo
{
    // This lock protects the fields of all CompTimeSummaryInfo(s) (of which we expect there to be one).
    static CritSecObject s_compTimeSummaryLock;

    int          m_numMethods;
    int          m_totMethods;
    CompTimeInfo m_total;
    CompTimeInfo m_maximum;

    int          m_numFilteredMethods;
    CompTimeInfo m_filtered;

    // This can use what ever data you want to determine if the value to be added
    // belongs in the filtered section (it's always included in the unfiltered section)
    bool IncludedInFilteredData(CompTimeInfo& info);

public:
    // This is the unique CompTimeSummaryInfo object for this instance of the runtime.
    static CompTimeSummaryInfo s_compTimeSummary;

    CompTimeSummaryInfo()
        : m_numMethods(0), m_totMethods(0), m_total(0), m_maximum(0), m_numFilteredMethods(0), m_filtered(0)
    {
    }

    // Assumes that "info" is a completed CompTimeInfo for a compilation; adds it to the summary.
    // This is thread safe.
    void AddInfo(CompTimeInfo& info, bool includePhases);

    // Print the summary information to "f".
    // This is not thread-safe; assumed to be called by only one thread.
    void Print(FILE* f);
};

// A JitTimer encapsulates a CompTimeInfo for a single compilation. It also tracks the start of compilation,
// and when the current phase started.  This is intended to be part of a Compilation object.
//
class JitTimer
{
    uint64_t m_start;         // Start of the compilation.
    uint64_t m_curPhaseStart; // Start of the current phase.
#if MEASURE_CLRAPI_CALLS
    uint64_t m_CLRcallStart;   // Start of the current CLR API call (if any).
    uint64_t m_CLRcallInvokes; // CLR API invokes under current outer so far
    uint64_t m_CLRcallCycles;  // CLR API  cycles under current outer so far.
    int              m_CLRcallAPInum;  // The enum/index of the current CLR API call (or -1).
    static double    s_cyclesPerSec;   // Cached for speedier measurements
#endif
#ifdef DEBUG
    Phases m_lastPhase; // The last phase that was completed (or (Phases)-1 to start).
#endif
    CompTimeInfo m_info; // The CompTimeInfo for this compilation.

    static CritSecObject s_csvLock; // Lock to protect the time log file.
    static FILE*         s_csvFile; // The time log file handle.
    void PrintCsvMethodStats(Compiler* comp);

private:
    void* operator new(size_t);
    void* operator new[](size_t);
    void operator delete(void*);
    void operator delete[](void*);

public:
    // Initialized the timer instance
    JitTimer(unsigned byteCodeSize);

    static JitTimer* Create(Compiler* comp, unsigned byteCodeSize)
    {
        return ::new (comp, CMK_Unknown) JitTimer(byteCodeSize);
    }

    static void PrintCsvHeader();

    // Ends the current phase (argument is for a redundant check).
    void EndPhase(Compiler* compiler, Phases phase);

#if MEASURE_CLRAPI_CALLS
    // Start and end a timed CLR API call.
    void CLRApiCallEnter(unsigned apix);
    void CLRApiCallLeave(unsigned apix);
#endif // MEASURE_CLRAPI_CALLS

    // Completes the timing of the current method, which is assumed to have "byteCodeBytes" bytes of bytecode,
    // and adds it to "sum".
    void Terminate(Compiler* comp, CompTimeSummaryInfo& sum, bool includePhases);

    // Attempts to query the cycle counter of the current thread.  If successful, returns "true" and sets
    // *cycles to the cycle counter value.  Otherwise, returns false and sets the "m_timerFailure" flag of
    // "m_info" to true.
    bool GetThreadCycles(uint64_t* cycles)
    {
        bool res = CycleTimer::GetThreadCyclesS(cycles);
        if (!res)
        {
            m_info.m_timerFailure = true;
        }
        return res;
    }

    static void Shutdown();
};
#endif // FEATURE_JIT_METHOD_PERF

//------------------- Function/Funclet info -------------------------------
enum FuncKind : BYTE
{
    FUNC_ROOT,    // The main/root function (always id==0)
    FUNC_HANDLER, // a funclet associated with an EH handler (finally, fault, catch, filter handler)
    FUNC_FILTER,  // a funclet associated with an EH filter
    FUNC_COUNT
};

class emitLocation;

struct FuncInfoDsc
{
    FuncKind       funKind;
    BYTE           funFlags;   // Currently unused, just here for padding
    unsigned short funEHIndex; // index, into the ebd table, of innermost EH clause corresponding to this
                               // funclet. It is only valid if funKind field indicates this is a
                               // EH-related funclet: FUNC_HANDLER or FUNC_FILTER

#if defined(TARGET_AMD64)

    // TODO-AMD64-Throughput: make the AMD64 info more like the ARM info to avoid having this large static array.
    emitLocation* startLoc;
    emitLocation* endLoc;
    emitLocation* coldStartLoc; // locations for the cold section, if there is one.
    emitLocation* coldEndLoc;
    UNWIND_INFO   unwindHeader;
    // Maximum of 255 UNWIND_CODE 'nodes' and then the unwind header. If there are an odd
    // number of codes, the VM or Zapper will 4-byte align the whole thing.
    BYTE     unwindCodes[offsetof(UNWIND_INFO, UnwindCode) + (0xFF * sizeof(UNWIND_CODE))];
    unsigned unwindCodeSlot;

#elif defined(TARGET_X86)

    emitLocation* startLoc;
    emitLocation* endLoc;
    emitLocation* coldStartLoc; // locations for the cold section, if there is one.
    emitLocation* coldEndLoc;

#elif defined(TARGET_ARMARCH) || defined(TARGET_LOONGARCH64) || defined(TARGET_RISCV64)

    UnwindInfo  uwi;     // Unwind information for this function/funclet's hot  section
    UnwindInfo* uwiCold; // Unwind information for this function/funclet's cold section
                         //   Note: we only have a pointer here instead of the actual object,
                         //   to save memory in the JIT case (compared to the NGEN case),
                         //   where we don't have any cold section.
                         //   Note 2: we currently don't support hot/cold splitting in functions
                         //   with EH, so uwiCold will be NULL for all funclets.

    emitLocation* startLoc;
    emitLocation* endLoc;
    emitLocation* coldStartLoc; // locations for the cold section, if there is one.
    emitLocation* coldEndLoc;

#endif // TARGET_ARMARCH || TARGET_LOONGARCH64 || TARGET_RISCV64

#if defined(FEATURE_CFI_SUPPORT)
    jitstd::vector<CFI_CODE>* cfiCodes;
#endif // FEATURE_CFI_SUPPORT

    // Eventually we may want to move rsModifiedRegsMask, lvaOutgoingArgSize, and anything else
    // that isn't shared between the main function body and funclets.
};

struct TempInfo
{
    GenTree* store;
    GenTree* load;
};

#ifdef DEBUG
// XXXXXXXXXXXXXXXXXXXXXXXXXXXXXXXXXXXXXXXXXXXXXXXXXXXXXXXXXXXXXXXXXXXXXXXXXXXXXX
// We have the ability to mark source expressions with "Test Labels."
// These drive assertions within the JIT, or internal JIT testing.  For example, we could label expressions
// that should be CSE defs, and other expressions that should uses of those defs, with a shared label.

enum TestLabel // This must be kept identical to System.Runtime.CompilerServices.JitTestLabel.TestLabel.
{
    TL_SsaName,
    TL_VN,        // Defines a "VN equivalence class".  (For full VN, including exceptions thrown).
    TL_VNNorm,    // Like above, but uses the non-exceptional value of the expression.
    TL_CSE_Def,   //  This must be identified in the JIT as a CSE def
    TL_CSE_Use,   //  This must be identified in the JIT as a CSE use
    TL_LoopHoist, // Expression must (or must not) be hoisted out of the loop.
};

struct TestLabelAndNum
{
    TestLabel m_tl;
    ssize_t   m_num;

    TestLabelAndNum() : m_tl(TestLabel(0)), m_num(0)
    {
    }
};

typedef JitHashTable<GenTree*, JitPtrKeyFuncs<GenTree>, TestLabelAndNum> NodeToTestDataMap;

// XXXXXXXXXXXXXXXXXXXXXXXXXXXXXXXXXXXXXXXXXXXXXXXXXXXXXXXXXXXXXXXXXXXXXXXXXXXXXX
#endif // DEBUG

// Represents a depth-first search tree of the flow graph.
class FlowGraphDfsTree
{
    Compiler* m_comp;

    // Post-order that we saw reachable basic blocks in. This order can be
    // particularly useful to iterate in reverse, as reverse post-order ensures
    // that all predecessors are visited before successors whenever possible.
    BasicBlock** m_postOrder;
    unsigned m_postOrderCount;

    // Whether the DFS that produced the tree found any backedges.
    bool m_hasCycle;

public:
    FlowGraphDfsTree(Compiler* comp, BasicBlock** postOrder, unsigned postOrderCount, bool hasCycle)
        : m_comp(comp)
        , m_postOrder(postOrder)
        , m_postOrderCount(postOrderCount)
        , m_hasCycle(hasCycle)
    {
    }

    Compiler* GetCompiler() const
    {
        return m_comp;
    }

    BasicBlock** GetPostOrder() const
    {
        return m_postOrder;
    }

    unsigned GetPostOrderCount() const
    {
        return m_postOrderCount;
    }

    BasicBlock* GetPostOrder(unsigned index) const
    {
        assert(index < m_postOrderCount);
        return m_postOrder[index];
    }

    BitVecTraits PostOrderTraits() const
    {
        return BitVecTraits(m_postOrderCount, m_comp);
    }

    bool HasCycle() const
    {
        return m_hasCycle;
    }

#ifdef DEBUG
    void Dump() const;
#endif // DEBUG

    bool Contains(BasicBlock* block) const;
    bool IsAncestor(BasicBlock* ancestor, BasicBlock* descendant) const;
};

// Represents the result of induction variable analysis. See
// FlowGraphNaturalLoop::AnalyzeIteration.
struct NaturalLoopIterInfo
{
    // The local that is the induction variable.
    unsigned IterVar = BAD_VAR_NUM;

#ifdef DEBUG
    // Tree that initializes induction variable outside the loop.
    // Only valid if HasConstInit is true.
    GenTree* InitTree = nullptr;
#endif

    // Constant value that the induction variable is initialized with, outside
    // the loop. Only valid if HasConstInit is true.
    int ConstInitValue = 0;

    // Tree that has the loop test for the induction variable.
    GenTree* TestTree = nullptr;

    // Block that has the loop test.
    BasicBlock* TestBlock = nullptr;

    // Tree that mutates the induction variable.
    GenTree* IterTree = nullptr;

    // Is the loop exited when TestTree is true?
    bool ExitedOnTrue : 1;

    // Whether or not we found an initialization of the induction variable.
    bool HasConstInit : 1;

    // Whether or not the loop test compares the induction variable with a
    // constant value.
    bool HasConstLimit : 1;

    // Whether or not the loop test constant value is a SIMD vector element count.
    bool HasSimdLimit : 1;

    // Whether or not the loop test compares the induction variable with an
    // invariant local.
    bool HasInvariantLocalLimit : 1;

    // Whether or not the loop test compares the induction variable with the
    // length of an invariant array.
    bool HasArrayLengthLimit : 1;

    NaturalLoopIterInfo()
        : ExitedOnTrue(false)
        , HasConstInit(false)
        , HasConstLimit(false)
        , HasSimdLimit(false)
        , HasInvariantLocalLimit(false)
        , HasArrayLengthLimit(false)
    {
    }

    int IterConst();
    genTreeOps IterOper();
    var_types IterOperType();
    genTreeOps TestOper();
    bool IsIncreasingLoop();
    bool IsDecreasingLoop();
    GenTree* Iterator();
    GenTree* Limit();
    int ConstLimit();
    unsigned VarLimit();
    bool ArrLenLimit(Compiler* comp, ArrIndex* index);

private:
    bool IsReversed();
};

// Represents a natural loop in the flow graph. Natural loops are characterized
// by the following properties:
//
// * All loop blocks are strongly connected, meaning that every block of the
//   loop can reach every other block of the loop.
//
// * All loop blocks are dominated by the header block, i.e. the header block
//   is guaranteed to be entered on every iteration. Note that in the prescence
//   of exceptional flow the header might not fully execute on every iteration.
//
// * From the above it follows that the loop can only be entered at the header
//   block. FlowGraphNaturalLoop::EntryEdges() gives a vector of these edges.
//   After loop canonicalization it is expected that this vector has exactly one
//   edge, from the "preheader".
//
// * The loop can have multiple exits. The regular exit edges are recorded in
//   FlowGraphNaturalLoop::ExitEdges(). The loop can also be exited by
//   exceptional flow.
//
class FlowGraphNaturalLoop
{
    friend class FlowGraphNaturalLoops;

    // The DFS tree that contains the loop blocks.
    const FlowGraphDfsTree* m_dfsTree;

    // The header block; dominates all other blocks in the loop, and is the
    // only block branched to from outside the loop.
    BasicBlock* m_header;

    // Parent loop. By loop properties, well-scopedness is always guaranteed.
    // That is, the parent loop contains all blocks of this loop.
    FlowGraphNaturalLoop* m_parent = nullptr;
    // First child loop.
    FlowGraphNaturalLoop* m_child = nullptr;
    // Sibling child loop, in reverse post order of the header blocks.
    FlowGraphNaturalLoop* m_sibling = nullptr;

    // Bit vector of blocks in the loop; each index is the RPO index a block,
    // with the head block's RPO index subtracted.
    BitVec m_blocks;
    // Size of m_blocks.
    unsigned m_blocksSize = 0;

    // Edges from blocks inside the loop back to the header.
    jitstd::vector<FlowEdge*> m_backEdges;

    // Edges from blocks outside the loop to the header.
    jitstd::vector<FlowEdge*> m_entryEdges;

    // Edges from inside the loop to outside the loop. Note that exceptional
    // flow can also exit the loop and is not modelled.
    jitstd::vector<FlowEdge*> m_exitEdges;

    // Index of the loop in the range [0..FlowGraphNaturalLoops::NumLoops()).
    // Can be used to store additional annotations for this loop on the side.
    unsigned m_index = 0;

    // True if this loop contains an improper loop header
    bool m_containsImproperHeader = false;

    FlowGraphNaturalLoop(const FlowGraphDfsTree* dfsTree, BasicBlock* head);

    unsigned LoopBlockBitVecIndex(BasicBlock* block);
    bool TryGetLoopBlockBitVecIndex(BasicBlock* block, unsigned* pIndex);

    BitVecTraits LoopBlockTraits();

    template<typename TFunc>
    bool VisitDefs(TFunc func);

    GenTreeLclVarCommon* FindDef(unsigned lclNum);

    void MatchInit(NaturalLoopIterInfo* info, BasicBlock* initBlock, GenTree* init);
    bool MatchLimit(unsigned iterVar, GenTree* test, NaturalLoopIterInfo* info);
    bool CheckLoopConditionBaseCase(BasicBlock* initBlock, NaturalLoopIterInfo* info);
    bool IsZeroTripTest(BasicBlock* initBlock, NaturalLoopIterInfo* info);
    bool InitBlockEntersLoopOnTrue(BasicBlock* initBlock);
    template<typename T>
    static bool EvaluateRelop(T op1, T op2, genTreeOps oper);
public:
    BasicBlock* GetHeader() const
    {
        return m_header;
    }

    const FlowGraphDfsTree* GetDfsTree() const
    {
        return m_dfsTree;
    }

    FlowGraphNaturalLoop* GetParent() const
    {
        return m_parent;
    }

    FlowGraphNaturalLoop* GetChild() const
    {
        return m_child;
    }

    FlowGraphNaturalLoop* GetSibling() const
    {
        return m_sibling;
    }

    unsigned GetIndex() const
    {
        return m_index;
    }

    const jitstd::vector<FlowEdge*>& BackEdges()
    {
        return m_backEdges;
    }

    const jitstd::vector<FlowEdge*>& EntryEdges()
    {
        return m_entryEdges;
    }

    const jitstd::vector<FlowEdge*>& ExitEdges()
    {
        return m_exitEdges;
    }

    FlowEdge* BackEdge(unsigned index)
    {
        assert(index < m_backEdges.size());
        return m_backEdges[index];
    }

    FlowEdge* EntryEdge(unsigned index)
    {
        assert(index < m_entryEdges.size());
        return m_entryEdges[index];
    }

    FlowEdge* ExitEdge(unsigned index)
    {
        assert(index < m_exitEdges.size());
        return m_exitEdges[index];
    }

    BasicBlock* GetPreheader() const;

    unsigned GetDepth() const;

    bool ContainsBlock(BasicBlock* block);
    bool ContainsLoop(FlowGraphNaturalLoop* childLoop);

    bool ContainsImproperHeader() const
    {
        return m_containsImproperHeader;
    }

    unsigned NumLoopBlocks();

    template<typename TFunc>
    BasicBlockVisit VisitLoopBlocksReversePostOrder(TFunc func);

    template<typename TFunc>
    BasicBlockVisit VisitLoopBlocksPostOrder(TFunc func);

    template<typename TFunc>
    BasicBlockVisit VisitLoopBlocks(TFunc func);

    template<typename TFunc>
    BasicBlockVisit VisitLoopBlocksLexical(TFunc func);

    template<typename TFunc>
    BasicBlockVisit VisitRegularExitBlocks(TFunc func);

    BasicBlock* GetLexicallyTopMostBlock();
    BasicBlock* GetLexicallyBottomMostBlock();

    bool AnalyzeIteration(NaturalLoopIterInfo* info);

    bool HasDef(unsigned lclNum);

    bool CanDuplicate(INDEBUG(const char** reason));
    bool CanDuplicateWithEH(INDEBUG(const char** reason));
    void Duplicate(BasicBlock** insertAfter, BlockToBlockMap* map, weight_t weightScale);
    void DuplicateWithEH(BasicBlock** insertAfter, BlockToBlockMap* map, weight_t weightScale);

    bool MayExecuteBlockMultipleTimesPerIteration(BasicBlock* block);

    bool IsPostDominatedOnLoopIteration(BasicBlock* block, BasicBlock* postDominator);

#ifdef DEBUG
    static void Dump(FlowGraphNaturalLoop* loop);
#endif // DEBUG
};

// Represents a collection of the natural loops in the flow graph. See
// FlowGraphNaturalLoop for the characteristics of these loops.
//
// Loops are stored in a vector, with easily accessible indices (see
// FlowGraphNaturalLoop::GetIndex()). These indices can be used to store
// additional annotations for each loop on the side.
//
class FlowGraphNaturalLoops
{
    const FlowGraphDfsTree* m_dfsTree;

    // Collection of loops that were found.
    jitstd::vector<FlowGraphNaturalLoop*> m_loops;

    unsigned m_improperLoopHeaders;

    FlowGraphNaturalLoops(const FlowGraphDfsTree* dfs);

    static bool FindNaturalLoopBlocks(FlowGraphNaturalLoop* loop, ArrayStack<BasicBlock*>& worklist);

public:
    const FlowGraphDfsTree* GetDfsTree()
    {
        return m_dfsTree;
    }

    size_t NumLoops() const
    {
        return m_loops.size();
    }

    FlowGraphNaturalLoop* GetLoopByIndex(unsigned index);
    FlowGraphNaturalLoop* GetLoopByHeader(BasicBlock* header);

    bool IsLoopBackEdge(FlowEdge* edge);
    bool IsLoopExitEdge(FlowEdge* edge);

    class LoopsPostOrderIter
    {
        jitstd::vector<FlowGraphNaturalLoop*>* m_loops;

    public:
        LoopsPostOrderIter(jitstd::vector<FlowGraphNaturalLoop*>* loops)
            : m_loops(loops)
        {
        }

        jitstd::vector<FlowGraphNaturalLoop*>::reverse_iterator begin()
        {
            return m_loops->rbegin();
        }

        jitstd::vector<FlowGraphNaturalLoop*>::reverse_iterator end()
        {
            return m_loops->rend();
        }
    };

    class LoopsReversePostOrderIter
    {
        jitstd::vector<FlowGraphNaturalLoop*>* m_loops;

    public:
        LoopsReversePostOrderIter(jitstd::vector<FlowGraphNaturalLoop*>* loops)
            : m_loops(loops)
        {
        }

        jitstd::vector<FlowGraphNaturalLoop*>::iterator begin()
        {
            return m_loops->begin();
        }

        jitstd::vector<FlowGraphNaturalLoop*>::iterator end()
        {
            return m_loops->end();
        }
    };

    // Iterate the loops in post order (child loops before parent loops)
    LoopsPostOrderIter InPostOrder()
    {
        return LoopsPostOrderIter(&m_loops);
    }

    // Iterate the loops in reverse post order (parent loops before child loops)
    LoopsReversePostOrderIter InReversePostOrder()
    {
        return LoopsReversePostOrderIter(&m_loops);
    }

    static FlowGraphNaturalLoops* Find(const FlowGraphDfsTree* dfs);

    // Number of blocks with DFS backedges that are not natural loop headers
    // (indicates presence of "irreducible" loops)
    unsigned ImproperLoopHeaders() const
    {
        return m_improperLoopHeaders;
    }

#ifdef DEBUG
    static void Dump(FlowGraphNaturalLoops* loops);
#endif // DEBUG
};

// Represents the dominator tree of the flow graph.
class FlowGraphDominatorTree
{
    template<typename TVisitor>
    friend class DomTreeVisitor;

    const FlowGraphDfsTree* m_dfsTree;
    const DomTreeNode* m_domTree;
    const unsigned* m_preorderNum;
    const unsigned* m_postorderNum;

    FlowGraphDominatorTree(const FlowGraphDfsTree* dfsTree, const DomTreeNode* domTree, const unsigned* preorderNum, const unsigned* postorderNum)
        : m_dfsTree(dfsTree)
        , m_domTree(domTree)
        , m_preorderNum(preorderNum)
        , m_postorderNum(postorderNum)
    {
    }

    static BasicBlock* IntersectDom(BasicBlock* block1, BasicBlock* block2);

public:
    const FlowGraphDfsTree* GetDfsTree()
    {
        return m_dfsTree;
    }

    BasicBlock* Intersect(BasicBlock* block, BasicBlock* block2);
    bool Dominates(BasicBlock* dominator, BasicBlock* dominated);

#ifdef DEBUG
    void Dump();
#endif

    static FlowGraphDominatorTree* Build(const FlowGraphDfsTree* dfsTree);
};

class FlowGraphDominanceFrontiers
{
    FlowGraphDominatorTree* m_domTree;
    BlkToBlkVectorMap m_map;
    BitVecTraits m_poTraits;
    BitVec m_visited;

    FlowGraphDominanceFrontiers(FlowGraphDominatorTree* domTree);

#ifdef DEBUG
    void Dump();
#endif

public:
    FlowGraphDominatorTree* GetDomTree()
    {
        return m_domTree;
    }

    static FlowGraphDominanceFrontiers* Build(FlowGraphDominatorTree* domTree);
    void ComputeIteratedDominanceFrontier(BasicBlock* block, BlkVector* result);
};

// Represents a reverse mapping from block back to its (most nested) containing loop.
class BlockToNaturalLoopMap
{
    FlowGraphNaturalLoops* m_loops;
    // Array from postorder num -> index of most-nested loop containing the
    // block, or UINT_MAX if no loop contains it.
    unsigned* m_indices;

    BlockToNaturalLoopMap(FlowGraphNaturalLoops* loops, unsigned* indices)
        : m_loops(loops), m_indices(indices)
    {
    }

public:
    FlowGraphNaturalLoop* GetLoop(BasicBlock* block);

    static BlockToNaturalLoopMap* Build(FlowGraphNaturalLoops* loops);

#ifdef DEBUG
    void Dump() const;
#endif // DEBUG
};

// Represents a data structure that can answer A -> B reachability queries in
// O(1) time. Only takes regular flow into account; if A -> B requires
// exceptional flow, then CanReach returns false.
class BlockReachabilitySets
{
    const FlowGraphDfsTree* m_dfsTree;
    BitVec* m_reachabilitySets;

    BlockReachabilitySets(const FlowGraphDfsTree* dfsTree, BitVec* reachabilitySets)
        : m_dfsTree(dfsTree)
        , m_reachabilitySets(reachabilitySets)
    {
    }

public:
    const FlowGraphDfsTree* GetDfsTree()
    {
        return m_dfsTree;
    }

    bool CanReach(BasicBlock* from, BasicBlock* to);

#ifdef DEBUG
    void Dump();
#endif

    static BlockReachabilitySets* Build(const FlowGraphDfsTree* dfsTree);
};

enum class FieldKindForVN
{
    SimpleStatic,
    WithBaseAddr
};

typedef JitHashTable<CORINFO_FIELD_HANDLE, JitPtrKeyFuncs<struct CORINFO_FIELD_STRUCT_>, FieldKindForVN> FieldHandleSet;

typedef JitHashTable<CORINFO_CLASS_HANDLE, JitPtrKeyFuncs<struct CORINFO_CLASS_STRUCT_>, bool> ClassHandleSet;

// Represents a distillation of the useful side effects that occur inside a loop.
// Used by VN to be able to reason more precisely when entering loops.
struct LoopSideEffects
{
    // The loop contains an operation that we assume has arbitrary memory side
    // effects. If this is set, the fields below may not be accurate (since
    // they become irrelevant.)
    bool HasMemoryHavoc[MemoryKindCount];
    // The set of variables that are IN or OUT during the execution of this loop
    VARSET_TP VarInOut;
    // The set of variables that are USE or DEF during the execution of this loop.
    VARSET_TP VarUseDef;
    // This has entries for all static field and object instance fields modified
    // in the loop.
    FieldHandleSet* FieldsModified = nullptr;
    // Bits set indicate the set of sz array element types such that
    // arrays of that type are modified
    // in the loop.
    ClassHandleSet* ArrayElemTypesModified = nullptr;
    bool            ContainsCall           = false;

    LoopSideEffects();

    void AddVariableLiveness(Compiler* comp, BasicBlock* block);
    void AddModifiedField(Compiler* comp, CORINFO_FIELD_HANDLE fldHnd, FieldKindForVN fieldKind);
    void AddModifiedElemType(Compiler* comp, CORINFO_CLASS_HANDLE structHnd);
};

//  The following holds information about instr offsets in terms of generated code.

enum class IPmappingDscKind
{
    Prolog,    // The mapping represents the start of a prolog.
    Epilog,    // The mapping represents the start of an epilog.
    NoMapping, // This does not map to any IL offset.
    Normal,    // The mapping maps to an IL offset.
};

struct IPmappingDsc
{
    emitLocation     ipmdNativeLoc; // the emitter location of the native code corresponding to the IL offset
    IPmappingDscKind ipmdKind;      // The kind of mapping
    ILLocation       ipmdLoc;       // The location for normal mappings
    bool             ipmdIsLabel;   // Can this code be a branch label?
};

struct RichIPMapping
{
    emitLocation nativeLoc;
    DebugInfo    debugInfo;
};

// Current kind of node threading stored in GenTree::gtPrev and GenTree::gtNext.
// See fgNodeThreading for more information.
enum class NodeThreading
{
    None,
    AllLocals, // Locals are threaded (after local morph when optimizing)
    AllTrees,  // All nodes are threaded (after gtSetBlockOrder)
    LIR,       // Nodes are in LIR form (after rationalization)
};

//------------------------------------------------------------------------
// RelopImplicationInfo
//
// Describes information needed to check for and describe the
// inferences between two relops.
//
struct RelopImplicationInfo
{
    // Dominating relop, whose value may be determined by control flow
    ValueNum domCmpNormVN = ValueNumStore::NoVN;
    // Dominated relop, whose value we would like to determine
    ValueNum treeNormVN = ValueNumStore::NoVN;
    // Relationship between the two relops, if any
    ValueNumStore::VN_RELATION_KIND vnRelation = ValueNumStore::VN_RELATION_KIND::VRK_Same;
    // Can we draw an inference?
    bool canInfer = false;
    // If canInfer and dominating relop is true, can we infer value of dominated relop?
    bool canInferFromTrue = true;
    // If canInfer and dominating relop is false, can we infer value of dominated relop?
    bool canInferFromFalse = true;
    // Reverse the sense of the inference
    bool reverseSense = false;
};

/*
XXXXXXXXXXXXXXXXXXXXXXXXXXXXXXXXXXXXXXXXXXXXXXXXXXXXXXXXXXXXXXXXXXXXXXXXXXXXXXX
XXXXXXXXXXXXXXXXXXXXXXXXXXXXXXXXXXXXXXXXXXXXXXXXXXXXXXXXXXXXXXXXXXXXXXXXXXXXXXX
XX                                                                           XX
XX   The big guy. The sections are currently organized as :                  XX
XX                                                                           XX
XX    o  GenTree and BasicBlock                                              XX
XX    o  LclVarsInfo                                                         XX
XX    o  Importer                                                            XX
XX    o  FlowGraph                                                           XX
XX    o  Optimizer                                                           XX
XX    o  RegAlloc                                                            XX
XX    o  EEInterface                                                         XX
XX    o  TempsInfo                                                           XX
XX    o  RegSet                                                              XX
XX    o  GCInfo                                                              XX
XX    o  Instruction                                                         XX
XX    o  ScopeInfo                                                           XX
XX    o  PrologScopeInfo                                                     XX
XX    o  CodeGenerator                                                       XX
XX    o  UnwindInfo                                                          XX
XX    o  Compiler                                                            XX
XX    o  typeInfo                                                            XX
XX                                                                           XX
XXXXXXXXXXXXXXXXXXXXXXXXXXXXXXXXXXXXXXXXXXXXXXXXXXXXXXXXXXXXXXXXXXXXXXXXXXXXXXX
XXXXXXXXXXXXXXXXXXXXXXXXXXXXXXXXXXXXXXXXXXXXXXXXXXXXXXXXXXXXXXXXXXXXXXXXXXXXXXX
*/

struct HWIntrinsicInfo;

class Compiler
{
    friend class emitter;
    friend class UnwindInfo;
    friend class UnwindFragmentInfo;
    friend class UnwindEpilogInfo;
    friend class JitTimer;
    friend class LinearScan;
    friend class Rationalizer;
    friend class Phase;
    friend class Lowering;
    friend class CSE_DataFlow;
    friend class CSE_HeuristicCommon;
    friend class CSE_HeuristicRandom;
    friend class CSE_HeuristicReplay;
    friend class CSE_HeuristicRL;
    friend class CSE_HeuristicParameterized;
    friend class CSE_HeuristicRLHook;
    friend class CSE_Heuristic;
    friend class CodeGenInterface;
    friend class CodeGen;
    friend class LclVarDsc;
    friend class TempDsc;
    friend class LIR;
    friend class ObjectAllocator;
    friend class LocalAddressVisitor;
    friend struct Statement;
    friend struct GenTree;
    friend class MorphInitBlockHelper;
    friend class MorphCopyBlockHelper;
    friend class SharedTempsScope;
    friend class CallArgs;
    friend class IndirectCallTransformer;
    friend class ProfileSynthesis;
    friend class LocalsUseVisitor;
    friend class Promotion;
    friend class ReplaceVisitor;
    friend class FlowGraphNaturalLoop;

#ifdef FEATURE_HW_INTRINSICS
    friend struct GenTreeHWIntrinsic;
    friend struct HWIntrinsicInfo;
#endif // FEATURE_HW_INTRINSICS

#ifndef TARGET_64BIT
    friend class DecomposeLongs;
#endif // !TARGET_64BIT

    /*
    XXXXXXXXXXXXXXXXXXXXXXXXXXXXXXXXXXXXXXXXXXXXXXXXXXXXXXXXXXXXXXXXXXXXXXXXXXXXXXX
    XXXXXXXXXXXXXXXXXXXXXXXXXXXXXXXXXXXXXXXXXXXXXXXXXXXXXXXXXXXXXXXXXXXXXXXXXXXXXXX
    XX                                                                           XX
    XX  Misc structs definitions                                                 XX
    XX                                                                           XX
    XXXXXXXXXXXXXXXXXXXXXXXXXXXXXXXXXXXXXXXXXXXXXXXXXXXXXXXXXXXXXXXXXXXXXXXXXXXXXXX
    XXXXXXXXXXXXXXXXXXXXXXXXXXXXXXXXXXXXXXXXXXXXXXXXXXXXXXXXXXXXXXXXXXXXXXXXXXXXXXX
    */

public:
    Compiler(ArenaAllocator* arena, CORINFO_METHOD_HANDLE methodHnd, COMP_HANDLE compHnd, CORINFO_METHOD_INFO* methodInfo, InlineInfo* inlineInfo);

    ArenaAllocator* compArenaAllocator;
    hashBvGlobalData hbvGlobalData; // Used by the hashBv bitvector package.

#ifdef DEBUG
    bool verbose = false;
    bool verboseTrees;
    bool shouldUseVerboseTrees();
    bool asciiTrees; // If true, dump trees using only ASCII characters
    bool shouldDumpASCIITrees();
    bool verboseSsa; // If true, produce especially verbose dump output in SSA construction.
    bool shouldUseVerboseSsa();
    bool treesBeforeAfterMorph; // If true, print trees before/after morphing (paired by an intra-compilation id:
    int  morphNum;              // This counts the trees that have been morphed, allowing us to label each uniquely.
    void makeExtraStructQueries(CORINFO_CLASS_HANDLE structHandle, int level); // Make queries recursively 'level' deep.

    const char* VarNameToStr(VarName name)
    {
        return name;
    }

    DWORD expensiveDebugCheckLevel;
#endif

    GenTree* impStoreMultiRegValueToVar(GenTree*             op,
                                        CORINFO_CLASS_HANDLE hClass DEBUGARG(CorInfoCallConvExtension callConv));

#ifdef TARGET_X86
    bool isTrivialPointerSizedStruct(CORINFO_CLASS_HANDLE clsHnd) const;
#endif // TARGET_X86

    //-------------------------------------------------------------------------
    // Functions to handle homogeneous floating-point aggregates (HFAs) in ARM/ARM64.
    // HFAs are one to four element structs where each element is the same
    // type, either all float or all double. We handle HVAs (one to four elements of
    // vector types) uniformly with HFAs. HFAs are treated specially
    // in the ARM/ARM64 Procedure Call Standards, specifically, they are passed in
    // floating-point registers instead of the general purpose registers.
    //

    bool IsHfa(CORINFO_CLASS_HANDLE hClass);
    var_types GetHfaType(CORINFO_CLASS_HANDLE hClass);
    unsigned GetHfaCount(CORINFO_CLASS_HANDLE hClass);

    bool IsMultiRegReturnedType(CORINFO_CLASS_HANDLE hClass, CorInfoCallConvExtension callConv);

    //-------------------------------------------------------------------------
    // The following is used for validating format of EH table
    //

    struct EHNodeDsc;
    typedef struct EHNodeDsc* pEHNodeDsc;

    EHNodeDsc* ehnTree; // root of the tree comprising the EHnodes.
    EHNodeDsc* ehnNext; // root of the tree comprising the EHnodes.

    struct EHNodeDsc
    {
        enum EHBlockType
        {
            TryNode,
            FilterNode,
            HandlerNode,
            FinallyNode,
            FaultNode
        };

        EHBlockType ehnBlockType;   // kind of EH block
        IL_OFFSET   ehnStartOffset; // IL offset of start of the EH block
        IL_OFFSET ehnEndOffset; // IL offset past end of the EH block. (TODO: looks like verInsertEhNode() sets this to
                                // the last IL offset, not "one past the last one", i.e., the range Start to End is
                                // inclusive).
        pEHNodeDsc ehnNext;     // next (non-nested) block in sequential order
        pEHNodeDsc ehnChild;    // leftmost nested block
        union {
            pEHNodeDsc ehnTryNode;     // for filters and handlers, the corresponding try node
            pEHNodeDsc ehnHandlerNode; // for a try node, the corresponding handler node
        };
        pEHNodeDsc ehnFilterNode; // if this is a try node and has a filter, otherwise 0
        pEHNodeDsc ehnEquivalent; // if blockType=tryNode, start offset and end offset is same,

        void ehnSetTryNodeType()
        {
            ehnBlockType = TryNode;
        }
        void ehnSetFilterNodeType()
        {
            ehnBlockType = FilterNode;
        }
        void ehnSetHandlerNodeType()
        {
            ehnBlockType = HandlerNode;
        }
        void ehnSetFinallyNodeType()
        {
            ehnBlockType = FinallyNode;
        }
        void ehnSetFaultNodeType()
        {
            ehnBlockType = FaultNode;
        }

        bool ehnIsTryBlock()
        {
            return ehnBlockType == TryNode;
        }
        bool ehnIsFilterBlock()
        {
            return ehnBlockType == FilterNode;
        }
        bool ehnIsHandlerBlock()
        {
            return ehnBlockType == HandlerNode;
        }
        bool ehnIsFinallyBlock()
        {
            return ehnBlockType == FinallyNode;
        }
        bool ehnIsFaultBlock()
        {
            return ehnBlockType == FaultNode;
        }

        // returns true if there is any overlap between the two nodes
        static bool ehnIsOverlap(pEHNodeDsc node1, pEHNodeDsc node2)
        {
            if (node1->ehnStartOffset < node2->ehnStartOffset)
            {
                return (node1->ehnEndOffset >= node2->ehnStartOffset);
            }
            else
            {
                return (node1->ehnStartOffset <= node2->ehnEndOffset);
            }
        }

        // fails with BADCODE if inner is not completely nested inside outer
        static bool ehnIsNested(pEHNodeDsc inner, pEHNodeDsc outer)
        {
            return ((inner->ehnStartOffset >= outer->ehnStartOffset) && (inner->ehnEndOffset <= outer->ehnEndOffset));
        }
    };

//-------------------------------------------------------------------------
// Exception handling functions
//

#if defined(FEATURE_EH_WINDOWS_X86)

    bool ehNeedsShadowSPslots()
    {
        return (info.compXcptnsCount || opts.compDbgEnC);
    }

    // 0 for methods with no EH
    // 1 for methods with non-nested EH, or where only the try blocks are nested
    // 2 for a method with a catch within a catch
    // etc.
    unsigned ehMaxHndNestingCount = 0;

#endif // FEATURE_EH_WINDOWS_X86

    static bool jitIsBetween(unsigned value, unsigned start, unsigned end);
    static bool jitIsBetweenInclusive(unsigned value, unsigned start, unsigned end);

    bool bbInCatchHandlerILRange(BasicBlock* blk);
    bool bbInFilterILRange(BasicBlock* blk);
    bool bbInFilterBBRange(BasicBlock* blk);
    bool bbInTryRegions(unsigned regionIndex, BasicBlock* blk);
    bool bbInExnFlowRegions(unsigned regionIndex, BasicBlock* blk);
    bool bbInHandlerRegions(unsigned regionIndex, BasicBlock* blk);
    bool bbInCatchHandlerRegions(BasicBlock* tryBlk, BasicBlock* hndBlk);
    unsigned short bbFindInnermostCommonTryRegion(BasicBlock* bbOne, BasicBlock* bbTwo);

    unsigned short bbFindInnermostTryRegionContainingHandlerRegion(unsigned handlerIndex);
    unsigned short bbFindInnermostHandlerRegionContainingTryRegion(unsigned tryIndex);

    // Returns true if "block" is the start of a try region.
    bool bbIsTryBeg(const BasicBlock* block);

    // Returns true if "block" is the start of a handler or filter region.
    bool bbIsHandlerBeg(const BasicBlock* block);

    bool ehHasCallableHandlers();

    // Return the EH descriptor for the given region index.
    EHblkDsc* ehGetDsc(unsigned regionIndex);

    // Return the EH index given a region descriptor.
    unsigned ehGetIndex(EHblkDsc* ehDsc);

    // Return the EH descriptor index of the enclosing try, for the given region index.
    unsigned ehGetEnclosingTryIndex(unsigned regionIndex);

    // Return the EH descriptor index of the enclosing handler, for the given region index.
    unsigned ehGetEnclosingHndIndex(unsigned regionIndex);

    // Return the EH descriptor for the most nested 'try' region this BasicBlock is a member of (or nullptr if this
    // block is not in a 'try' region).
    EHblkDsc* ehGetBlockTryDsc(const BasicBlock* block);

    // Return the EH descriptor for the most nested filter or handler region this BasicBlock is a member of (or nullptr
    // if this block is not in a filter or handler region).
    EHblkDsc* ehGetBlockHndDsc(const BasicBlock* block);

    // Return the EH descriptor for the most nested region that may handle exceptions raised in this BasicBlock (or
    // nullptr if this block's exceptions propagate to caller).
    EHblkDsc* ehGetBlockExnFlowDsc(BasicBlock* block);

    EHblkDsc* ehIsBlockTryLast(BasicBlock* block);
    EHblkDsc* ehIsBlockHndLast(BasicBlock* block);
    bool ehIsBlockEHLast(BasicBlock* block);

    bool ehBlockHasExnFlowDsc(BasicBlock* block);

    // Return the region index of the most nested EH region this block is in.
    unsigned ehGetMostNestedRegionIndex(BasicBlock* block, bool* inTryRegion);

    // Find the true enclosing try index, ignoring 'mutual protect' try. Uses IL ranges to check.
    unsigned ehTrueEnclosingTryIndexIL(unsigned regionIndex);

    // Return the index of the most nested enclosing region for a particular EH region. Returns NO_ENCLOSING_INDEX
    // if there is no enclosing region. If the returned index is not NO_ENCLOSING_INDEX, then '*inTryRegion'
    // is set to 'true' if the enclosing region is a 'try', or 'false' if the enclosing region is a handler.
    // (It can never be a filter.)
    unsigned ehGetEnclosingRegionIndex(unsigned regionIndex, bool* inTryRegion);

    // A block has been deleted. Update the EH table appropriately.
    void ehUpdateForDeletedBlock(BasicBlock* block);

    // Determine whether a block can be deleted while preserving the EH normalization rules.
    bool ehCanDeleteEmptyBlock(BasicBlock* block);

    // Update the 'last' pointers in the EH table to reflect new or deleted blocks in an EH region.
    void ehUpdateLastBlocks(BasicBlock* oldLast, BasicBlock* newLast);

    // For a finally handler, find the region index that the BBJ_CALLFINALLY lives in that calls the handler,
    // or NO_ENCLOSING_INDEX if the BBJ_CALLFINALLY lives in the main function body. Normally, the index
    // is the same index as the handler (and the BBJ_CALLFINALLY lives in the 'try' region), but for AMD64 the
    // BBJ_CALLFINALLY lives in the enclosing try or handler region, whichever is more nested, or the main function
    // body. If the returned index is not NO_ENCLOSING_INDEX, then '*inTryRegion' is set to 'true' if the
    // BBJ_CALLFINALLY lives in the returned index's 'try' region, or 'false' if lives in the handler region. (It never
    // lives in a filter.)
    unsigned ehGetCallFinallyRegionIndex(unsigned finallyIndex, bool* inTryRegion);

    // Find the range of basic blocks in which all BBJ_CALLFINALLY will be found that target the 'finallyIndex'
    // region's handler. Set `firstBlock` to the first block, and `lastBlock` to the last block of the range
    // (the range is inclusive of `firstBlock` and `lastBlock`). Thus, the range is [firstBlock .. lastBlock].
    // Precondition: 'finallyIndex' is the EH region of a try/finally clause.
    void ehGetCallFinallyBlockRange(unsigned finallyIndex, BasicBlock** firstBlock, BasicBlock** lastBlock);

#ifdef DEBUG
    // Given a BBJ_CALLFINALLY block and the EH region index of the finally it is calling, return
    // 'true' if the BBJ_CALLFINALLY is in the correct EH region.
    bool ehCallFinallyInCorrectRegion(BasicBlock* blockCallFinally, unsigned finallyIndex);
#endif // DEBUG

    // Do we need a PSPSym in the main function? For codegen purposes, we only need one
    // if there is a filter that protects a region with a nested EH clause (such as a
    // try/catch nested in the 'try' body of a try/filter/filter-handler). See
    // genFuncletProlog() for more details. However, the VM seems to use it for more
    // purposes, maybe including debugging. Until we are sure otherwise, always create
    // a PSPSym for functions with any EH.
    bool ehNeedsPSPSym() const
    {
#ifdef TARGET_X86
        return false;
#else  // TARGET_X86
        return compHndBBtabCount > 0;
#endif // TARGET_X86
    }

    bool     ehAnyFunclets();  // Are there any funclets in this function?
    unsigned ehFuncletCount(); // Return the count of funclets in the function

    FlowEdge* BlockPredsWithEH(BasicBlock* blk);
    FlowEdge* BlockDominancePreds(BasicBlock* blk);

    // This table is useful for memoization of the method above.
    typedef JitHashTable<BasicBlock*, JitPtrKeyFuncs<BasicBlock>, FlowEdge*> BlockToFlowEdgeMap;
    BlockToFlowEdgeMap* m_blockToEHPreds = nullptr;
    BlockToFlowEdgeMap* GetBlockToEHPreds()
    {
        if (m_blockToEHPreds == nullptr)
        {
            m_blockToEHPreds = new (getAllocator()) BlockToFlowEdgeMap(getAllocator());
        }
        return m_blockToEHPreds;
    }

    BlockToFlowEdgeMap* m_dominancePreds = nullptr;
    BlockToFlowEdgeMap* GetDominancePreds()
    {
        if (m_dominancePreds == nullptr)
        {
            m_dominancePreds = new (getAllocator()) BlockToFlowEdgeMap(getAllocator());
        }
        return m_dominancePreds;
    }

    struct BasicBlockLocalPair
    {
        BasicBlock* Block;
        unsigned LclNum;

        BasicBlockLocalPair(BasicBlock* block, unsigned lclNum)
            : Block(block)
            , LclNum(lclNum)
        {
        }

        static bool Equals(const BasicBlockLocalPair& x, const BasicBlockLocalPair& y)
        {
            return (x.Block == y.Block) && (x.LclNum == y.LclNum);
        }
        static unsigned GetHashCode(const BasicBlockLocalPair& val)
        {
            unsigned hash = val.Block->bbID;
            hash ^= val.LclNum + 0x9e3779b9 + (hash << 19) + (hash >> 13);
            return hash;
        }
    };

    typedef JitHashTable<BasicBlockLocalPair, BasicBlockLocalPair, bool> BasicBlockLocalPairSet;

    BasicBlockLocalPairSet* m_insertedSsaLocalsLiveIn = nullptr;
    bool IsInsertedSsaLiveIn(BasicBlock* block, unsigned lclNum);
    bool AddInsertedSsaLiveIn(BasicBlock* block, unsigned lclNum);

    void* ehEmitCookie(BasicBlock* block);
    UNATIVE_OFFSET ehCodeOffset(BasicBlock* block);

    EHblkDsc* ehInitHndRange(BasicBlock* src, IL_OFFSET* hndBeg, IL_OFFSET* hndEnd, bool* inFilter);

    EHblkDsc* ehInitTryRange(BasicBlock* src, IL_OFFSET* tryBeg, IL_OFFSET* tryEnd);

    EHblkDsc* ehInitHndBlockRange(BasicBlock* blk, BasicBlock** hndBeg, BasicBlock** hndLast, bool* inFilter);

    EHblkDsc* ehInitTryBlockRange(BasicBlock* blk, BasicBlock** tryBeg, BasicBlock** tryLast);

    void fgSetTryBeg(EHblkDsc* handlerTab, BasicBlock* newTryBeg);

    void fgSetTryEnd(EHblkDsc* handlerTab, BasicBlock* newTryLast);

    void fgSetHndEnd(EHblkDsc* handlerTab, BasicBlock* newHndLast);

    void fgRebuildEHRegions();

    void fgSkipRmvdBlocks(EHblkDsc* handlerTab);

    void fgAllocEHTable();

    void fgRemoveEHTableEntry(unsigned XTnum);

    EHblkDsc* fgTryAddEHTableEntries(unsigned XTnum, unsigned count = 1, bool deferAdding = false);

    void fgSortEHTable();

    // Causes the EH table to obey some well-formedness conditions, by inserting
    // empty BB's when necessary:
    //   * No block is both the first block of a handler and the first block of a try.
    //   * No block is the first block of multiple 'try' regions.
    //   * No block is the last block of multiple EH regions.
    void fgNormalizeEH();
    bool fgNormalizeEHCase1();
    bool fgNormalizeEHCase2();
    bool fgNormalizeEHCase3();

    bool fgCreateFiltersForGenericExceptions();

    void fgCheckForLoopsInHandlers();

#ifdef DEBUG
    void dispIncomingEHClause(unsigned num, const CORINFO_EH_CLAUSE& clause);
    void dispOutgoingEHClause(unsigned num, const CORINFO_EH_CLAUSE& clause);
    void fgVerifyHandlerTab();
    void fgDispHandlerTab();
#endif // DEBUG

    bool fgNeedToSortEHTable;

    void verInitEHTree(unsigned numEHClauses);
    void verInsertEhNode(CORINFO_EH_CLAUSE* clause, EHblkDsc* handlerTab);
    void verInsertEhNodeInTree(EHNodeDsc** ppRoot, EHNodeDsc* node);
    void verInsertEhNodeParent(EHNodeDsc** ppRoot, EHNodeDsc* node);
    void verCheckNestingLevel(EHNodeDsc* initRoot);

    /*
    XXXXXXXXXXXXXXXXXXXXXXXXXXXXXXXXXXXXXXXXXXXXXXXXXXXXXXXXXXXXXXXXXXXXXXXXXXXXXXX
    XXXXXXXXXXXXXXXXXXXXXXXXXXXXXXXXXXXXXXXXXXXXXXXXXXXXXXXXXXXXXXXXXXXXXXXXXXXXXXX
    XX                                                                           XX
    XX                        GenTree and BasicBlock                             XX
    XX                                                                           XX
    XX  Functions to allocate and display the GenTrees and BasicBlocks           XX
    XX                                                                           XX
    XXXXXXXXXXXXXXXXXXXXXXXXXXXXXXXXXXXXXXXXXXXXXXXXXXXXXXXXXXXXXXXXXXXXXXXXXXXXXXX
    XXXXXXXXXXXXXXXXXXXXXXXXXXXXXXXXXXXXXXXXXXXXXXXXXXXXXXXXXXXXXXXXXXXXXXXXXXXXXXX
    */

    // Functions to create nodes
    Statement* gtNewStmt(GenTree* expr = nullptr);
    Statement* gtNewStmt(GenTree* expr, const DebugInfo& di);

    // For unary opers.
    GenTree* gtNewOperNode(genTreeOps oper, var_types type, GenTree* op1);

    // For binary opers.
    GenTreeOp* gtNewOperNode(genTreeOps oper, var_types type, GenTree* op1, GenTree* op2);

    GenTreeCC* gtNewCC(genTreeOps oper, var_types type, GenCondition cond);
    GenTreeOpCC* gtNewOperCC(genTreeOps oper, var_types type, GenCondition cond, GenTree* op1, GenTree* op2);

    GenTreeColon* gtNewColonNode(var_types type, GenTree* thenNode, GenTree* elseNode);
    GenTreeQmark* gtNewQmarkNode(var_types type, GenTree* cond, GenTreeColon* colon);

    GenTree* gtNewLargeOperNode(genTreeOps oper,
                                var_types  type = TYP_I_IMPL,
                                GenTree*   op1  = nullptr,
                                GenTree*   op2  = nullptr);

    GenTreeIntCon* gtNewIconNode(ssize_t value, var_types type = TYP_INT);
    GenTreeIntCon* gtNewIconNodeWithVN(Compiler* comp, ssize_t value, var_types type = TYP_INT);
    GenTreeIntCon* gtNewIconNode(unsigned fieldOffset, FieldSeq* fieldSeq);
    GenTreeIntCon* gtNewNull();
    GenTreeIntCon* gtNewTrue();
    GenTreeIntCon* gtNewFalse();

    GenTree* gtNewPhysRegNode(regNumber reg, var_types type);

    GenTree* gtNewJmpTableNode();

    GenTree* gtNewIndOfIconHandleNode(var_types indType, size_t addr, GenTreeFlags iconFlags, bool isInvariant);

    GenTreeIntCon*   gtNewIconHandleNode(size_t value, GenTreeFlags flags, FieldSeq* fields = nullptr);

    static var_types gtGetTypeForIconFlags(GenTreeFlags flags)
    {
        return flags == GTF_ICON_OBJ_HDL ? TYP_REF : TYP_I_IMPL;
    }

    GenTreeFlags gtTokenToIconFlags(unsigned token);

    GenTree* gtNewIconEmbHndNode(void* value, void* pValue, GenTreeFlags flags, void* compileTimeHandle);

    GenTree* gtNewIconEmbScpHndNode(CORINFO_MODULE_HANDLE scpHnd);
    GenTree* gtNewIconEmbClsHndNode(CORINFO_CLASS_HANDLE clsHnd);
    GenTree* gtNewIconEmbMethHndNode(CORINFO_METHOD_HANDLE methHnd);
    GenTree* gtNewIconEmbFldHndNode(CORINFO_FIELD_HANDLE fldHnd);

    GenTree* gtNewStringLiteralNode(InfoAccessType iat, void* pValue);
    GenTreeIntCon* gtNewStringLiteralLength(GenTreeStrCon* node);

    GenTree* gtNewLconNode(int64_t value);

    GenTree* gtNewDconNodeF(float value);
    GenTree* gtNewDconNodeD(double value);
    GenTree* gtNewDconNode(float value, var_types type) = delete; // use gtNewDconNodeF instead
    GenTree* gtNewDconNode(double value, var_types type);

    GenTree* gtNewSconNode(int CPX, CORINFO_MODULE_HANDLE scpHandle);

#if defined(FEATURE_SIMD)
    GenTreeVecCon* gtNewVconNode(var_types type);
    GenTreeVecCon* gtNewVconNode(var_types type, void* data);
#endif // FEATURE_SIMD

#if defined(FEATURE_MASKED_HW_INTRINSICS)
    GenTreeMskCon* gtNewMskConNode(var_types type);
#endif // FEATURE_MASKED_HW_INTRINSICS

    GenTree* gtNewAllBitsSetConNode(var_types type);

    GenTree* gtNewZeroConNode(var_types type);

    GenTree* gtNewOneConNode(var_types type, var_types simdBaseType = TYP_UNDEF);

    GenTree* gtNewGenericCon(var_types type, uint8_t* cnsVal);

    GenTree* gtNewConWithPattern(var_types type, uint8_t pattern);

    GenTreeLclVar* gtNewStoreLclVarNode(unsigned lclNum, GenTree* value);

    GenTreeLclFld* gtNewStoreLclFldNode(
        unsigned lclNum, var_types type, ClassLayout* layout, unsigned offset, GenTree* value);

    GenTreeLclFld* gtNewStoreLclFldNode(unsigned lclNum, var_types type, unsigned offset, GenTree* value)
    {
        return gtNewStoreLclFldNode(
            lclNum, type, (type == TYP_STRUCT) ? value->GetLayout(this) : nullptr, offset, value);
    }

    GenTree* gtNewPutArgReg(var_types type, GenTree* arg, regNumber argReg);

    GenTree* gtNewBitCastNode(var_types type, GenTree* arg);

public:
    GenTreeCall* gtNewCallNode(gtCallTypes           callType,
                               CORINFO_METHOD_HANDLE handle,
                               var_types             type,
                               const DebugInfo&      di = DebugInfo());

    GenTreeCall* gtNewIndCallNode(GenTree* addr, var_types type, const DebugInfo& di = DebugInfo());

    GenTreeCall* gtNewHelperCallNode(
        unsigned helper, var_types type, GenTree* arg1 = nullptr, GenTree* arg2 = nullptr, GenTree* arg3 = nullptr);

    GenTreeCall* gtNewRuntimeLookupHelperCallNode(CORINFO_RUNTIME_LOOKUP* pRuntimeLookup,
                                                  GenTree*                ctxTree,
                                                  void*                   compileTimeHandle);

    GenTreeLclVar* gtNewLclvNode(unsigned lnum, var_types type DEBUGARG(IL_OFFSET offs = BAD_IL_OFFSET));
    GenTreeLclVar* gtNewLclVarNode(unsigned lclNum, var_types type = TYP_UNDEF);
    GenTreeLclVar* gtNewLclLNode(unsigned lnum, var_types type DEBUGARG(IL_OFFSET offs = BAD_IL_OFFSET));

    GenTreeLclFld* gtNewLclVarAddrNode(unsigned lclNum, var_types type = TYP_I_IMPL);
    GenTreeLclFld* gtNewLclAddrNode(unsigned lclNum, unsigned lclOffs, var_types type = TYP_I_IMPL);

    GenTreeConditional* gtNewConditionalNode(
        genTreeOps oper, GenTree* cond, GenTree* op1, GenTree* op2, var_types type);

#ifdef FEATURE_SIMD
    void SetOpLclRelatedToSIMDIntrinsic(GenTree* op);
#endif

#ifdef FEATURE_HW_INTRINSICS
    GenTreeHWIntrinsic* gtNewSimdHWIntrinsicNode(var_types      type,
                                                 NamedIntrinsic hwIntrinsicID,
                                                 CorInfoType    simdBaseJitType,
                                                 unsigned       simdSize);
    GenTreeHWIntrinsic* gtNewSimdHWIntrinsicNode(var_types      type,
                                                 GenTree*       op1,
                                                 NamedIntrinsic hwIntrinsicID,
                                                 CorInfoType    simdBaseJitType,
                                                 unsigned       simdSize);
    GenTreeHWIntrinsic* gtNewSimdHWIntrinsicNode(var_types      type,
                                                 GenTree*       op1,
                                                 GenTree*       op2,
                                                 NamedIntrinsic hwIntrinsicID,
                                                 CorInfoType    simdBaseJitType,
                                                 unsigned       simdSize);
    GenTreeHWIntrinsic* gtNewSimdHWIntrinsicNode(var_types      type,
                                                 GenTree*       op1,
                                                 GenTree*       op2,
                                                 GenTree*       op3,
                                                 NamedIntrinsic hwIntrinsicID,
                                                 CorInfoType    simdBaseJitType,
                                                 unsigned       simdSize);
    GenTreeHWIntrinsic* gtNewSimdHWIntrinsicNode(var_types      type,
                                                 GenTree*       op1,
                                                 GenTree*       op2,
                                                 GenTree*       op3,
                                                 GenTree*       op4,
                                                 NamedIntrinsic hwIntrinsicID,
                                                 CorInfoType    simdBaseJitType,
                                                 unsigned       simdSize);
    GenTreeHWIntrinsic* gtNewSimdHWIntrinsicNode(var_types      type,
                                                 GenTree**      operands,
                                                 size_t         operandCount,
                                                 NamedIntrinsic hwIntrinsicID,
                                                 CorInfoType    simdBaseJitType,
                                                 unsigned       simdSize);
    GenTreeHWIntrinsic* gtNewSimdHWIntrinsicNode(var_types              type,
                                                 IntrinsicNodeBuilder&& nodeBuilder,
                                                 NamedIntrinsic         hwIntrinsicID,
                                                 CorInfoType            simdBaseJitType,
                                                 unsigned               simdSize);

    GenTree* gtNewSimdAbsNode(
        var_types type, GenTree* op1, CorInfoType simdBaseJitType, unsigned simdSize);

#if defined(TARGET_ARM64)
    GenTree* gtNewSimdAllTrueMaskNode(CorInfoType simdBaseJitType, unsigned simdSize);
#endif

    GenTree* gtNewSimdBinOpNode(genTreeOps  op,
                                var_types   type,
                                GenTree*    op1,
                                GenTree*    op2,
                                CorInfoType simdBaseJitType,
                                unsigned    simdSize);

    GenTree* gtNewSimdCeilNode(
        var_types type, GenTree* op1, CorInfoType simdBaseJitType, unsigned simdSize);

    GenTree* gtNewSimdCmpOpNode(genTreeOps  op,
                                var_types   type,
                                GenTree*    op1,
                                GenTree*    op2,
                                CorInfoType simdBaseJitType,
                                unsigned    simdSize);

    GenTree* gtNewSimdCmpOpAllNode(genTreeOps  op,
                                   var_types   type,
                                   GenTree*    op1,
                                   GenTree*    op2,
                                   CorInfoType simdBaseJitType,
                                   unsigned    simdSize);

    GenTree* gtNewSimdCmpOpAnyNode(genTreeOps  op,
                                   var_types   type,
                                   GenTree*    op1,
                                   GenTree*    op2,
                                   CorInfoType simdBaseJitType,
                                   unsigned    simdSize);

    GenTree* gtNewSimdCndSelNode(var_types   type,
                                 GenTree*    op1,
                                 GenTree*    op2,
                                 GenTree*    op3,
                                 CorInfoType simdBaseJitType,
                                 unsigned    simdSize);

#if defined(FEATURE_MASKED_HW_INTRINSICS)
    GenTree* gtNewSimdCvtMaskToVectorNode(var_types type, GenTree* op1, CorInfoType simdBaseJitType, unsigned simdSize);
#endif // FEATURE_MASKED_HW_INTRINSICS

    GenTree* gtNewSimdCvtNode(var_types   type,
                              GenTree*    op1,
                              CorInfoType simdTargetBaseJitType,
                              CorInfoType simdSourceBaseJitType,
                              unsigned    simdSize);

    GenTree* gtNewSimdCvtNativeNode(var_types   type,
                                    GenTree*    op1,
                                    CorInfoType simdTargetBaseJitType,
                                    CorInfoType simdSourceBaseJitType,
                                    unsigned    simdSize);

#if defined(FEATURE_MASKED_HW_INTRINSICS)
    GenTree* gtNewSimdCvtVectorToMaskNode(var_types type, GenTree* op1, CorInfoType simdBaseJitType, unsigned simdSize);
#endif // FEATURE_MASKED_HW_INTRINSICS

    GenTree* gtNewSimdCreateBroadcastNode(
        var_types type, GenTree* op1, CorInfoType simdBaseJitType, unsigned simdSize);

    GenTree* gtNewSimdCreateScalarNode(
        var_types type, GenTree* op1, CorInfoType simdBaseJitType, unsigned simdSize);

    GenTree* gtNewSimdCreateScalarUnsafeNode(
        var_types type, GenTree* op1, CorInfoType simdBaseJitType, unsigned simdSize);

    GenTree* gtNewSimdCreateSequenceNode(
        var_types type, GenTree* op1, GenTree* op2, CorInfoType simdBaseJitType, unsigned simdSize);

    GenTree* gtNewSimdDotProdNode(var_types   type,
                                  GenTree*    op1,
                                  GenTree*    op2,
                                  CorInfoType simdBaseJitType,
                                  unsigned    simdSize);

    GenTree* gtNewSimdFloorNode(
        var_types type, GenTree* op1, CorInfoType simdBaseJitType, unsigned simdSize);

    GenTree* gtNewSimdFmaNode(var_types   type,
                              GenTree*    op1,
                              GenTree*    op2,
                              GenTree*    op3,
                              CorInfoType simdBaseJitType,
                              unsigned    simdSize);

    GenTree* gtNewSimdGetElementNode(var_types   type,
                                     GenTree*    op1,
                                     GenTree*    op2,
                                     CorInfoType simdBaseJitType,
                                     unsigned    simdSize);

    GenTree* gtNewSimdGetIndicesNode(var_types type, CorInfoType simdBaseJitType, unsigned simdSize);

    GenTree* gtNewSimdGetLowerNode(var_types   type,
                                   GenTree*    op1,
                                   CorInfoType simdBaseJitType,
                                   unsigned    simdSize);

    GenTree* gtNewSimdGetUpperNode(var_types   type,
                                   GenTree*    op1,
                                   CorInfoType simdBaseJitType,
                                   unsigned    simdSize);

    GenTree* gtNewSimdIsNaNNode(var_types   type,
                                GenTree*    op1,
                                CorInfoType simdBaseJitType,
                                unsigned    simdSize);

    GenTree* gtNewSimdIsNegativeNode(var_types   type,
                                     GenTree*    op1,
                                     CorInfoType simdBaseJitType,
                                     unsigned    simdSize);

    GenTree* gtNewSimdIsPositiveNode(var_types   type,
                                     GenTree*    op1,
                                     CorInfoType simdBaseJitType,
                                     unsigned    simdSize);

    GenTree* gtNewSimdIsPositiveInfinityNode(var_types   type,
                                             GenTree*    op1,
                                             CorInfoType simdBaseJitType,
                                             unsigned    simdSize);

    GenTree* gtNewSimdIsZeroNode(var_types   type,
                                 GenTree*    op1,
                                 CorInfoType simdBaseJitType,
                                 unsigned    simdSize);

    GenTree* gtNewSimdLoadNode(
        var_types type, GenTree* op1, CorInfoType simdBaseJitType, unsigned simdSize);

    GenTree* gtNewSimdLoadAlignedNode(
        var_types type, GenTree* op1, CorInfoType simdBaseJitType, unsigned simdSize);

    GenTree* gtNewSimdLoadNonTemporalNode(
        var_types type, GenTree* op1, CorInfoType simdBaseJitType, unsigned simdSize);

    GenTree* gtNewSimdMaxNode(var_types   type,
                              GenTree*    op1,
                              GenTree*    op2,
                              CorInfoType simdBaseJitType,
                              unsigned    simdSize);

    GenTree* gtNewSimdMaxNativeNode(var_types   type,
                                    GenTree*    op1,
                                    GenTree*    op2,
                                    CorInfoType simdBaseJitType,
                                    unsigned    simdSize);

    GenTree* gtNewSimdMinNode(var_types   type,
                              GenTree*    op1,
                              GenTree*    op2,
                              CorInfoType simdBaseJitType,
                              unsigned    simdSize);

    GenTree* gtNewSimdMinNativeNode(var_types   type,
                                    GenTree*    op1,
                                    GenTree*    op2,
                                    CorInfoType simdBaseJitType,
                                    unsigned    simdSize);

    GenTree* gtNewSimdNarrowNode(var_types   type,
                                 GenTree*    op1,
                                 GenTree*    op2,
                                 CorInfoType simdBaseJitType,
                                 unsigned    simdSize);

    GenTree* gtNewSimdRoundNode(
        var_types type, GenTree* op1, CorInfoType simdBaseJitType, unsigned simdSize);

    GenTree* gtNewSimdShuffleNode(var_types   type,
                                  GenTree*    op1,
                                  GenTree*    op2,
                                  CorInfoType simdBaseJitType,
                                  unsigned    simdSize);

    GenTree* gtNewSimdSqrtNode(
        var_types type, GenTree* op1, CorInfoType simdBaseJitType, unsigned simdSize);

    GenTree* gtNewSimdStoreNode(
        GenTree* op1, GenTree* op2, CorInfoType simdBaseJitType, unsigned simdSize);

    GenTree* gtNewSimdStoreAlignedNode(
        GenTree* op1, GenTree* op2, CorInfoType simdBaseJitType, unsigned simdSize);

    GenTree* gtNewSimdStoreNonTemporalNode(
        GenTree* op1, GenTree* op2, CorInfoType simdBaseJitType, unsigned simdSize);

    GenTree* gtNewSimdSumNode(
        var_types type, GenTree* op1, CorInfoType simdBaseJitType, unsigned simdSize);

#if defined(TARGET_XARCH)
    GenTree* gtNewSimdTernaryLogicNode(var_types   type,
                                       GenTree*    op1,
                                       GenTree*    op2,
                                       GenTree*    op3,
                                       GenTree*    op4,
                                       CorInfoType simdBaseJitType,
                                       unsigned    simdSize);
#endif // TARGET_XARCH


    GenTree* gtNewSimdToScalarNode(var_types   type,
                                   GenTree*    op1,
                                   CorInfoType simdBaseJitType,
                                   unsigned    simdSize);

    GenTree* gtNewSimdTruncNode(
        var_types type, GenTree* op1, CorInfoType simdBaseJitType, unsigned simdSize);

    GenTree* gtNewSimdUnOpNode(genTreeOps  op,
                               var_types   type,
                               GenTree*    op1,
                               CorInfoType simdBaseJitType,
                               unsigned    simdSize);

    GenTree* gtNewSimdWidenLowerNode(
        var_types type, GenTree* op1, CorInfoType simdBaseJitType, unsigned simdSize);

    GenTree* gtNewSimdWidenUpperNode(
        var_types type, GenTree* op1, CorInfoType simdBaseJitType, unsigned simdSize);

    GenTree* gtNewSimdWithElementNode(var_types   type,
                                      GenTree*    op1,
                                      GenTree*    op2,
                                      GenTree*    op3,
                                      CorInfoType simdBaseJitType,
                                      unsigned    simdSize);

    GenTree* gtNewSimdWithLowerNode(var_types   type,
                                    GenTree*    op1,
                                    GenTree*    op2,
                                    CorInfoType simdBaseJitType,
                                    unsigned    simdSize);

    GenTree* gtNewSimdWithUpperNode(var_types   type,
                                    GenTree*    op1,
                                    GenTree*    op2,
                                    CorInfoType simdBaseJitType,
                                    unsigned    simdSize);

    GenTreeHWIntrinsic* gtNewScalarHWIntrinsicNode(var_types type, NamedIntrinsic hwIntrinsicID);
    GenTreeHWIntrinsic* gtNewScalarHWIntrinsicNode(var_types type, GenTree* op1, NamedIntrinsic hwIntrinsicID);
    GenTreeHWIntrinsic* gtNewScalarHWIntrinsicNode(var_types      type,
                                                   GenTree*       op1,
                                                   GenTree*       op2,
                                                   NamedIntrinsic hwIntrinsicID);
    GenTreeHWIntrinsic* gtNewScalarHWIntrinsicNode(
        var_types type, GenTree* op1, GenTree* op2, GenTree* op3, NamedIntrinsic hwIntrinsicID);
    CorInfoType getBaseJitTypeFromArgIfNeeded(NamedIntrinsic       intrinsic,
                                              CORINFO_SIG_INFO*    sig,
                                              CorInfoType          simdBaseJitType);

#ifdef TARGET_ARM64
    GenTreeFieldList* gtConvertTableOpToFieldList(GenTree* op, unsigned fieldCount);
    GenTreeFieldList* gtConvertParamOpToFieldList(GenTree* op, unsigned fieldCount, CORINFO_CLASS_HANDLE clsHnd);
#endif
#endif // FEATURE_HW_INTRINSICS

    GenTree* gtNewMemoryBarrier(BarrierKind barrierKind);

    GenTree* gtNewMustThrowException(unsigned helper, var_types type, CORINFO_CLASS_HANDLE clsHnd);

    GenTreeLclFld* gtNewLclFldNode(unsigned lnum, var_types type, unsigned offset, ClassLayout* layout = nullptr);
    GenTreeRetExpr* gtNewInlineCandidateReturnExpr(GenTreeCall* inlineCandidate, var_types type);

    GenTreeFieldAddr* gtNewFieldAddrNode(var_types            type,
                                         CORINFO_FIELD_HANDLE fldHnd,
                                         GenTree*             obj    = nullptr,
                                         DWORD                offset = 0);

    GenTreeFieldAddr* gtNewFieldAddrNode(CORINFO_FIELD_HANDLE fldHnd, GenTree* obj, unsigned offset)
    {
        return gtNewFieldAddrNode(varTypeIsGC(obj) ? TYP_BYREF : TYP_I_IMPL, fldHnd, obj, offset);
    }

    GenTreeIndexAddr* gtNewIndexAddr(GenTree*             arrayOp,
                                     GenTree*             indexOp,
                                     var_types            elemType,
                                     CORINFO_CLASS_HANDLE elemClassHandle,
                                     unsigned             firstElemOffset,
                                     unsigned             lengthOffset);

    GenTreeIndexAddr* gtNewArrayIndexAddr(GenTree*             arrayOp,
                                          GenTree*             indexOp,
                                          var_types            elemType,
                                          CORINFO_CLASS_HANDLE elemClassHandle);

    GenTreeIndir* gtNewIndexIndir(GenTreeIndexAddr* indexAddr);

    void gtAnnotateNewArrLen(GenTree* arrLen, BasicBlock* block);

    GenTreeArrLen* gtNewArrLen(var_types typ, GenTree* arrayOp, int lenOffset, BasicBlock* block);

    GenTreeMDArr* gtNewMDArrLen(GenTree* arrayOp, unsigned dim, unsigned rank, BasicBlock* block);

    GenTreeMDArr* gtNewMDArrLowerBound(GenTree* arrayOp, unsigned dim, unsigned rank, BasicBlock* block);

    void gtInitializeStoreNode(GenTree* store, GenTree* value);

    void gtInitializeIndirNode(GenTreeIndir* indir, GenTreeFlags indirFlags);

    GenTreeBlk* gtNewBlkIndir(ClassLayout* layout, GenTree* addr, GenTreeFlags indirFlags = GTF_EMPTY);

    GenTreeIndir* gtNewIndir(var_types typ, GenTree* addr, GenTreeFlags indirFlags = GTF_EMPTY);

    GenTreeBlk* gtNewStoreBlkNode(
        ClassLayout* layout, GenTree* addr, GenTree* value, GenTreeFlags indirFlags = GTF_EMPTY);

    GenTreeStoreInd* gtNewStoreIndNode(
        var_types type, GenTree* addr, GenTree* value, GenTreeFlags indirFlags = GTF_EMPTY);

    GenTree* gtNewLoadValueNode(
        var_types type, ClassLayout* layout, GenTree* addr, GenTreeFlags indirFlags = GTF_EMPTY);

    GenTree* gtNewLoadValueNode(ClassLayout* layout, GenTree* addr, GenTreeFlags indirFlags = GTF_EMPTY)
    {
        return gtNewLoadValueNode(layout->GetType(), layout, addr, indirFlags);
    }

    GenTree* gtNewLoadValueNode(var_types type, GenTree* addr, GenTreeFlags indirFlags = GTF_EMPTY)
    {
        return gtNewLoadValueNode(type, nullptr, addr, indirFlags);
    }

    GenTree* gtNewStoreValueNode(
        var_types type, ClassLayout* layout, GenTree* addr, GenTree* value, GenTreeFlags indirFlags = GTF_EMPTY);

    GenTree* gtNewStoreValueNode(
        ClassLayout* layout, GenTree* addr, GenTree* value, GenTreeFlags indirFlags = GTF_EMPTY)
    {
        return gtNewStoreValueNode(layout->GetType(), layout, addr, value, indirFlags);
    }

    GenTree* gtNewStoreValueNode(var_types type, GenTree* addr, GenTree* value, GenTreeFlags indirFlags = GTF_EMPTY)
    {
        return gtNewStoreValueNode(type, nullptr, addr, value, indirFlags);
    }

    GenTree* gtNewNullCheck(GenTree* addr, BasicBlock* basicBlock);

    var_types gtTypeForNullCheck(GenTree* tree);
    void gtChangeOperToNullCheck(GenTree* tree, BasicBlock* block);

    GenTree* gtNewAtomicNode(
        genTreeOps oper, var_types type, GenTree* addr, GenTree* value, GenTree* comparand = nullptr);

    GenTree* gtNewTempStore(unsigned         tmp,
                            GenTree*         val,
                            unsigned         curLevel   = CHECK_SPILL_NONE,
                            Statement**      pAfterStmt = nullptr,
                            const DebugInfo& di         = DebugInfo(),
                            BasicBlock*      block      = nullptr);

    GenTree* gtNewRefCOMfield(GenTree*                objPtr,
                              CORINFO_RESOLVED_TOKEN* pResolvedToken,
                              CORINFO_ACCESS_FLAGS    access,
                              CORINFO_FIELD_INFO*     pFieldInfo,
                              var_types               lclTyp,
                              GenTree*                value);

    GenTree* gtNewNothingNode();

    GenTree* gtUnusedValNode(GenTree* expr);

    GenTree* gtNewKeepAliveNode(GenTree* op);

    GenTreeCast* gtNewCastNode(var_types typ, GenTree* op1, bool fromUnsigned, var_types castType);

    GenTreeCast* gtNewCastNodeL(var_types typ, GenTree* op1, bool fromUnsigned, var_types castType);

    GenTreeAllocObj* gtNewAllocObjNode(
        unsigned int helper, bool helperHasSideEffects, CORINFO_CLASS_HANDLE clsHnd, var_types type, GenTree* op1);

    GenTreeAllocObj* gtNewAllocObjNode(CORINFO_RESOLVED_TOKEN* pResolvedToken, CORINFO_METHOD_HANDLE callerHandle, bool useParent);

    GenTree* gtNewRuntimeLookup(CORINFO_GENERIC_HANDLE hnd, CorInfoGenericHandleType hndTyp, GenTree* lookupTree);

    GenTreeIndir* gtNewMethodTableLookup(GenTree* obj, bool onStack = false);

    //------------------------------------------------------------------------
    // Other GenTree functions

    GenTree* gtClone(GenTree* tree, bool complexOK = false);

    // Create a copy of `tree`
    GenTree* gtCloneExpr(GenTree* tree);

    Statement* gtCloneStmt(Statement* stmt)
    {
        GenTree* exprClone = gtCloneExpr(stmt->GetRootNode());
        return gtNewStmt(exprClone, stmt->GetDebugInfo());
    }

    // Internal helper for cloning a call
    GenTreeCall* gtCloneExprCallHelper(GenTreeCall* call);

    // Create copy of an inline or guarded devirtualization candidate tree.
    GenTreeCall* gtCloneCandidateCall(GenTreeCall* call);

    void gtUpdateSideEffects(Statement* stmt, GenTree* tree);

    void gtUpdateTreeAncestorsSideEffects(GenTree* tree);

    void gtUpdateStmtSideEffects(Statement* stmt);

    void gtUpdateNodeSideEffects(GenTree* tree);

    void gtUpdateNodeOperSideEffects(GenTree* tree);

    // Returns "true" iff the complexity (not formally defined, but first interpretation
    // is #of nodes in subtree) of "tree" is greater than "limit".
    // (This is somewhat redundant with the "GetCostEx()/GetCostSz()" fields, but can be used
    // before they have been set.)
    bool gtComplexityExceeds(GenTree* tree, unsigned limit);

    GenTree* gtReverseCond(GenTree* tree);

    static bool gtHasRef(GenTree* tree, unsigned lclNum);

    bool gtHasLocalsWithAddrOp(GenTree* tree);
    bool gtHasAddressExposedLocals(GenTree* tree);

    unsigned gtSetCallArgsOrder(CallArgs* args, bool lateArgs, int* callCostEx, int* callCostSz);
    unsigned gtSetMultiOpOrder(GenTreeMultiOp* multiOp);

    void gtWalkOp(GenTree** op1, GenTree** op2, GenTree* base, bool constOnly);

#ifdef DEBUG
    unsigned gtHashValue(GenTree* tree);

    GenTree* gtWalkOpEffectiveVal(GenTree* op);
#endif

    void gtPrepareCost(GenTree* tree);
    bool gtIsLikelyRegVar(GenTree* tree);
    void gtGetLclVarNodeCost(GenTreeLclVar* node, int* pCostEx, int* pCostSz, bool isLikelyRegVar);
    void gtGetLclFldNodeCost(GenTreeLclFld* node, int* pCostEx, int* pCostSz);
    bool gtGetIndNodeCost(GenTreeIndir* node, int* pCostEx, int* pCostSz);

    // Returns true iff the secondNode can be swapped with firstNode.
    bool gtCanSwapOrder(GenTree* firstNode, GenTree* secondNode);

    // Given an address expression, compute its costs and addressing mode opportunities,
    // and mark addressing mode candidates as GTF_DONT_CSE.
    // TODO-Throughput - Consider actually instantiating these early, to avoid
    // having to re-run the algorithm that looks for them (might also improve CQ).
    bool gtMarkAddrMode(GenTree* addr, int* costEx, int* costSz, var_types type);

    unsigned gtSetEvalOrder(GenTree* tree);
    unsigned gtSetEvalOrderMinOpts(GenTree* tree);
    bool gtMayHaveStoreInterference(GenTree* treeWithStores, GenTree* tree);
    bool gtTreeHasLocalRead(GenTree* tree, unsigned lclNum);

    void gtSetStmtInfo(Statement* stmt);

    // Returns "true" iff "node" has any of the side effects in "flags".
    bool gtNodeHasSideEffects(GenTree* node, GenTreeFlags flags, bool ignoreCctors = false);

    // Returns "true" iff "tree" or its (transitive) children have any of the side effects in "flags".
    bool gtTreeHasSideEffects(GenTree* tree, GenTreeFlags flags, bool ignoreCctors = false);

    void gtExtractSideEffList(GenTree*     expr,
                              GenTree**    pList,
                              GenTreeFlags GenTreeFlags = GTF_SIDE_EFFECT,
                              bool         ignoreRoot   = false);

    GenTree* gtWrapWithSideEffects(GenTree*     tree,
                                   GenTree*     sideEffectsSource,
                                   GenTreeFlags sideEffectsFlags = GTF_SIDE_EFFECT,
                                   bool         ignoreRoot       = false);

    bool gtSplitTree(
        BasicBlock* block, Statement* stmt, GenTree* splitPoint, Statement** firstNewStmt, GenTree*** splitPointUse);

    bool gtStoreDefinesField(
        LclVarDsc* fieldVarDsc, ssize_t offset, unsigned size, ssize_t* pFieldStoreOffset, unsigned* pFieldStoreSize);

    void gtPeelOffsets(GenTree** addr, target_ssize_t* offset, FieldSeq** fldSeq = nullptr);

    // Return true if call is a recursive call; return false otherwise.
    // Note when inlining, this looks for calls back to the root method.
    bool gtIsRecursiveCall(GenTreeCall* call, bool useInlineRoot = true)
    {
        return gtIsRecursiveCall(call->gtCallMethHnd, useInlineRoot);
    }

    bool gtIsRecursiveCall(CORINFO_METHOD_HANDLE callMethodHandle, bool useInlineRoot = true)
    {
        if (useInlineRoot)
        {
            return callMethodHandle == impInlineRoot()->info.compMethodHnd;
        }
        return callMethodHandle == info.compMethodHnd;
    }

    bool gtCanSkipCovariantStoreCheck(GenTree* value, GenTree* array);

    //-------------------------------------------------------------------------

    GenTree* gtFoldExpr(GenTree* tree);
    GenTree* gtFoldExprConst(GenTree* tree);
    GenTree* gtFoldIndirConst(GenTreeIndir* indir);
    GenTree* gtFoldExprSpecial(GenTree* tree);
    GenTree* gtFoldExprSpecialFloating(GenTree* tree);
    GenTree* gtFoldBoxNullable(GenTree* tree);
    GenTree* gtFoldExprCompare(GenTree* tree);
    GenTree* gtFoldExprConditional(GenTree* tree);
    GenTree* gtFoldExprCall(GenTreeCall* call);
    GenTree* gtFoldTypeCompare(GenTree* tree);
    GenTree* gtFoldTypeEqualityCall(bool isEq, GenTree* op1, GenTree* op2);

#if defined(FEATURE_HW_INTRINSICS)
    GenTree* gtFoldExprHWIntrinsic(GenTreeHWIntrinsic* tree);
#endif // FEATURE_HW_INTRINSICS

    // Options to control behavior of gtTryRemoveBoxUpstreamEffects
    enum BoxRemovalOptions
    {
        BR_REMOVE_AND_NARROW, // remove effects, minimize remaining work, return possibly narrowed source tree
        BR_REMOVE_AND_NARROW_WANT_TYPE_HANDLE, // remove effects and minimize remaining work, return type handle tree
        BR_REMOVE_BUT_NOT_NARROW,              // remove effects, return original source tree
        BR_DONT_REMOVE,                        // check if removal is possible, return copy source tree
        BR_DONT_REMOVE_WANT_TYPE_HANDLE,       // check if removal is possible, return type handle tree
        BR_MAKE_LOCAL_COPY                     // revise box to copy to temp local and return local's address
    };

    GenTree* gtTryRemoveBoxUpstreamEffects(GenTree* tree, BoxRemovalOptions options = BR_REMOVE_AND_NARROW);
    GenTree* gtOptimizeEnumHasFlag(GenTree* thisOp, GenTree* flagOp);

    //-------------------------------------------------------------------------
    // Get the handle for a ref type.
    CORINFO_CLASS_HANDLE gtGetClassHandle(GenTree* tree, bool* pIsExact, bool* pIsNonNull);
    // Get the class handle for an helper call
    CORINFO_CLASS_HANDLE gtGetHelperCallClassHandle(GenTreeCall* call, bool* pIsExact, bool* pIsNonNull);
    // Get the element handle for an array of ref type.
    CORINFO_CLASS_HANDLE gtGetArrayElementClassHandle(GenTree* array);
    // Get a class handle from a helper call argument
    CORINFO_CLASS_HANDLE gtGetHelperArgClassHandle(GenTree* array);
    // Get a method handle from a helper call argument
    CORINFO_METHOD_HANDLE gtGetHelperArgMethodHandle(GenTree* array);
    // Get the class handle for a field
    CORINFO_CLASS_HANDLE gtGetFieldClassHandle(CORINFO_FIELD_HANDLE fieldHnd, bool* pIsExact, bool* pIsNonNull);
    // Check if this tree is a typeof()
    bool gtIsTypeof(GenTree* tree, CORINFO_CLASS_HANDLE* handle = nullptr);

    GenTreeLclVarCommon* gtCallGetDefinedRetBufLclAddr(GenTreeCall* call);

//-------------------------------------------------------------------------
// Functions to display the trees

#ifdef DEBUG
    void gtDispNode(GenTree* tree, IndentStack* indentStack, _In_z_ const char* msg, bool isLIR);

    void gtDispConst(GenTree* tree);
    void gtDispLeaf(GenTree* tree, IndentStack* indentStack);
    void gtDispLocal(GenTreeLclVarCommon* tree, IndentStack* indentStack);
    void gtDispNodeName(GenTree* tree);
#if FEATURE_MULTIREG_RET
    unsigned gtDispMultiRegCount(GenTree* tree);
#endif
    void gtDispRegVal(GenTree* tree);
    void gtDispVN(GenTree* tree);
    void gtDispCommonEndLine(GenTree* tree);

    enum IndentInfo
    {
        IINone,
        IIArc,
        IIArcTop,
        IIArcBottom,
        IIEmbedded,
        IIError,
        IndentInfoCount
    };
    void gtDispChild(GenTree*             child,
                     IndentStack*         indentStack,
                     IndentInfo           arcType,
                     _In_opt_ const char* msg     = nullptr,
                     bool                 topOnly = false);
    void gtDispTree(GenTree*             tree,
                    IndentStack*         indentStack = nullptr,
                    _In_opt_ const char* msg         = nullptr,
                    bool                 topOnly     = false,
                    bool                 isLIR       = false);
    void gtGetLclVarNameInfo(unsigned lclNum, const char** ilKindOut, const char** ilNameOut, unsigned* ilNumOut);
    int gtGetLclVarName(unsigned lclNum, char* buf, unsigned buf_remaining);
    char* gtGetLclVarName(unsigned lclNum);
    void gtDispLclVar(unsigned lclNum, bool padForBiggestDisp = true);
    void gtDispLclVarStructType(unsigned lclNum);
    void gtDispSsaName(unsigned lclNum, unsigned ssaNum, bool isDef);
    void gtDispClassLayout(ClassLayout* layout, var_types type);
    void gtDispILLocation(const ILLocation& loc);
    void gtDispStmt(Statement* stmt, const char* msg = nullptr);
    void gtDispBlockStmts(BasicBlock* block);
    void gtPrintArgPrefix(GenTreeCall* call, CallArg* arg, char** bufp, unsigned* bufLength);
    const char* gtGetWellKnownArgNameForArgMsg(WellKnownArg arg);
    void gtGetArgMsg(GenTreeCall* call, CallArg* arg, char* bufp, unsigned bufLength);
    void gtGetLateArgMsg(GenTreeCall* call, CallArg* arg, char* bufp, unsigned bufLength);
    void gtDispArgList(GenTreeCall* call, GenTree* lastCallOperand, IndentStack* indentStack);
    void gtDispFieldSeq(FieldSeq* fieldSeq, ssize_t offset);

    void gtDispRange(LIR::ReadOnlyRange const& range);

    void gtDispTreeRange(LIR::Range& containingRange, GenTree* tree);

    void gtDispLIRNode(GenTree* node, const char* prefixMsg = nullptr);
#endif

    // For tree walks

    enum fgWalkResult
    {
        WALK_CONTINUE,
        WALK_SKIP_SUBTREES,
        WALK_ABORT
    };
    struct fgWalkData;
    typedef fgWalkResult(fgWalkPreFn)(GenTree** pTree, fgWalkData* data);
    typedef fgWalkResult(fgWalkPostFn)(GenTree** pTree, fgWalkData* data);

    static fgWalkPreFn gtMarkColonCond;
    static fgWalkPreFn gtClearColonCond;

    struct FindLinkData
    {
        GenTree*  nodeToFind;
        GenTree** result;
        GenTree*  parent;
    };

    FindLinkData gtFindLink(Statement* stmt, GenTree* node);
    bool gtHasCatchArg(GenTree* tree);

    typedef ArrayStack<GenTree*> GenTreeStack;

//=========================================================================
// BasicBlock functions
#ifdef DEBUG
    // When false, assert when creating a new basic block.
    bool fgSafeBasicBlockCreation = true;

    // When false, assert when creating a new flow edge
    bool fgSafeFlowEdgeCreation = true;
#endif

    /*
    XXXXXXXXXXXXXXXXXXXXXXXXXXXXXXXXXXXXXXXXXXXXXXXXXXXXXXXXXXXXXXXXXXXXXXXXXXXXXXX
    XXXXXXXXXXXXXXXXXXXXXXXXXXXXXXXXXXXXXXXXXXXXXXXXXXXXXXXXXXXXXXXXXXXXXXXXXXXXXXX
    XX                                                                           XX
    XX                           LclVarsInfo                                     XX
    XX                                                                           XX
    XX   The variables to be used by the code generator.                         XX
    XX                                                                           XX
    XXXXXXXXXXXXXXXXXXXXXXXXXXXXXXXXXXXXXXXXXXXXXXXXXXXXXXXXXXXXXXXXXXXXXXXXXXXXXXX
    XXXXXXXXXXXXXXXXXXXXXXXXXXXXXXXXXXXXXXXXXXXXXXXXXXXXXXXXXXXXXXXXXXXXXXXXXXXXXXX
    */

    //
    // For both PROMOTION_TYPE_NONE and PROMOTION_TYPE_DEPENDENT the struct will
    // be placed in the stack frame and it's fields must be laid out sequentially.
    //
    // For PROMOTION_TYPE_INDEPENDENT each of the struct's fields is replaced by
    //  a local variable that can be enregistered or placed in the stack frame.
    //  The fields do not need to be laid out sequentially
    //
    enum lvaPromotionType
    {
        PROMOTION_TYPE_NONE,        // The struct local is not promoted
        PROMOTION_TYPE_INDEPENDENT, // The struct local is promoted,
                                    //   and its field locals are independent of its parent struct local.
        PROMOTION_TYPE_DEPENDENT    // The struct local is promoted,
                                    //   but its field locals depend on its parent struct local.
    };

    /*****************************************************************************/

    enum FrameLayoutState
    {
        NO_FRAME_LAYOUT,
        INITIAL_FRAME_LAYOUT,
        PRE_REGALLOC_FRAME_LAYOUT,
        REGALLOC_FRAME_LAYOUT,
        TENTATIVE_FRAME_LAYOUT,
        FINAL_FRAME_LAYOUT
    };

public:
    RefCountState lvaRefCountState = RCS_INVALID; // Current local ref count state

    bool lvaLocalVarRefCounted() const
    {
        return lvaRefCountState == RCS_NORMAL;
    }

    // false: we can add new tracked variables.
    // true: We cannot add new 'tracked' variable
    bool     lvaTrackedFixed = false; 

    unsigned lvaCount;        // total number of locals, which includes function arguments,
                              // special arguments, IL local variables, and JIT temporary variables

    LclVarDsc* lvaTable = nullptr;    // variable descriptor table
    unsigned   lvaTableCnt; // lvaTable size (>= lvaCount)

    ABIPassingInformation* lvaParameterPassingInfo = nullptr;
    unsigned lvaParameterStackSize = 0;

    unsigned lvaTrackedCount;             // actual # of locals being tracked
    unsigned lvaTrackedCountInSizeTUnits; // min # of size_t's sufficient to hold a bit for all the locals being tracked

#ifdef DEBUG
    VARSET_TP lvaTrackedVars; // set of tracked variables
#endif
#ifndef TARGET_64BIT
    VARSET_TP lvaLongVars; // set of long (64-bit) variables
#endif
    VARSET_TP lvaFloatVars; // set of floating-point (32-bit and 64-bit) or SIMD variables
#ifdef FEATURE_MASKED_HW_INTRINSICS
    VARSET_TP lvaMaskVars; // set of mask variables
#endif // FEATURE_MASKED_HW_INTRINSICS

    unsigned lvaCurEpoch = 0; // VarSets are relative to a specific set of tracked var indices.
                          // It that changes, this changes.  VarSets from different epochs
                          // cannot be meaningfully combined.

    unsigned GetCurLVEpoch()
    {
        return lvaCurEpoch;
    }

    // reverse map of tracked number to var number
    unsigned  lvaTrackedToVarNumSize = 0;
    unsigned* lvaTrackedToVarNum = nullptr;

#if DOUBLE_ALIGN
#ifdef DEBUG
    // # of procs compiled a with double-aligned stack
    static unsigned s_lvaDoubleAlignedProcsCount;
#endif
#endif

    // Getters and setters for address-exposed and do-not-enregister local var properties.
    bool lvaVarAddrExposed(unsigned varNum) const;
    void lvaSetVarAddrExposed(unsigned varNum DEBUGARG(AddressExposedReason reason));
    void lvaSetHiddenBufferStructArg(unsigned varNum);
    void lvaSetVarLiveInOutOfHandler(unsigned varNum);
    bool lvaVarDoNotEnregister(unsigned varNum);

    void lvSetMinOptsDoNotEnreg();

    bool lvaEnregEHVars;
    bool lvaEnregMultiRegVars;

    void lvaSetVarDoNotEnregister(unsigned varNum DEBUGARG(DoNotEnregisterReason reason));

    unsigned lvaVarargsHandleArg = BAD_VAR_NUM;
#ifdef TARGET_X86
    unsigned lvaVarargsBaseOfStkArgs = BAD_VAR_NUM; // Pointer (computed based on incoming varargs handle) to the start of the stack
                                      // arguments
#endif                                // TARGET_X86

    unsigned lvaInlinedPInvokeFrameVar = BAD_VAR_NUM; // variable representing the InlinedCallFrame
    unsigned lvaReversePInvokeFrameVar = BAD_VAR_NUM; // variable representing the reverse PInvoke frame
    unsigned lvaMonAcquired = BAD_VAR_NUM; // boolean variable introduced into in synchronized methods
                             // that tracks whether the lock has been taken

    unsigned lvaArg0Var = BAD_VAR_NUM; // The lclNum of arg0. Normally this will be info.compThisArg.
                         // However, if there is a "ldarga 0" or "starg 0" in the IL,
                         // we will redirect all "ldarg(a) 0" and "starg 0" to this temp.

    unsigned lvaInlineeReturnSpillTemp = BAD_VAR_NUM; // The temp to spill the non-VOID return expression
                                        // in case there are multiple BBJ_RETURN blocks in the inlinee
                                        // or if the inlinee has GC ref locals.

#if FEATURE_FIXED_OUT_ARGS
    unsigned            lvaOutgoingArgSpaceVar = BAD_VAR_NUM;  // var that represents outgoing argument space
    PhasedVar<unsigned> lvaOutgoingArgSpaceSize; // size of fixed outgoing argument space
#endif                                           // FEATURE_FIXED_OUT_ARGS

    static unsigned GetOutgoingArgByteSize(unsigned sizeWithoutPadding)
    {
        return roundUp(sizeWithoutPadding, TARGET_POINTER_SIZE);
    }

    // Variable representing the return address. The helper-based tailcall
    // mechanism passes the address of the return address to a runtime helper
    // where it is used to detect tail-call chains.
    unsigned lvaRetAddrVar = BAD_VAR_NUM;

#ifdef SWIFT_SUPPORT
    unsigned lvaSwiftSelfArg = BAD_VAR_NUM;
    unsigned lvaSwiftIndirectResultArg = BAD_VAR_NUM;
    unsigned lvaSwiftErrorArg = BAD_VAR_NUM;
    unsigned lvaSwiftErrorLocal;
#endif

#if defined(DEBUG) && defined(TARGET_XARCH)

    unsigned lvaReturnSpCheck = BAD_VAR_NUM; // Stores SP to confirm it is not corrupted on return.

#endif // defined(DEBUG) && defined(TARGET_XARCH)

#if defined(DEBUG) && defined(TARGET_X86)

    unsigned lvaCallSpCheck = BAD_VAR_NUM; // Stores SP to confirm it is not corrupted after every call.

#endif // defined(DEBUG) && defined(TARGET_X86)

    bool lvaGenericsContextInUse = false;

    bool lvaKeepAliveAndReportThis(); // Synchronized instance method of a reference type, or
                                      // CORINFO_GENERICS_CTXT_FROM_THIS?
    bool lvaReportParamTypeArg();     // Exceptions and CORINFO_GENERICS_CTXT_FROM_PARAMTYPEARG?

//-------------------------------------------------------------------------
// All these frame offsets are inter-related and must be kept in sync

#if defined(FEATURE_EH_WINDOWS_X86)
    // This is used for the callable handlers
    unsigned lvaShadowSPslotsVar = BAD_VAR_NUM; // Block-layout TYP_STRUCT variable for all the shadow SP slots
#endif                            // FEATURE_EH_WINDOWS_X86

    int lvaCachedGenericContextArgOffs;
    int lvaCachedGenericContextArgOffset(); // For CORINFO_CALLCONV_PARAMTYPE and if generic context is passed as
                                            // THIS pointer

#ifdef JIT32_GCENCODER

    unsigned lvaLocAllocSPvar = BAD_VAR_NUM; // variable which stores the value of ESP after the last alloca/localloc

#endif // JIT32_GCENCODER

    unsigned lvaNewObjArrayArgs = BAD_VAR_NUM; // variable with arguments for new MD array helper

    // TODO-Review: Prior to reg predict we reserve 24 bytes for Spill temps.
    //              after the reg predict we will use a computed maxTmpSize
    //              which is based upon the number of spill temps predicted by reg predict
    //              All this is necessary because if we under-estimate the size of the spill
    //              temps we could fail when encoding instructions that reference stack offsets for ARM.
    //
    // Pre codegen max spill temp size.
    static const unsigned MAX_SPILL_TEMP_SIZE = 24;

    //-------------------------------------------------------------------------

    unsigned lvaGetMaxSpillTempSize();
#ifdef TARGET_ARM
    bool lvaIsPreSpilled(unsigned lclNum, regMaskTP preSpillMask);
#endif // TARGET_ARM
    void lvaAssignFrameOffsets(FrameLayoutState curState);
    void lvaFixVirtualFrameOffsets();
    void lvaUpdateArgWithInitialReg(LclVarDsc* varDsc);
    void lvaUpdateArgsWithInitialReg();
    void lvaAssignVirtualFrameOffsetsToArgs();
    bool lvaGetRelativeOffsetToCallerAllocatedSpaceForParameter(unsigned lclNum, int* offset);
    void lvaAssignVirtualFrameOffsetsToLocals();
    bool lvaParamHasLocalStackSpace(unsigned lclNum);
    int lvaAllocLocalAndSetVirtualOffset(unsigned lclNum, unsigned size, int stkOffs);
#ifdef TARGET_AMD64
    // Returns true if compCalleeRegsPushed (including RBP if used as frame pointer) is even.
    bool lvaIsCalleeSavedIntRegCountEven();
#endif
    void lvaAlignFrame();
    void lvaAssignFrameOffsetsToPromotedStructs();
    int lvaAllocateTemps(int stkOffs, bool mustDoubleAlign);

#ifdef DEBUG
    void lvaDumpRegLocation(unsigned lclNum);
    void lvaDumpFrameLocation(unsigned lclNum);
    void lvaDumpEntry(unsigned lclNum, FrameLayoutState curState, size_t refCntWtdWidth = 6);
    void lvaTableDump(FrameLayoutState curState = NO_FRAME_LAYOUT); // NO_FRAME_LAYOUT means use the current frame
                                                                    // layout state defined by lvaDoneFrameLayout
#endif

// Limit frames size to 1GB. The maximum is 2GB in theory - make it intentionally smaller
// to avoid bugs from borderline cases.
#define MAX_FrameSize 0x3FFFFFFF
    void lvaIncrementFrameSize(unsigned size);

    unsigned lvaFrameSize(FrameLayoutState curState);

    // Returns the caller-SP-relative offset for the SP/FP relative offset determined by FP based.
    int lvaToCallerSPRelativeOffset(int offs, bool isFpBased, bool forRootFrame = true) const;

    // Returns the caller-SP-relative offset for the local variable "varNum."
    int lvaGetCallerSPRelativeOffset(unsigned varNum);

    // Returns the SP-relative offset for the local variable "varNum". Illegal to ask this for functions with localloc.
    int lvaGetSPRelativeOffset(unsigned varNum);

    int lvaToInitialSPRelativeOffset(unsigned offset, bool isFpBased);
    int lvaGetInitialSPRelativeOffset(unsigned varNum);

    // True if this is an OSR compilation and this local is potentially
    // located on the original method stack frame.
    bool lvaIsOSRLocal(unsigned varNum);

    //------------------------ For splitting types ----------------------------

    void lvaInitTypeRef();

    void lvaInitArgs(InitVarDscInfo* varDscInfo);
    void lvaInitThisPtr(InitVarDscInfo* varDscInfo);
    void lvaInitRetBuffArg(InitVarDscInfo* varDscInfo, bool useFixedRetBufReg);
    void lvaInitUserArgs(InitVarDscInfo* varDscInfo, unsigned skipArgs, unsigned takeArgs);
    void lvaInitGenericsCtxt(InitVarDscInfo* varDscInfo);
    void lvaInitVarArgsHandle(InitVarDscInfo* varDscInfo);

    void lvaInitVarDsc(LclVarDsc*              varDsc,
                       unsigned                varNum,
                       CorInfoType             corInfoType,
                       CORINFO_CLASS_HANDLE    typeHnd,
                       CORINFO_ARG_LIST_HANDLE varList,
                       CORINFO_SIG_INFO*       varSig);

    template <typename Classifier>
    void lvaClassifyParameterABI(Classifier& classifier);

    void lvaClassifyParameterABI();

    bool lvaInitSpecialSwiftParam(CORINFO_ARG_LIST_HANDLE argHnd, InitVarDscInfo* varDscInfo, CorInfoType type, CORINFO_CLASS_HANDLE typeHnd);
    bool lvaHasAnySwiftStackParamToReassemble();

    var_types lvaGetActualType(unsigned lclNum);
    var_types lvaGetRealType(unsigned lclNum);

    //-------------------------------------------------------------------------

    LclVarDsc* lvaGetDesc(unsigned lclNum)
    {
        assert(lclNum < lvaCount);
        return &lvaTable[lclNum];
    }

    LclVarDsc* lvaGetDesc(unsigned lclNum) const
    {
        assert(lclNum < lvaCount);
        return &lvaTable[lclNum];
    }

    LclVarDsc* lvaGetDesc(const GenTreeLclVarCommon* lclVar)
    {
        return lvaGetDesc(lclVar->GetLclNum());
    }

    const ABIPassingInformation& lvaGetParameterABIInfo(unsigned lclNum)
    {
        assert(lclNum < info.compArgsCount);
        return lvaParameterPassingInfo[lclNum];
    }

    unsigned lvaTrackedIndexToLclNum(unsigned trackedIndex)
    {
        assert(trackedIndex < lvaTrackedCount);
        unsigned lclNum = lvaTrackedToVarNum[trackedIndex];
        assert(lclNum < lvaCount);
        return lclNum;
    }

    LclVarDsc* lvaGetDescByTrackedIndex(unsigned trackedIndex)
    {
        return lvaGetDesc(lvaTrackedIndexToLclNum(trackedIndex));
    }

    unsigned lvaGetLclNum(const LclVarDsc* varDsc)
    {
        assert((lvaTable <= varDsc) && (varDsc < lvaTable + lvaCount)); // varDsc must point within the table
        assert(((char*)varDsc - (char*)lvaTable) % sizeof(LclVarDsc) ==
               0); // varDsc better not point in the middle of a variable
        unsigned varNum = (unsigned)(varDsc - lvaTable);
        assert(varDsc == &lvaTable[varNum]);
        return varNum;
    }

    unsigned lvaLclSize(unsigned varNum);
    unsigned lvaLclExactSize(unsigned varNum);

    bool lvaHaveManyLocals(float percent = 1.0f) const;

    unsigned lvaGrabTemp(bool shortLifetime DEBUGARG(const char* reason));
    unsigned lvaGrabTemps(unsigned cnt DEBUGARG(const char* reason));
    unsigned lvaGrabTempWithImplicitUse(bool shortLifetime DEBUGARG(const char* reason));

    void lvaSortByRefCount();

    PhaseStatus lvaMarkLocalVars(); // Local variable ref-counting
    void lvaComputeRefCounts(bool isRecompute, bool setSlotNumbers);
    void lvaMarkLocalVars(BasicBlock* block, bool isRecompute);

    void lvaAllocOutgoingArgSpaceVar(); // Set up lvaOutgoingArgSpaceVar

#ifdef DEBUG
    struct lvaStressLclFldArgs
    {
        Compiler* m_pCompiler;
        bool      m_bFirstPass;
    };

    static fgWalkPreFn lvaStressLclFldCB;
    void               lvaStressLclFld();
    unsigned lvaStressLclFldPadding(unsigned lclNum);

    void lvaDispVarSet(VARSET_VALARG_TP set, VARSET_VALARG_TP allVars);
    void lvaDispVarSet(VARSET_VALARG_TP set);

#endif

#ifdef TARGET_ARM
    int lvaFrameAddress(int varNum, bool mustBeFPBased, regNumber* pBaseReg, int addrModeOffset, bool isFloatUsage);
#else
    int lvaFrameAddress(int varNum, bool* pFPbased);
#endif

    bool lvaIsParameter(unsigned varNum);
    bool lvaIsRegArgument(unsigned varNum);
    bool lvaIsOriginalThisArg(unsigned varNum); // Is this varNum the original this argument?
    bool lvaIsOriginalThisReadOnly();           // return true if there is no place in the code
                                                // that writes to arg0

    bool lvaIsArgAccessedViaVarArgsCookie(unsigned lclNum);

    bool lvaIsImplicitByRefLocal(unsigned lclNum) const;
    bool lvaIsLocalImplicitlyAccessedByRef(unsigned lclNum) const;

    // Returns true if this local var is a multireg struct
    bool lvaIsMultiregStruct(LclVarDsc* varDsc, bool isVararg);

    // If the local is a TYP_STRUCT, get/set a class handle describing it
    void lvaSetStruct(unsigned varNum, ClassLayout* layout, bool unsafeValueClsCheck);
    void lvaSetStruct(unsigned varNum, CORINFO_CLASS_HANDLE typeHnd, bool unsafeValueClsCheck);
    void lvaSetStructUsedAsVarArg(unsigned varNum);

    // If the local is TYP_REF, set or update the associated class information.
    void lvaSetClass(unsigned varNum, CORINFO_CLASS_HANDLE clsHnd, bool isExact = false);
    void lvaSetClass(unsigned varNum, GenTree* tree, CORINFO_CLASS_HANDLE stackHandle = nullptr);
    void lvaUpdateClass(unsigned varNum, CORINFO_CLASS_HANDLE clsHnd, bool isExact = false);
    void lvaUpdateClass(unsigned varNum, GenTree* tree, CORINFO_CLASS_HANDLE stackHandle = nullptr);

#define MAX_NumOfFieldsInPromotableStruct 4 // Maximum number of fields in promotable struct

    // Info about struct type fields.
    struct lvaStructFieldInfo
    {
        // Class handle for SIMD type recognition, see CORINFO_TYPE_LAYOUT_NODE
        // for more details on the restrictions.
        CORINFO_CLASS_HANDLE fldSIMDTypeHnd = NO_CLASS_HANDLE;
        uint8_t              fldOffset = 0;
        uint8_t              fldOrdinal = 0;
        var_types            fldType = TYP_UNDEF;
        unsigned             fldSize = 0;

#ifdef DEBUG
        // Field handle for diagnostic purposes only. See CORINFO_TYPE_LAYOUT_NODE.
        CORINFO_FIELD_HANDLE diagFldHnd = NO_FIELD_HANDLE;
#endif
    };

    // Info about a struct type, instances of which may be candidates for promotion.
    struct lvaStructPromotionInfo
    {
        CORINFO_CLASS_HANDLE typeHnd;
        bool                 canPromote;
        bool                 containsHoles;
        bool                 fieldsSorted;
        unsigned char        fieldCnt;
        lvaStructFieldInfo   fields[MAX_NumOfFieldsInPromotableStruct];

        lvaStructPromotionInfo(CORINFO_CLASS_HANDLE typeHnd = nullptr)
            : typeHnd(typeHnd)
            , canPromote(false)
            , containsHoles(false)
            , fieldsSorted(false)
            , fieldCnt(0)
        {
        }
    };

    // This class is responsible for checking validity and profitability of struct promotion.
    // If it is both legal and profitable, then TryPromoteStructVar promotes the struct and initializes
    // necessary information for fgMorphStructField to use.
    class StructPromotionHelper
    {
    public:
        StructPromotionHelper(Compiler* compiler);

        bool CanPromoteStructType(CORINFO_CLASS_HANDLE typeHnd);
        bool TryPromoteStructVar(unsigned lclNum);
        void Clear()
        {
            structPromotionInfo.typeHnd = NO_CLASS_HANDLE;
        }

    private:
        bool CanPromoteStructVar(unsigned lclNum);
        bool ShouldPromoteStructVar(unsigned lclNum);
        void PromoteStructVar(unsigned lclNum);
        void SortStructFields();

        var_types TryPromoteValueClassAsPrimitive(CORINFO_TYPE_LAYOUT_NODE* treeNodes, size_t maxTreeNodes, size_t index);
        void AdvanceSubTree(CORINFO_TYPE_LAYOUT_NODE* treeNodes, size_t maxTreeNodes, size_t* index);

    private:
        Compiler*              compiler;
        lvaStructPromotionInfo structPromotionInfo;
    };

    StructPromotionHelper* structPromotionHelper;

    unsigned lvaGetFieldLocal(const LclVarDsc* varDsc, unsigned int fldOffset);
    lvaPromotionType lvaGetPromotionType(const LclVarDsc* varDsc);
    lvaPromotionType lvaGetPromotionType(unsigned varNum);
    lvaPromotionType lvaGetParentPromotionType(const LclVarDsc* varDsc);
    lvaPromotionType lvaGetParentPromotionType(unsigned varNum);
    bool lvaIsFieldOfDependentlyPromotedStruct(const LclVarDsc* varDsc);
    bool lvaIsGCTracked(const LclVarDsc* varDsc);

#if defined(FEATURE_SIMD)
    bool lvaMapSimd12ToSimd16(const LclVarDsc* varDsc)
    {
        assert(varDsc->lvType == TYP_SIMD12);

#if defined(TARGET_64BIT)
        assert(compAppleArm64Abi() || varDsc->lvSize() == 16);
#endif // defined(TARGET_64BIT)

        // We make local variable SIMD12 types 16 bytes instead of just 12.
        // lvSize() will return 16 bytes for SIMD12, even for fields.
        // However, we can't do that mapping if the var is a dependently promoted struct field.
        // Such a field must remain its exact size within its parent struct unless it is a single
        // field *and* it is the only field in a struct of 16 bytes.
        if (varDsc->lvSize() != 16)
        {
            return false;
        }
        if (lvaIsFieldOfDependentlyPromotedStruct(varDsc))
        {
            LclVarDsc* parentVarDsc = lvaGetDesc(varDsc->lvParentLcl);
            return (parentVarDsc->lvFieldCnt == 1) && (parentVarDsc->lvSize() == 16);
        }
        return true;
    }
#endif // defined(FEATURE_SIMD)

    unsigned lvaGSSecurityCookie = BAD_VAR_NUM; // LclVar number
#ifdef TARGET_ARM64
    unsigned lvaFfrRegister = BAD_VAR_NUM; // LclVar number
    unsigned getFFRegisterVarNum();
#endif
    bool     lvaTempsHaveLargerOffsetThanVars();

    // Returns "true" iff local variable "lclNum" is in SSA form.
    bool lvaInSsa(unsigned lclNum) const
    {
        return lvaGetDesc(lclNum)->lvInSsa;
    }

    unsigned lvaStubArgumentVar = BAD_VAR_NUM; // variable representing the secret stub argument

    unsigned lvaPSPSym = BAD_VAR_NUM; // variable representing the PSPSym

    InlineInfo*     impInlineInfo; // Only present for inlinees
    InlineStrategy* m_inlineStrategy;

    InlineContext* compInlineContext; // Always present

    // The Compiler* that is the root of the inlining tree of which "this" is a member.
    Compiler* impInlineRoot();

#if defined(DEBUG)
    uint64_t getInlineCycleCount()
    {
        return m_compCycles;
    }
#endif // defined(DEBUG)

    bool fgNoStructPromotion = false;      // Set to TRUE to turn off struct promotion for this method.
    bool fgNoStructParamPromotion = false; // Set to TRUE to turn off struct promotion for parameters this method.

    //=========================================================================
    //                          PROTECTED
    //=========================================================================

protected:
    //---------------- Local variable ref-counting ----------------------------

    void lvaMarkLclRefs(GenTree* tree, BasicBlock* block, Statement* stmt, bool isRecompute);
    bool IsDominatedByExceptionalEntry(BasicBlock* block);
    void SetHasExceptionalUsesHint(LclVarDsc* varDsc);

    // Keeps the mapping from SSA #'s to VN's for the implicit memory variables.
    SsaDefArray<SsaMemDef> lvMemoryPerSsaData;

public:
    // Returns the address of the per-Ssa data for memory at the given ssaNum (which is required
    // not to be the SsaConfig::RESERVED_SSA_NUM, which indicates that the variable is
    // not an SSA variable).
    SsaMemDef* GetMemoryPerSsaData(unsigned ssaNum)
    {
        return lvMemoryPerSsaData.GetSsaDef(ssaNum);
    }

    /*
    XXXXXXXXXXXXXXXXXXXXXXXXXXXXXXXXXXXXXXXXXXXXXXXXXXXXXXXXXXXXXXXXXXXXXXXXXXXXXXX
    XXXXXXXXXXXXXXXXXXXXXXXXXXXXXXXXXXXXXXXXXXXXXXXXXXXXXXXXXXXXXXXXXXXXXXXXXXXXXXX
    XX                                                                           XX
    XX                           Importer                                        XX
    XX                                                                           XX
    XX   Imports the given method and converts it to semantic trees              XX
    XX                                                                           XX
    XXXXXXXXXXXXXXXXXXXXXXXXXXXXXXXXXXXXXXXXXXXXXXXXXXXXXXXXXXXXXXXXXXXXXXXXXXXXXXX
    XXXXXXXXXXXXXXXXXXXXXXXXXXXXXXXXXXXXXXXXXXXXXXXXXXXXXXXXXXXXXXXXXXXXXXXXXXXXXXX
    */

private:
    // For prefixFlags
    enum
    {
        PREFIX_TAILCALL_EXPLICIT = 0x00000001, // call has "tail" IL prefix
        PREFIX_TAILCALL_IMPLICIT =
            0x00000002, // call is treated as having "tail" prefix even though there is no "tail" IL prefix
        PREFIX_TAILCALL    = PREFIX_TAILCALL_EXPLICIT | PREFIX_TAILCALL_IMPLICIT,
        PREFIX_VOLATILE    = 0x00000004,
        PREFIX_UNALIGNED   = 0x00000008,
        PREFIX_CONSTRAINED = 0x00000010,
        PREFIX_READONLY    = 0x00000020,

#ifdef DEBUG
        PREFIX_TAILCALL_STRESS = 0x00000040, // call doesn't "tail" IL prefix but is treated as explicit because of tail call stress
#endif
    };

    static void impValidateMemoryAccessOpcode(const BYTE* codeAddr, const BYTE* codeEndp, bool volatilePrefix);
    static OPCODE impGetNonPrefixOpcode(const BYTE* codeAddr, const BYTE* codeEndp);
    static GenTreeFlags impPrefixFlagsToIndirFlags(unsigned prefixFlags);
    static bool impOpcodeIsCallOpcode(OPCODE opcode);

public:
    void impImport();
    void impFixPredLists();

    CORINFO_CLASS_HANDLE impGetRefAnyClass();
    CORINFO_CLASS_HANDLE impGetRuntimeArgumentHandle();
    CORINFO_CLASS_HANDLE impGetTypeHandleClass();
    CORINFO_CLASS_HANDLE impGetStringClass();
    CORINFO_CLASS_HANDLE impGetObjectClass();

    // Returns underlying type of handles returned by ldtoken instruction
    var_types GetRuntimeHandleUnderlyingType()
    {
        // RuntimeTypeHandle is backed by raw pointer on NativeAOT and by object reference on other runtimes
        return IsTargetAbi(CORINFO_NATIVEAOT_ABI) ? TYP_I_IMPL : TYP_REF;
    }

    void impDevirtualizeCall(GenTreeCall*            call,
                             CORINFO_RESOLVED_TOKEN* pResolvedToken,
                             CORINFO_METHOD_HANDLE*  method,
                             unsigned*               methodFlags,
                             CORINFO_CONTEXT_HANDLE* contextHandle,
                             CORINFO_CONTEXT_HANDLE* exactContextHandle,
                             bool                    isLateDevirtualization,
                             bool                    isExplicitTailCall,
                             IL_OFFSET               ilOffset = BAD_IL_OFFSET);

    bool impConsiderCallProbe(GenTreeCall* call, IL_OFFSET ilOffset);

    enum class GDVProbeType
    {
        None,
        ClassProfile,
        MethodProfile,
        MethodAndClassProfile,
    };

    GDVProbeType compClassifyGDVProbeType(GenTreeCall* call);

    //=========================================================================
    //                          PROTECTED
    //=========================================================================

protected:
    //-------------------- Stack manipulation ---------------------------------

    unsigned impStkSize; // Size of the full stack

#define SMALL_STACK_SIZE 16 // number of elements in impSmallStack

    struct SavedStack // used to save/restore stack contents.
    {
        unsigned    ssDepth; // number of values on stack
        StackEntry* ssTrees; // saved tree values
    };

    bool impIsPrimitive(CorInfoType type);
    bool impILConsumesAddr(const BYTE* codeAddr);

    void impResolveToken(const BYTE* addr, CORINFO_RESOLVED_TOKEN* pResolvedToken, CorInfoTokenKind kind);

    void impPushOnStack(GenTree* tree, typeInfo ti);
    StackEntry impPopStack();
    void impPopStack(unsigned n);
    StackEntry& impStackTop(unsigned n = 0);
    unsigned impStackHeight();

    void impSaveStackState(SavedStack* savePtr, bool copy);
    void impRestoreStackState(SavedStack* savePtr);

    GenTree* impImportLdvirtftn(GenTree* thisPtr, CORINFO_RESOLVED_TOKEN* pResolvedToken, CORINFO_CALL_INFO* pCallInfo);

    enum class BoxPatterns
    {
        None                  = 0,
        IsByRefLike           = 1,
        MakeInlineObservation = 2,
    };

    GenTree* impStoreNullableFields(CORINFO_CLASS_HANDLE nullableCls,
        GenTree* value);
    GenTree* impInlineUnboxNullable(CORINFO_CLASS_HANDLE nullableCls, GenTree* nullableClsNode, GenTree* obj);
    void impLoadNullableFields(GenTree* nullableObj, CORINFO_CLASS_HANDLE nullableCls, GenTree** hasValueFld, GenTree** valueFld);

    int impBoxPatternMatch(CORINFO_RESOLVED_TOKEN* pResolvedToken,
                           const BYTE*             codeAddr,
                           const BYTE*             codeEndp,
                           BoxPatterns             opts);
    void impImportAndPushBox(CORINFO_RESOLVED_TOKEN* pResolvedToken);

    void impImportNewObjArray(CORINFO_RESOLVED_TOKEN* pResolvedToken, CORINFO_CALL_INFO* pCallInfo);

    bool impCanPInvokeInline();
    bool impCanPInvokeInlineCallSite(BasicBlock* block);
    void impCheckForPInvokeCall(
        GenTreeCall* call, CORINFO_METHOD_HANDLE methHnd, CORINFO_SIG_INFO* sig, unsigned mflags, BasicBlock* block);
    GenTreeCall* impImportIndirectCall(CORINFO_SIG_INFO* sig, const DebugInfo& di = DebugInfo());
    void impPopArgsForUnmanagedCall(GenTreeCall* call, CORINFO_SIG_INFO* sig, GenTree** swiftErrorNode);
    void impPopArgsForSwiftCall(GenTreeCall* call, CORINFO_SIG_INFO* sig, GenTree** swiftErrorNode);
    void impRetypeUnmanagedCallArgs(GenTreeCall* call);

#ifdef SWIFT_SUPPORT
    void impAppendSwiftErrorStore(GenTree* const swiftErrorNode);
#endif // SWIFT_SUPPORT

    void impInsertHelperCall(CORINFO_HELPER_DESC* helperCall);
    void impHandleAccessAllowed(CorInfoIsAccessAllowedResult result, CORINFO_HELPER_DESC* helperCall);
    void impHandleAccessAllowedInternal(CorInfoIsAccessAllowedResult result, CORINFO_HELPER_DESC* helperCall);

    var_types impImportCall(OPCODE                  opcode,
                            CORINFO_RESOLVED_TOKEN* pResolvedToken,
                            CORINFO_RESOLVED_TOKEN* pConstrainedResolvedToken, // Is this a "constrained." call on a
                                                                               // type parameter?
                            GenTree*           newobjThis,
                            int                prefixFlags,
                            CORINFO_CALL_INFO* callInfo,
                            IL_OFFSET          rawILOffset);

    CORINFO_CLASS_HANDLE impGetSpecialIntrinsicExactReturnType(GenTreeCall* call);

    GenTree* impFixupCallStructReturn(GenTreeCall* call, CORINFO_CLASS_HANDLE retClsHnd);

    GenTree* impFixupStructReturnType(GenTree* op);

    GenTree* impDuplicateWithProfiledArg(GenTreeCall* call, IL_OFFSET ilOffset);

    GenTree* impThrowIfNull(GenTreeCall* call);

#ifdef DEBUG
    var_types impImportJitTestLabelMark(int numArgs);
#endif // DEBUG

    GenTree* impInitClass(CORINFO_RESOLVED_TOKEN* pResolvedToken);

    GenTree* impImportStaticReadOnlyField(CORINFO_FIELD_HANDLE field, CORINFO_CLASS_HANDLE ownerCls);

    GenTree* impImportStaticFieldAddress(CORINFO_RESOLVED_TOKEN* pResolvedToken,
                                         CORINFO_ACCESS_FLAGS    access,
                                         CORINFO_FIELD_INFO*     pFieldInfo,
                                         var_types               lclTyp,
                                         GenTreeFlags*           pIndirFlags,
                                         bool*                   pIsHoistable = nullptr);
    void impAnnotateFieldIndir(GenTreeIndir* indir);

    static void impBashVarAddrsToI(GenTree* tree1, GenTree* tree2 = nullptr);

    GenTree* impImplicitIorI4Cast(GenTree* tree, var_types dstTyp, bool zeroExtend = false);

    GenTree* impImplicitR4orR8Cast(GenTree* tree, var_types dstTyp);

    void impImportLeave(BasicBlock* block);
#if defined(FEATURE_EH_WINDOWS_X86)
    void impImportLeaveEHRegions(BasicBlock* block);
#endif
    void impResetLeaveBlock(BasicBlock* block, unsigned jmpAddr);
    GenTree* impTypeIsAssignable(GenTree* typeTo, GenTree* typeFrom);
    GenTree* impGetGenericTypeDefinition(GenTree* type);

    // Mirrors StringComparison.cs
    enum StringComparison
    {
        Ordinal           = 4,
        OrdinalIgnoreCase = 5
    };
    enum class StringComparisonKind
    {
        Equals,
        StartsWith,
        EndsWith
    };
    GenTree* impUtf16StringComparison(StringComparisonKind kind, CORINFO_SIG_INFO* sig, unsigned methodFlags);
    GenTree* impUtf16SpanComparison(StringComparisonKind kind, CORINFO_SIG_INFO* sig, unsigned methodFlags);
    GenTree* impExpandHalfConstEquals(GenTreeLclVarCommon*   data,
                                      GenTree*         lengthFld,
                                      bool             checkForNull,
                                      StringComparisonKind kind,
                                      WCHAR*           cnsData,
                                      int              len,
                                      int              dataOffset,
                                      StringComparison cmpMode);
    GenTree* impExpandHalfConstEquals(
        GenTreeLclVarCommon* data, WCHAR* cns, int len, int dataOffset, StringComparison cmpMode);
    GenTreeStrCon* impGetStrConFromSpan(GenTree* span);

    GenTree* impIntrinsic(CORINFO_CLASS_HANDLE    clsHnd,
                          CORINFO_METHOD_HANDLE   method,
                          CORINFO_SIG_INFO*       sig,
                          unsigned                methodFlags,
                          CORINFO_RESOLVED_TOKEN* pResolvedToken,
                          bool                    readonlyCall,
                          bool                    tailCall,
                          bool                    callvirt,
                          CORINFO_RESOLVED_TOKEN* pContstrainedResolvedToken,
                          CORINFO_THIS_TRANSFORM  constraintCallThisTransform
                          R2RARG(CORINFO_CONST_LOOKUP* entryPoint),
                          NamedIntrinsic*         pIntrinsicName,
                          bool*                   isSpecialIntrinsic = nullptr);
    GenTree* impEstimateIntrinsic(CORINFO_METHOD_HANDLE method,
                                  CORINFO_SIG_INFO*     sig,
                                  CorInfoType           callJitType,
                                  NamedIntrinsic        intrinsicName,
                                  bool                  mustExpand);
    GenTree* impMathIntrinsic(CORINFO_METHOD_HANDLE method,
                              CORINFO_SIG_INFO*     sig
                              R2RARG(CORINFO_CONST_LOOKUP* entryPoint),
                              var_types             callType,
                              NamedIntrinsic        intrinsicName,
                              bool                  tailCall);
    GenTree* impMinMaxIntrinsic(CORINFO_METHOD_HANDLE method,
                                CORINFO_SIG_INFO*     sig,
                                CorInfoType           callJitType,
                                NamedIntrinsic        intrinsicName,
                                bool                  tailCall,
                                bool                  isMax,
                                bool                  isMagnitude,
                                bool                  isNumber);

    NamedIntrinsic lookupPrimitiveFloatNamedIntrinsic(CORINFO_METHOD_HANDLE method, const char* methodName);
    NamedIntrinsic lookupPrimitiveIntNamedIntrinsic(CORINFO_METHOD_HANDLE method, const char* methodName);
    GenTree* impUnsupportedNamedIntrinsic(unsigned              helper,
                                          CORINFO_METHOD_HANDLE method,
                                          CORINFO_SIG_INFO*     sig,
                                          bool                  mustExpand);

    GenTree* impSRCSUnsafeIntrinsic(NamedIntrinsic        intrinsic,
                                    CORINFO_CLASS_HANDLE  clsHnd,
                                    CORINFO_METHOD_HANDLE method,
                                    CORINFO_SIG_INFO*     sig,
        CORINFO_RESOLVED_TOKEN* pResolvedToken);

    GenTree* impPrimitiveNamedIntrinsic(NamedIntrinsic        intrinsic,
                                        CORINFO_CLASS_HANDLE  clsHnd,
                                        CORINFO_METHOD_HANDLE method,
                                        CORINFO_SIG_INFO*     sig,
                                        bool                  mustExpand);

#ifdef FEATURE_HW_INTRINSICS
    bool IsValidForShuffle(GenTreeVecCon* vecCon, unsigned simdSize, var_types simdBaseType) const;

    GenTree* impHWIntrinsic(NamedIntrinsic        intrinsic,
                            CORINFO_CLASS_HANDLE  clsHnd,
                            CORINFO_METHOD_HANDLE method,
                            CORINFO_SIG_INFO*     sig
                            R2RARG(CORINFO_CONST_LOOKUP* entryPoint),
                            bool                  mustExpand);

protected:
    bool compSupportsHWIntrinsic(CORINFO_InstructionSet isa);

    GenTree* impSpecialIntrinsic(NamedIntrinsic        intrinsic,
                                 CORINFO_CLASS_HANDLE  clsHnd,
                                 CORINFO_METHOD_HANDLE method,
                                 CORINFO_SIG_INFO*     sig
                                 R2RARG(CORINFO_CONST_LOOKUP* entryPoint),
                                 CorInfoType           simdBaseJitType,
                                 var_types             retType,
                                 unsigned              simdSize,
                                 bool                  mustExpand);

    GenTree* getArgForHWIntrinsic(var_types argType, CORINFO_CLASS_HANDLE argClass);
    GenTree* impNonConstFallback(NamedIntrinsic intrinsic, var_types simdType, CorInfoType simdBaseJitType);
    GenTree* addRangeCheckIfNeeded(
        NamedIntrinsic intrinsic, GenTree* immOp, int immLowerBound, int immUpperBound);
    GenTree* addRangeCheckForHWIntrinsic(GenTree* immOp, int immLowerBound, int immUpperBound);

    void getHWIntrinsicImmOps(NamedIntrinsic    intrinsic,
                              CORINFO_SIG_INFO* sig,
                              GenTree**         immOp1Ptr,
                              GenTree**         immOp2Ptr);

    bool CheckHWIntrinsicImmRange(NamedIntrinsic intrinsic,
                                  CorInfoType simdBaseJitType,
                                  GenTree* immOp,
                                  bool mustExpand,
                                  int immLowerBound,
                                  int immUpperBound,
                                  bool hasFullRangeImm,
                                  bool *useFallback);

#if defined(TARGET_ARM64)

    void getHWIntrinsicImmTypes(NamedIntrinsic       intrinsic,
                                CORINFO_SIG_INFO*    sig,
                                unsigned             immNumber,
                                var_types            simdBaseType,
                                CorInfoType          simdBaseJitType,
                                CORINFO_CLASS_HANDLE op1ClsHnd,
                                CORINFO_CLASS_HANDLE op2ClsHnd,
                                CORINFO_CLASS_HANDLE op3ClsHnd,
                                unsigned*            immSimdSize,
                                var_types*           immSimdBaseType);

#endif // TARGET_ARM64

#endif // FEATURE_HW_INTRINSICS
    GenTree* impArrayAccessIntrinsic(CORINFO_CLASS_HANDLE clsHnd,
                                     CORINFO_SIG_INFO*    sig,
                                     int                  memberRef,
                                     bool                 readonlyCall,
                                     NamedIntrinsic       intrinsicName);
    GenTree* impInitializeArrayIntrinsic(CORINFO_SIG_INFO* sig);
    GenTree* impCreateSpanIntrinsic(CORINFO_SIG_INFO* sig);

    GenTree* impKeepAliveIntrinsic(GenTree* objToKeepAlive);

    GenTree* impMethodPointer(CORINFO_RESOLVED_TOKEN* pResolvedToken, CORINFO_CALL_INFO* pCallInfo);

    GenTree* impTransformThis(GenTree*                thisPtr,
                              CORINFO_RESOLVED_TOKEN* pConstrainedResolvedToken,
                              CORINFO_THIS_TRANSFORM  transform);

    //----------------- Manipulating the trees and stmts ----------------------

    Statement* impStmtList = nullptr; // Statements for the BB being imported.
    Statement* impLastStmt = nullptr; // The last statement for the current BB.

public:
    static const unsigned CHECK_SPILL_ALL  = static_cast<unsigned>(-1);
    static const unsigned CHECK_SPILL_NONE = static_cast<unsigned>(-2);

    NamedIntrinsic lookupNamedIntrinsic(CORINFO_METHOD_HANDLE method);
    void impBeginTreeList();
    void impEndTreeList(BasicBlock* block, Statement* firstStmt, Statement* lastStmt);
    void impEndTreeList(BasicBlock* block);
    void impAppendStmtCheck(Statement* stmt, unsigned chkLevel);
    void impAppendStmt(Statement* stmt, unsigned chkLevel, bool checkConsumedDebugInfo = true);
    void impAppendStmt(Statement* stmt);
    void impInsertStmtBefore(Statement* stmt, Statement* stmtBefore);
    Statement* impAppendTree(GenTree* tree, unsigned chkLevel, const DebugInfo& di, bool checkConsumedDebugInfo = true);
    void impStoreToTemp(unsigned         lclNum,
                        GenTree*         val,
                        unsigned         curLevel,
                        Statement**      pAfterStmt = nullptr,
                        const DebugInfo& di         = DebugInfo(),
                        BasicBlock*      block      = nullptr);
    Statement* impExtractLastStmt();
    GenTree* impCloneExpr(GenTree*             tree,
                          GenTree**            clone,
                          unsigned             curLevel,
                          Statement** pAfterStmt DEBUGARG(const char* reason));
    GenTree* impStoreStruct(GenTree*         store,
                             unsigned         curLevel,
                             Statement**      pAfterStmt = nullptr,
                             const DebugInfo& di         = DebugInfo(),
                             BasicBlock*      block      = nullptr);
    GenTree* impStoreStructPtr(GenTree* destAddr, GenTree* value, unsigned curLevel);

    GenTree* impGetNodeAddr(GenTree* val, unsigned curLevel, GenTreeFlags* pDerefFlags);

    var_types impNormStructType(CORINFO_CLASS_HANDLE structHnd, CorInfoType* simdBaseJitType = nullptr);

    GenTree* impNormStructVal(GenTree* structVal, unsigned curLevel);

    GenTree* impTokenToHandle(CORINFO_RESOLVED_TOKEN* pResolvedToken,
                              bool*                   pRuntimeLookup    = nullptr,
                              bool                    mustRestoreHandle = false,
                              bool                    importParent      = false);

    GenTree* impParentClassTokenToHandle(CORINFO_RESOLVED_TOKEN* pResolvedToken,
                                         bool*                   pRuntimeLookup    = nullptr,
                                         bool                    mustRestoreHandle = false)
    {
        return impTokenToHandle(pResolvedToken, pRuntimeLookup, mustRestoreHandle, true);
    }

    GenTree* impLookupToTree(CORINFO_RESOLVED_TOKEN* pResolvedToken,
                             CORINFO_LOOKUP*         pLookup,
                             GenTreeFlags            flags,
                             void*                   compileTimeHandle);

    GenTree* getRuntimeContextTree(CORINFO_RUNTIME_LOOKUP_KIND kind);

    GenTree* impRuntimeLookupToTree(CORINFO_RESOLVED_TOKEN* pResolvedToken,
                                    CORINFO_LOOKUP*         pLookup,
                                    void*                   compileTimeHandle);

    GenTree* impReadyToRunLookupToTree(CORINFO_CONST_LOOKUP* pLookup, GenTreeFlags flags, void* compileTimeHandle);

    GenTreeCall* impReadyToRunHelperToTree(CORINFO_RESOLVED_TOKEN* pResolvedToken,
                                           CorInfoHelpFunc         helper,
                                           var_types               type,
                                           CORINFO_LOOKUP_KIND*    pGenericLookupKind = nullptr,
                                           GenTree*                arg1               = nullptr);

    bool impIsCastHelperEligibleForClassProbe(GenTree* tree);
    bool impIsCastHelperMayHaveProfileData(CorInfoHelpFunc helper);

    bool impMatchIsInstBooleanConversion(const BYTE* codeAddr, const BYTE* codeEndp, int* consumed);

    GenTree* impCastClassOrIsInstToTree(
        GenTree* op1, GenTree* op2, CORINFO_RESOLVED_TOKEN* pResolvedToken, bool isCastClass, bool* booleanCheck, IL_OFFSET ilOffset);

    GenTree* impOptimizeCastClassOrIsInst(GenTree* op1, CORINFO_RESOLVED_TOKEN* pResolvedToken, bool isCastClass);

    bool VarTypeIsMultiByteAndCanEnreg(var_types                type,
                                       CORINFO_CLASS_HANDLE     typeClass,
                                       unsigned*                typeSize,
                                       bool                     forReturn,
                                       bool                     isVarArg,
                                       CorInfoCallConvExtension callConv);

    bool IsIntrinsicImplementedByUserCall(NamedIntrinsic intrinsicName);
    bool IsTargetIntrinsic(NamedIntrinsic intrinsicName);
    bool IsMathIntrinsic(NamedIntrinsic intrinsicName);
    bool IsMathIntrinsic(GenTree* tree);

private:
    //----------------- Importing the method ----------------------------------

    CORINFO_CONTEXT_HANDLE impTokenLookupContextHandle; // The context used for looking up tokens.

#ifdef DEBUG
    unsigned    impCurOpcOffs;
    const char* impCurOpcName;
    bool        impNestedStackSpill;

    // For displaying instrs with generated native code (-n:B)
    Statement* impLastILoffsStmt; // oldest stmt added for which we did not call SetLastILOffset().
    void       impNoteLastILoffs();
#endif

    // Debug info of current statement being imported. It gets set to contain
    // no IL location (!impCurStmtDI.GetLocation().IsValid) after it has been
    // set in the appended trees. Then it gets updated at IL instructions for
    // which we have to report mapping info.
    // It will always contain the current inline context.
    DebugInfo impCurStmtDI;

    DebugInfo impCreateDIWithCurrentStackInfo(IL_OFFSET offs, bool isCall);
    void impCurStmtOffsSet(IL_OFFSET offs);

    void impNoteBranchOffs();

    unsigned impInitBlockLineInfo();

    bool impIsThis(GenTree* obj);

    void impPopCallArgs(CORINFO_SIG_INFO* sig, GenTreeCall* call);

public:
    static bool impCheckImplicitArgumentCoercion(var_types sigType, var_types nodeType);

private:
    void impPopReverseCallArgs(CORINFO_SIG_INFO* sig, GenTreeCall* call, unsigned skipReverseCount);

    //---------------- Spilling the importer stack ----------------------------

    // The maximum number of bytes of IL processed without clean stack state.
    // It allows to limit the maximum tree size and depth.
    static const unsigned MAX_TREE_SIZE = 200;
    bool impCanSpillNow(OPCODE prevOpcode);

    struct PendingDsc
    {
        PendingDsc* pdNext;
        BasicBlock* pdBB;
        SavedStack  pdSavedStack;
    };

    PendingDsc* impPendingList; // list of BBs currently waiting to be imported.
    PendingDsc* impPendingFree; // Freed up dscs that can be reused

    // We keep a byte-per-block map (dynamically extended) in the top-level Compiler object of a compilation.
    JitExpandArray<BYTE> impPendingBlockMembers;

    // Return the byte for "b" (allocating/extending impPendingBlockMembers if necessary.)
    // Operates on the map in the top-level ancestor.
    BYTE impGetPendingBlockMember(BasicBlock* blk)
    {
        return impInlineRoot()->impPendingBlockMembers.Get(blk->bbInd());
    }

    // Set the byte for "b" to "val" (allocating/extending impPendingBlockMembers if necessary.)
    // Operates on the map in the top-level ancestor.
    void impSetPendingBlockMember(BasicBlock* blk, BYTE val)
    {
        impInlineRoot()->impPendingBlockMembers.Set(blk->bbInd(), val);
    }

    bool impCanReimport;

    bool impSpillStackEntry(unsigned level,
                            unsigned varNum
#ifdef DEBUG
                            ,
                            bool        bAssertOnRecursion,
                            const char* reason
#endif
                            );

    void impSpillStackEnsure(bool spillLeaves = false);
    void impEvalSideEffects();
    void impSpillSpecialSideEff();
    void impSpillSideEffect(bool spillGlobEffects, unsigned chkLevel DEBUGARG(const char* reason));
    void impSpillSideEffects(bool spillGlobEffects, unsigned chkLevel DEBUGARG(const char* reason));
    void impSpillLclRefs(unsigned lclNum, unsigned chkLevel);

    BasicBlock* impPushCatchArgOnStack(BasicBlock* hndBlk, CORINFO_CLASS_HANDLE clsHnd, bool isSingleBlockFilter);

    bool impBlockIsInALoop(BasicBlock* block);
    void impImportBlockCode(BasicBlock* block);

    void impReimportMarkBlock(BasicBlock* block);

    void impVerifyEHBlock(BasicBlock* block);

    void impImportBlockPending(BasicBlock* block);

    // Similar to impImportBlockPending, but assumes that block has already been imported once and is being
    // reimported for some reason.  It specifically does *not* look at stackState to set the EntryState
    // for the block, but instead, just re-uses the block's existing EntryState.
    void impReimportBlockPending(BasicBlock* block);

    var_types impGetByRefResultType(genTreeOps oper, bool fUnsigned, GenTree** pOp1, GenTree** pOp2);

    void impImportBlock(BasicBlock* block);

    // Assumes that "block" is a basic block that completes with a non-empty stack. We will assign the values
    // on the stack to local variables (the "spill temp" variables). The successor blocks will assume that
    // its incoming stack contents are in those locals. This requires "block" and its successors to agree on
    // the variables that will be used -- and for all the predecessors of those successors, and the
    // successors of those predecessors, etc. Call such a set of blocks closed under alternating
    // successor/predecessor edges a "spill clique." A block is a "predecessor" or "successor" member of the
    // clique (or, conceivably, both). Each block has a specified sequence of incoming and outgoing spill
    // temps. If "block" already has its outgoing spill temps assigned (they are always a contiguous series
    // of local variable numbers, so we represent them with the base local variable number), returns that.
    // Otherwise, picks a set of spill temps, and propagates this choice to all blocks in the spill clique of
    // which "block" is a member (asserting, in debug mode, that no block in this clique had its spill temps
    // chosen already. More precisely, that the incoming or outgoing spill temps are not chosen, depending
    // on which kind of member of the clique the block is).
    unsigned impGetSpillTmpBase(BasicBlock* block);

    // Assumes that "block" is a basic block that completes with a non-empty stack. We have previously
    // assigned the values on the stack to local variables (the "spill temp" variables). The successor blocks
    // will assume that its incoming stack contents are in those locals. This requires "block" and its
    // successors to agree on the variables and their types that will be used.  The CLI spec allows implicit
    // conversions between 'int' and 'native int' or 'float' and 'double' stack types. So one predecessor can
    // push an int and another can push a native int.  For 64-bit we have chosen to implement this by typing
    // the "spill temp" as native int, and then importing (or re-importing as needed) so that all the
    // predecessors in the "spill clique" push a native int (sign-extending if needed), and all the
    // successors receive a native int. Similarly float and double are unified to double.
    // This routine is called after a type-mismatch is detected, and it will walk the spill clique to mark
    // blocks for re-importation as appropriate (both successors, so they get the right incoming type, and
    // predecessors, so they insert an upcast if needed).
    void impReimportSpillClique(BasicBlock* block);

    // When we compute a "spill clique" (see above) these byte-maps are allocated to have a byte per basic
    // block, and represent the predecessor and successor members of the clique currently being computed.
    // *** Access to these will need to be locked in a parallel compiler.
    JitExpandArray<BYTE> impSpillCliquePredMembers;
    JitExpandArray<BYTE> impSpillCliqueSuccMembers;

    enum SpillCliqueDir
    {
        SpillCliquePred,
        SpillCliqueSucc
    };

    // Abstract class for receiving a callback while walking a spill clique
    class SpillCliqueWalker
    {
    public:
        virtual void Visit(SpillCliqueDir predOrSucc, BasicBlock* blk) = 0;
    };

    // This class is used for setting the bbStkTempsIn and bbStkTempsOut on the blocks within a spill clique
    class SetSpillTempsBase : public SpillCliqueWalker
    {
        unsigned m_baseTmp;

    public:
        SetSpillTempsBase(unsigned baseTmp) : m_baseTmp(baseTmp)
        {
        }
        virtual void Visit(SpillCliqueDir predOrSucc, BasicBlock* blk);
    };

    // This class is used for implementing impReimportSpillClique part on each block within the spill clique
    class ReimportSpillClique : public SpillCliqueWalker
    {
        Compiler* m_pComp;

    public:
        ReimportSpillClique(Compiler* pComp) : m_pComp(pComp)
        {
        }
        virtual void Visit(SpillCliqueDir predOrSucc, BasicBlock* blk);
    };

    // This is the heart of the algorithm for walking spill cliques. It invokes callback->Visit for each
    // predecessor or successor within the spill clique
    void impWalkSpillCliqueFromPred(BasicBlock* pred, SpillCliqueWalker* callback);

    // For a BasicBlock that has already been imported, the EntryState has an array of GenTrees for the
    // incoming locals. This walks that list an resets the types of the GenTrees to match the types of
    // the VarDscs. They get out of sync when we have int/native int issues (see impReimportSpillClique).
    void impRetypeEntryStateTemps(BasicBlock* blk);

    BYTE impSpillCliqueGetMember(SpillCliqueDir predOrSucc, BasicBlock* blk);
    void impSpillCliqueSetMember(SpillCliqueDir predOrSucc, BasicBlock* blk, BYTE val);

    GenTreeLclVar* impCreateLocalNode(unsigned lclNum DEBUGARG(IL_OFFSET offset));
    void impLoadVar(unsigned lclNum, IL_OFFSET offset);
    void impLoadArg(unsigned ilArgNum, IL_OFFSET offset);
    void impLoadLoc(unsigned ilLclNum, IL_OFFSET offset);
    bool impReturnInstruction(int prefixFlags, OPCODE& opcode);
    void impPoisonImplicitByrefsBeforeReturn();

    // A free list of linked list nodes used to represent to-do stacks of basic blocks.
    struct BlockListNode
    {
        BasicBlock*    m_blk;
        BlockListNode* m_next;
        BlockListNode(BasicBlock* blk, BlockListNode* next = nullptr) : m_blk(blk), m_next(next)
        {
        }
        void* operator new(size_t sz, Compiler* comp);
    };
    BlockListNode* impBlockListNodeFreeList;

    void FreeBlockListNode(BlockListNode* node);

    var_types mangleVarArgsType(var_types type);

    regNumber getCallArgIntRegister(regNumber floatReg);
    regNumber getCallArgFloatRegister(regNumber intReg);

    static unsigned jitTotalMethodCompiled;

#ifdef DEBUG
    static LONG jitNestingLevel;
#endif // DEBUG

    static bool impIsInvariant(const GenTree* tree);
    static bool impIsAddressInLocal(const GenTree* tree, GenTree** lclVarTreeOut = nullptr);

    void impMakeDiscretionaryInlineObservations(InlineInfo* pInlineInfo, InlineResult* inlineResult);

    // STATIC inlining decision based on the IL code.
    void impCanInlineIL(CORINFO_METHOD_HANDLE fncHandle,
                        CORINFO_METHOD_INFO*  methInfo,
                        bool                  forceInline,
                        InlineResult*         inlineResult);

    void impCheckCanInline(GenTreeCall*           call,
                           uint8_t                candidateIndex,
                           CORINFO_METHOD_HANDLE  fncHandle,
                           unsigned               methAttr,
                           CORINFO_CONTEXT_HANDLE exactContextHnd,
                           InlineCandidateInfo**  ppInlineCandidateInfo,
                           InlineResult*          inlineResult);

    void impInlineRecordArgInfo(InlineInfo* pInlineInfo, CallArg* arg, unsigned argNum, InlineResult* inlineResult);

    void impInlineInitVars(InlineInfo* pInlineInfo);

    unsigned impInlineFetchLocal(unsigned lclNum DEBUGARG(const char* reason));

    GenTree* impInlineFetchArg(InlArgInfo& argInfo, const InlLclVarInfo& lclInfo);

    bool impInlineIsThis(GenTree* tree, InlArgInfo* inlArgInfo);

    bool impInlineIsGuaranteedThisDerefBeforeAnySideEffects(GenTree*    additionalTree,
                                                            CallArgs*   additionalCallArgs,
                                                            GenTree*    dereferencedAddress,
                                                            InlArgInfo* inlArgInfo);

    void impMarkInlineCandidate(GenTree*               call,
                                CORINFO_CONTEXT_HANDLE exactContextHnd,
                                bool                   exactContextNeedsRuntimeLookup,
                                CORINFO_CALL_INFO*     callInfo,
                                IL_OFFSET              ilOffset);

    void impMarkInlineCandidateHelper(GenTreeCall*           call,
                                      uint8_t                candidateIndex,
                                      CORINFO_CONTEXT_HANDLE exactContextHnd,
                                      bool                   exactContextNeedsRuntimeLookup,
                                      CORINFO_CALL_INFO*     callInfo,
                                      IL_OFFSET              ilOffset,
                                      InlineResult*          inlineResult);

    bool impTailCallRetTypeCompatible(bool                     allowWidening,
                                      var_types                callerRetType,
                                      CORINFO_CLASS_HANDLE     callerRetTypeClass,
                                      CorInfoCallConvExtension callerCallConv,
                                      var_types                calleeRetType,
                                      CORINFO_CLASS_HANDLE     calleeRetTypeClass,
                                      CorInfoCallConvExtension calleeCallConv);

    bool impIsTailCallILPattern(
        bool tailPrefixed, OPCODE curOpcode, const BYTE* codeAddrOfNextOpcode, const BYTE* codeEnd, bool isRecursive);

    bool impIsImplicitTailCallCandidate(
        OPCODE curOpcode, const BYTE* codeAddrOfNextOpcode, const BYTE* codeEnd, int prefixFlags, bool isRecursive);

    methodPointerInfo* impAllocateMethodPointerInfo(const CORINFO_RESOLVED_TOKEN& token, mdToken tokenConstrained);

    /*
    XXXXXXXXXXXXXXXXXXXXXXXXXXXXXXXXXXXXXXXXXXXXXXXXXXXXXXXXXXXXXXXXXXXXXXXXXXXXXXX
    XXXXXXXXXXXXXXXXXXXXXXXXXXXXXXXXXXXXXXXXXXXXXXXXXXXXXXXXXXXXXXXXXXXXXXXXXXXXXXX
    XX                                                                           XX
    XX                           FlowGraph                                       XX
    XX                                                                           XX
    XX   Info about the basic-blocks, their contents and the flow analysis       XX
    XX                                                                           XX
    XXXXXXXXXXXXXXXXXXXXXXXXXXXXXXXXXXXXXXXXXXXXXXXXXXXXXXXXXXXXXXXXXXXXXXXXXXXXXXX
    XXXXXXXXXXXXXXXXXXXXXXXXXXXXXXXXXXXXXXXXXXXXXXXXXXXXXXXXXXXXXXXXXXXXXXXXXXXXXXX
    */

public:
    BasicBlock* fgFirstBB = nullptr;        // Beginning of the basic block list
    BasicBlock* fgLastBB = nullptr;         // End of the basic block list
    BasicBlock* fgFirstColdBlock = nullptr; // First block to be placed in the cold section
    BasicBlock* fgEntryBB = nullptr;        // For OSR, the original method's entry point
    BasicBlock* fgOSREntryBB = nullptr;     // For OSR, the logical entry point (~ patchpoint)
    BasicBlock* fgFirstFuncletBB = nullptr; // First block of outlined funclets (to allow block insertion before the funclets)
    BasicBlock* fgFirstBBScratch = nullptr;   // Block inserted for initialization stuff. Is nullptr if no such block has been
                                    // created.
    BasicBlockList* fgReturnBlocks = nullptr; // list of BBJ_RETURN blocks
    unsigned        fgEdgeCount = 0;    // # of control flow edges between the BBs
    unsigned        fgBBcount = 0;      // # of BBs in the method (in the linked list that starts with fgFirstBB)
#ifdef DEBUG
    jitstd::vector<BasicBlock*>* fgBBOrder = nullptr;          // ordered vector of BBs
#endif
    // Used as a quick check for whether phases downstream of loop finding should look for natural loops.
    // If true: there may or may not be any natural loops in the flow graph, so try to find them
    // If false: there's definitely not any natural loops in the flow graph
    bool         fgMightHaveNaturalLoops = false;

    unsigned     fgBBNumMax = 0;           // The max bbNum that has been assigned to basic blocks
    unsigned     fgDomBBcount = 0;         // # of BBs for which we have dominator and reachability information
    BasicBlock** fgBBReversePostorder; // Blocks in reverse postorder

    FlowGraphDfsTree* m_dfsTree = nullptr;
    // The next members are annotations on the flow graph used during the
    // optimization phases. They are invalidated once RBO runs and modifies the
    // flow graph.
    FlowGraphNaturalLoops* m_loops = nullptr;
    LoopSideEffects* m_loopSideEffects = nullptr;
    BlockToNaturalLoopMap* m_blockToLoop = nullptr;
    // Dominator tree used by SSA construction and copy propagation (the two are expected to use the same tree
    // in order to avoid the need for SSA reconstruction and an "out of SSA" phase).
    FlowGraphDominatorTree* m_domTree = nullptr;
    FlowGraphDominanceFrontiers* m_domFrontiers = nullptr;
    BlockReachabilitySets* m_reachabilitySets = nullptr;

    // Do we require loops to be in canonical form? The canonical form ensures that:
    // 1. All loops have preheaders (single entry blocks that always enter the loop)
    // 2. All loop exits where bbIsHandlerBeg(exit) is false have only loop predecessors.
    //
    bool optLoopsCanonical = false;

    bool fgBBVarSetsInited = false;

    // Track how many artificial ref counts we've added to fgEntryBB (for OSR)
    unsigned fgEntryBBExtraRefs = 0;

    // Allocate array like T* a = new T[fgBBNumMax + 1];
    // Using helper so we don't keep forgetting +1.
    template <typename T>
    T* fgAllocateTypeForEachBlk(CompMemKind cmk = CMK_Unknown)
    {
        return getAllocator(cmk).allocate<T>(fgBBNumMax + 1);
    }

    bool fgEnsureFirstBBisScratch();
    bool fgFirstBBisScratch();
    bool fgBBisScratch(BasicBlock* block);

    void fgExtendEHRegionBefore(BasicBlock* block);
    void fgExtendEHRegionAfter(BasicBlock* block);

    BasicBlock* fgNewBBbefore(BBKinds jumpKind, BasicBlock* block, bool extendRegion);

    BasicBlock* fgNewBBafter(BBKinds jumpKind, BasicBlock* block, bool extendRegion);

    BasicBlock* fgNewBBFromTreeAfter(BBKinds jumpKind, BasicBlock* block, GenTree* tree, DebugInfo& debugInfo, bool updateSideEffects = false);

    BasicBlock* fgNewBBinRegion(BBKinds jumpKind,
                                unsigned    tryIndex,
                                unsigned    hndIndex,
                                BasicBlock* nearBlk,
                                bool        putInFilter = false,
                                bool        runRarely   = false,
                                bool        insertAtEnd = false);

    BasicBlock* fgNewBBinRegion(BBKinds jumpKind,
                                BasicBlock* srcBlk,
                                bool        runRarely   = false,
                                bool        insertAtEnd = false);

    BasicBlock* fgNewBBinRegion(BBKinds jumpKind);

    BasicBlock* fgNewBBinRegionWorker(BBKinds jumpKind,
                                      BasicBlock* afterBlk,
                                      unsigned    xcptnIndex,
                                      bool        putInTryRegion);

    BasicBlock* fgNewBBatTryRegionEnd(BBKinds jumpKind, unsigned tryIndex);

    void fgInsertBBbefore(BasicBlock* insertBeforeBlk, BasicBlock* newBlk);
    void fgInsertBBafter(BasicBlock* insertAfterBlk, BasicBlock* newBlk);
    void fgUnlinkBlock(BasicBlock* block);
    void fgUnlinkBlockForRemoval(BasicBlock* block);

#ifdef FEATURE_JIT_METHOD_PERF
    unsigned fgMeasureIR();
#endif // FEATURE_JIT_METHOD_PERF

    bool fgModified = false;             // True if the flow graph has been modified recently
    bool fgPredsComputed = false;        // Have we computed the bbPreds list

    bool fgHasSwitch = false; // any BBJ_SWITCH jumps?

    bool fgRemoveRestOfBlock = false; // true if we know that we will throw
    bool fgHasNoReturnCall = false;   // true if statement we morphed had a no-return call
    bool fgStmtRemoved = false;       // true if we remove statements -> need new DFA

    enum FlowGraphOrder
    {
        FGOrderTree,
        FGOrderLinear
    };
    // There are two modes for ordering of the trees.
    //  - In FGOrderTree, the dominant ordering is the tree order, and the nodes contained in
    //    each tree and sub-tree are contiguous, and can be traversed (in gtNext/gtPrev order)
    //    by traversing the tree according to the order of the operands.
    //  - In FGOrderLinear, the dominant ordering is the linear order.
    FlowGraphOrder fgOrder = FGOrderTree;

    // The following are flags that keep track of the state of internal data structures

    // Even in tree form (fgOrder == FGOrderTree) the trees are threaded in a
    // doubly linked lists during certain phases of the compilation.
    // - Local morph threads all locals to be used for early liveness and
    //   forward sub when optimizing. This is kept valid until after forward sub.
    //   The first local is kept in Statement::GetTreeList() and the last
    //   local in Statement::GetTreeListEnd(). fgSequenceLocals can be used
    //   to (re-)sequence a statement into this form, and
    //   Statement::LocalsTreeList for range-based iteration. The order must
    //   match tree order.
    //
    // - fgSetBlockOrder threads all nodes. This is kept valid until LIR form.
    //   In this form the first node is given by Statement::GetTreeList and the
    //   last node is given by Statement::GetRootNode(). fgSetStmtSeq can be used
    //   to (re-)sequence a statement into this form, and Statement::TreeList for
    //   range-based iteration. The order must match tree order.
    //
    // - Rationalization links all nodes into linear form which is kept until
    //   the end of compilation. The first and last nodes are stored in the block.
    NodeThreading fgNodeThreading = NodeThreading::None;
    bool          fgCanRelocateEHRegions; // true if we are allowed to relocate the EH regions
    weight_t      fgCalledCount = BB_ZERO_WEIGHT;          // count of the number of times this method was called
                                          // This is derived from the profile data
                                          // or is BB_UNITY_WEIGHT when we don't have profile data

    bool fgFuncletsCreated = false; // true if the funclet creation phase has been run

    bool fgGlobalMorph = false; // indicates if we are during the global morphing phase
                        // since fgMorphTree can be called from several places

    bool fgGlobalMorphDone = false;

    bool     impBoxTempInUse; // the temp below is valid and available
    unsigned impBoxTemp;      // a temporary that is used for boxing

#ifdef DEBUG
    bool jitFallbackCompile; // Are we doing a fallback compile? That is, have we executed a NO_WAY assert,
                             //   and we are trying to compile again in a "safer", minopts mode?
#endif

#if defined(DEBUG)
    unsigned impInlinedCodeSize = 0;
    bool     fgPrintInlinedMethods = false;
#endif

    jitstd::vector<FlowEdge*>* fgPredListSortVector = nullptr;

    //-------------------------------------------------------------------------

    PhaseStatus fgImport();

    PhaseStatus fgTransformIndirectCalls();

    PhaseStatus fgTransformPatchpoints();

    PhaseStatus fgMorphInit();

    PhaseStatus fgInline();

    PhaseStatus fgRemoveEmptyTry();

    PhaseStatus fgRemoveEmptyTryCatch();

    PhaseStatus fgRemoveEmptyFinally();

    PhaseStatus fgMergeFinallyChains();

    PhaseStatus fgCloneFinally();

<<<<<<< HEAD
    struct CloneTryInfo
    {
        CloneTryInfo(BitVecTraits& traits, BitVec& visited) : Traits(traits), Visited(visited) {}
        BitVecTraits Traits;
        BitVec& Visited;
        BlockToBlockMap* Map = nullptr;
        jitstd::vector<BasicBlock*>* BlocksToClone = nullptr;
        weight_t ProfileScale = 0.0;
        unsigned EHIndexShift = 0;
        bool AddEdges = false;
        bool ScaleOriginalBlockProfile = false;
    };

    bool fgCanCloneTryRegion(BasicBlock* tryEntry);

    BasicBlock* fgCloneTryRegion(BasicBlock* tryEntry, CloneTryInfo& info, BasicBlock** insertAfter = nullptr);
=======
    void fgUpdateACDsBeforeEHTableEntryRemoval(unsigned XTnum);
>>>>>>> 342936c5

    void fgCleanupContinuation(BasicBlock* continuation);

    PhaseStatus fgTailMergeThrows();

    bool fgRetargetBranchesToCanonicalCallFinally(BasicBlock*      block,
                                                  BasicBlock*      handler,
                                                  BlockToBlockMap& continuationMap);

    GenTree* fgGetCritSectOfStaticMethod();

    void fgAddSyncMethodEnterExit();

    GenTree* fgCreateMonitorTree(unsigned lvaMonitorBool, unsigned lvaThisVar, BasicBlock* block, bool enter);

    void fgConvertSyncReturnToLeave(BasicBlock* block);

    void fgAddReversePInvokeEnterExit();

    bool fgMoreThanOneReturnBlock();

    // The number of separate return points in the method.
    unsigned fgReturnCount = 0;
    unsigned fgThrowCount = 0;

    PhaseStatus fgAddInternal();

#ifdef SWIFT_SUPPORT
    PhaseStatus fgAddSwiftErrorReturns();
#endif // SWIFT_SUPPORT

    enum class FoldResult
    {
        FOLD_DID_NOTHING,
        FOLD_CHANGED_CONTROL_FLOW,
        FOLD_REMOVED_LAST_STMT,
        FOLD_ALTERED_LAST_STMT,
    };

    FoldResult fgFoldConditional(BasicBlock* block);

    struct MorphUnreachableInfo
    {
        MorphUnreachableInfo(Compiler* comp);
        void SetUnreachable(BasicBlock* block);
        bool IsUnreachable(BasicBlock* block);

    private:

        BitVecTraits m_traits;
        BitVec m_vec;
    };

    PhaseStatus fgMorphBlocks();
    void fgMorphBlock(BasicBlock* block, MorphUnreachableInfo* unreachableInfo = nullptr);
    void fgMorphStmts(BasicBlock* block);

    void fgMergeBlockReturn(BasicBlock* block);

    bool fgMorphBlockStmt(BasicBlock* block, Statement* stmt DEBUGARG(const char* msg), bool invalidateDFSTreeOnFGChange = true);
    void fgMorphStmtBlockOps(BasicBlock* block, Statement* stmt);

    bool gtRemoveTreesAfterNoReturnCall(BasicBlock* block, Statement* stmt);

    //------------------------------------------------------------------------------------------------------------
    // MorphMDArrayTempCache: a simple cache of compiler temporaries in the local variable table, used to minimize
    // the number of locals allocated when doing early multi-dimensional array operation expansion. Two types of
    // temps are created and cached (due to the two types of temps needed by the MD array expansion): TYP_INT and
    // TYP_REF. `GrabTemp` either returns an available temp from the cache or allocates a new temp and returns it
    // after adding it to the cache. `Reset` makes all the temps in the cache available for subsequent re-use.
    //
    class MorphMDArrayTempCache
    {
    private:
        class TempList
        {
        public:
            TempList(Compiler* compiler)
                : m_compiler(compiler), m_first(nullptr), m_insertPtr(&m_first), m_nextAvail(nullptr)
            {
            }

            unsigned GetTemp();

            void Reset()
            {
                m_nextAvail = m_first;
            }

        private:
            struct Node
            {
                Node(unsigned tmp) : next(nullptr), tmp(tmp)
                {
                }

                Node*    next;
                unsigned tmp;
            };

            Compiler* m_compiler;
            Node*     m_first;
            Node**    m_insertPtr;
            Node*     m_nextAvail;
        };

        TempList intTemps; // Temps for genActualType() == TYP_INT
        TempList refTemps; // Temps for TYP_REF

    public:
        MorphMDArrayTempCache(Compiler* compiler) : intTemps(compiler), refTemps(compiler)
        {
        }

        unsigned GrabTemp(var_types type);

        void Reset()
        {
            intTemps.Reset();
            refTemps.Reset();
        }
    };

    bool fgMorphArrayOpsStmt(MorphMDArrayTempCache* pTempCache, BasicBlock* block, Statement* stmt);
    PhaseStatus fgMorphArrayOps();

    void fgSetOptions();

#ifdef DEBUG
    void fgPreExpandQmarkChecks(GenTree* expr);
    void fgPostExpandQmarkChecks();
#endif

    IL_OFFSET fgFindBlockILOffset(BasicBlock* block);
    void fgFixEntryFlowForOSR();

    BasicBlock* fgSplitBlockAtBeginning(BasicBlock* curr);
    BasicBlock* fgSplitBlockAtEnd(BasicBlock* curr);
    BasicBlock* fgSplitBlockAfterStatement(BasicBlock* curr, Statement* stmt);
    BasicBlock* fgSplitBlockAfterNode(BasicBlock* curr, GenTree* node); // for LIR
    BasicBlock* fgSplitEdge(BasicBlock* curr, BasicBlock* succ);
    BasicBlock* fgSplitBlockBeforeTree(BasicBlock* block, Statement* stmt, GenTree* splitPoint, Statement** firstNewStmt, GenTree*** splitNodeUse);

    Statement* fgNewStmtFromTree(GenTree* tree, BasicBlock* block, const DebugInfo& di);
    Statement* fgNewStmtFromTree(GenTree* tree);
    Statement* fgNewStmtFromTree(GenTree* tree, BasicBlock* block);
    Statement* fgNewStmtFromTree(GenTree* tree, const DebugInfo& di);

    GenTreeQmark* fgGetTopLevelQmark(GenTree* expr, GenTree** ppDst = nullptr);
    bool fgExpandQmarkStmt(BasicBlock* block, Statement* stmt);
    void fgExpandQmarkNodes();

    bool fgSimpleLowerCastOfSmpOp(LIR::Range& range, GenTreeCast* cast);

#if FEATURE_LOOP_ALIGN
    bool shouldAlignLoop(FlowGraphNaturalLoop* loop, BasicBlock* top);
    PhaseStatus placeLoopAlignInstructions();
#endif

    // This field keep the R2R helper call that would be inserted to trigger the constructor
    // of the static class. It is set as nongc or gc static base if they are imported, so
    // CSE can eliminate the repeated call, or the chepeast helper function that triggers it.
    CorInfoHelpFunc m_preferredInitCctor = CORINFO_HELP_UNDEF;
    void            fgSetPreferredInitCctor();

    GenTree* fgInitThisClass();

    GenTreeCall* fgGetStaticsCCtorHelper(CORINFO_CLASS_HANDLE cls, CorInfoHelpFunc helper, uint32_t typeIndex = 0);

    GenTreeCall* fgGetSharedCCtor(CORINFO_CLASS_HANDLE cls);

    bool backendRequiresLocalVarLifetimes()
    {
        return !opts.MinOpts() || m_pLinearScan->willEnregisterLocalVars();
    }

    void fgLocalVarLiveness();

    void fgLocalVarLivenessInit();

    template <bool lowered>
    void fgPerNodeLocalVarLiveness(GenTree* node);
    void fgPerBlockLocalVarLiveness();

#if defined(FEATURE_HW_INTRINSICS)
    void fgPerNodeLocalVarLiveness(GenTreeHWIntrinsic* hwintrinsic);
#endif // FEATURE_HW_INTRINSICS

    void fgAddHandlerLiveVars(BasicBlock* block, VARSET_TP& ehHandlerLiveVars, MemoryKindSet& memoryLiveness);

    void fgLiveVarAnalysis();

    GenTreeLclVarCommon* fgComputeLifeCall(VARSET_TP& life, VARSET_VALARG_TP keepAliveVars, GenTreeCall* call);

    void fgComputeLifeTrackedLocalUse(VARSET_TP& life, LclVarDsc& varDsc, GenTreeLclVarCommon* node);
    bool fgComputeLifeTrackedLocalDef(VARSET_TP&           life,
                                      VARSET_VALARG_TP     keepAliveVars,
                                      LclVarDsc&           varDsc,
                                      GenTreeLclVarCommon* node);
    bool fgComputeLifeUntrackedLocal(VARSET_TP&           life,
                                     VARSET_VALARG_TP     keepAliveVars,
                                     LclVarDsc&           varDsc,
                                     GenTreeLclVarCommon* lclVarNode);
    bool fgComputeLifeLocal(VARSET_TP& life, VARSET_VALARG_TP keepAliveVars, GenTree* lclVarNode);

    GenTree* fgTryRemoveDeadStoreEarly(Statement* stmt, GenTreeLclVarCommon* dst);

    void fgComputeLife(VARSET_TP&       life,
                       GenTree*         startNode,
                       GenTree*         endNode,
                       VARSET_VALARG_TP keepAliveVars,
                       bool* pStmtInfoDirty DEBUGARG(bool* treeModf));

    void fgComputeLifeLIR(VARSET_TP& life, BasicBlock* block, VARSET_VALARG_TP keepAliveVars);
    bool fgIsTrackedRetBufferAddress(LIR::Range& range, GenTree* node);

    bool fgTryRemoveNonLocal(GenTree* node, LIR::Range* blockRange);

    bool fgTryRemoveDeadStoreLIR(GenTree* store, GenTreeLclVarCommon* lclNode, BasicBlock* block);

    bool fgRemoveDeadStore(GenTree**        pTree,
                           LclVarDsc*       varDsc,
                           VARSET_VALARG_TP life,
                           bool*            doAgain,
                           bool*            pStmtInfoDirty,
                           bool* pStoreRemoved DEBUGARG(bool* treeModf));

    void fgInterBlockLocalVarLiveness();

    // Blocks: convenience methods for enabling range-based `for` iteration over the function's blocks, e.g.:
    // 1.   for (BasicBlock* const block : compiler->Blocks()) ...
    // 2.   for (BasicBlock* const block : compiler->Blocks(startBlock)) ...
    // 3.   for (BasicBlock* const block : compiler->Blocks(startBlock, endBlock)) ...
    // In case (1), the block list can be empty. In case (2), `startBlock` can be nullptr. In case (3),
    // both `startBlock` and `endBlock` must be non-null.
    //
    BasicBlockSimpleList Blocks() const
    {
        return BasicBlockSimpleList(fgFirstBB);
    }

    BasicBlockSimpleList Blocks(BasicBlock* startBlock) const
    {
        return BasicBlockSimpleList(startBlock);
    }

    BasicBlockRangeList Blocks(BasicBlock* startBlock, BasicBlock* endBlock) const
    {
        return BasicBlockRangeList(startBlock, endBlock);
    }

    // This array, managed by the SSA numbering infrastructure, keeps "outlined composite SSA numbers".
    // See "SsaNumInfo::GetNum" for more details on when this is needed.
    JitExpandArrayStack<unsigned>* m_outlinedCompositeSsaNums = nullptr;

    // This map tracks nodes whose value numbers explicitly or implicitly depend on memory states.
    // The map provides the entry block of the most closely enclosing loop that
    // defines the memory region accessed when defining the nodes's VN.
    //
    // This information should be consulted when considering hoisting node out of a loop, as the VN
    // for the node will only be valid within the indicated loop.
    //
    // It is not fine-grained enough to track memory dependence within loops, so cannot be used
    // for more general code motion.
    //
    // If a node does not have an entry in the map we currently assume the VN is not memory dependent
    // and so memory does not constrain hoisting.
    //
    typedef JitHashTable<GenTree*, JitPtrKeyFuncs<GenTree>, BasicBlock*> NodeToLoopMemoryBlockMap;
    NodeToLoopMemoryBlockMap* m_nodeToLoopMemoryBlockMap = nullptr;
    NodeToLoopMemoryBlockMap* GetNodeToLoopMemoryBlockMap()
    {
        if (m_nodeToLoopMemoryBlockMap == nullptr)
        {
            m_nodeToLoopMemoryBlockMap = new (getAllocator()) NodeToLoopMemoryBlockMap(getAllocator());
        }
        return m_nodeToLoopMemoryBlockMap;
    }

    typedef JitHashTable<void*, JitPtrKeyFuncs<void>, CORINFO_RUNTIME_LOOKUP> SignatureToLookupInfoMap;
    SignatureToLookupInfoMap* m_signatureToLookupInfoMap = nullptr;
    SignatureToLookupInfoMap* GetSignatureToLookupInfoMap()
    {
        if (m_signatureToLookupInfoMap == nullptr)
        {
            m_signatureToLookupInfoMap = new (getAllocator()) SignatureToLookupInfoMap(getAllocator());
        }
        return m_signatureToLookupInfoMap;
    }

    const StructSegments& GetSignificantSegments(ClassLayout* layout);

    typedef JitHashTable<ClassLayout*, JitPtrKeyFuncs<ClassLayout>, class StructSegments*> ClassLayoutStructSegmentsMap;
    ClassLayoutStructSegmentsMap* m_significantSegmentsMap = nullptr;

#ifdef SWIFT_SUPPORT
    typedef JitHashTable<CORINFO_CLASS_HANDLE, JitPtrKeyFuncs<struct CORINFO_CLASS_STRUCT_>, CORINFO_SWIFT_LOWERING*> SwiftLoweringMap;
    SwiftLoweringMap* m_swiftLoweringCache = nullptr;
    const CORINFO_SWIFT_LOWERING* GetSwiftLowering(CORINFO_CLASS_HANDLE clsHnd);
#endif

#if defined(TARGET_X86) && defined(FEATURE_IJW)
    bool* m_specialCopyArgs = nullptr;
    bool recordArgRequiresSpecialCopy(unsigned argNum)
    {
        if (argNum >= info.compArgsCount)
        {
            return false;
        }

        if (m_specialCopyArgs == nullptr)
        {
            m_specialCopyArgs = new (getAllocator()) bool[info.compArgsCount];
            memset(m_specialCopyArgs, 0, info.compArgsCount * sizeof(bool));
        }

        m_specialCopyArgs[argNum] = true;
        return true;
    }

    bool argRequiresSpecialCopy(unsigned argNum)
    {
        return argNum < info.compArgsCount && m_specialCopyArgs != nullptr && m_specialCopyArgs[argNum];
    }

    bool compHasSpecialCopyArgs()
    {
        return m_specialCopyArgs != nullptr;
    }
#endif

    void optRecordLoopMemoryDependence(GenTree* tree, BasicBlock* block, ValueNum memoryVN);
    void optCopyLoopMemoryDependence(GenTree* fromTree, GenTree* toTree);

    inline bool PreciseRefCountsRequired();

    // Performs SSA conversion.
    PhaseStatus fgSsaBuild();

    // Reset any data structures to the state expected by "fgSsaBuild", so it can be run again.
    void fgResetForSsa();

    unsigned fgSsaPassesCompleted = 0; // Number of times fgSsaBuild has been run.
    bool     fgSsaValid = false;           // True if SSA info is valid and can be cross-checked versus IR

#ifdef DEBUG
    void DumpSsaSummary();
#endif

    // Returns "true" if this is a special variable that is never zero initialized in the prolog.
    inline bool fgVarIsNeverZeroInitializedInProlog(unsigned varNum);

    // Returns "true" if the variable needs explicit zero initialization.
    inline bool fgVarNeedsExplicitZeroInit(unsigned varNum, bool bbInALoop, bool bbIsReturn);

    // The value numbers for this compilation.
    ValueNumStore* vnStore = nullptr;
    class ValueNumberState* vnState = nullptr;

public:
    ValueNumStore* GetValueNumStore()
    {
        return vnStore;
    }

    // Do value numbering (assign a value number to each
    // tree node).
    PhaseStatus fgValueNumber();

    void fgValueNumberLocalStore(GenTree*             storeNode,
                                 GenTreeLclVarCommon* lclDefNode,
                                 ssize_t              offset,
                                 unsigned             storeSize,
                                 ValueNumPair         value,
                                 bool                 normalize = true);

    void fgValueNumberArrayElemLoad(GenTree* loadTree, VNFuncApp* addrFunc);

    void fgValueNumberArrayElemStore(GenTree* storeNode, VNFuncApp* addrFunc, unsigned storeSize, ValueNum value);

    void fgValueNumberFieldLoad(GenTree* loadTree, GenTree* baseAddr, FieldSeq* fieldSeq, ssize_t offset);

    void fgValueNumberFieldStore(
        GenTree* storeNode, GenTree* baseAddr, FieldSeq* fieldSeq, ssize_t offset, unsigned storeSize, ValueNum value);

    static bool fgGetStaticFieldSeqAndAddress(ValueNumStore* vnStore, GenTree* tree, ssize_t* byteOffset, FieldSeq** pFseq);

    bool fgValueNumberConstLoad(GenTreeIndir* tree);

    // Compute the value number for a byref-exposed load of the given type via the given pointerVN.
    ValueNum fgValueNumberByrefExposedLoad(var_types type, ValueNum pointerVN);

    unsigned fgVNPassesCompleted = 0; // Number of times fgValueNumber has been run.

    // Utility functions for fgValueNumber.

    // Value number a block or blocks in a loop
    void fgValueNumberBlocks(BasicBlock* block, BitVec& visitedBlocks, BitVecTraits* traits);

    // Perform value-numbering for the trees in "blk".
    void fgValueNumberBlock(BasicBlock* blk);

    // Value number a phi definition
    void fgValueNumberPhiDef(GenTreeLclVar* newSsaDef, BasicBlock* block, bool isUpdate = false);

    // Requires that "entryBlock" is the header block of "loop" and that "loop" is the
    // innermost loop of which "entryBlock" is the entry.  Returns the value number that should be
    // assumed for the memoryKind at the start "entryBlk".
    ValueNum fgMemoryVNForLoopSideEffects(MemoryKind memoryKind, BasicBlock* entryBlock, FlowGraphNaturalLoop* loop);

    // Called when an operation (performed by "tree", described by "msg") may cause the GcHeap to be mutated.
    // As GcHeap is a subset of ByrefExposed, this will also annotate the ByrefExposed mutation.
    void fgMutateGcHeap(GenTree* tree DEBUGARG(const char* msg));

    // Called when an operation (performed by "tree", described by "msg") may cause an address-exposed local to be
    // mutated.
    void fgMutateAddressExposedLocal(GenTree* tree DEBUGARG(const char* msg));

    // For a GC heap store at curTree, record the new curMemoryVN's and update curTree's MemorySsaMap.
    // As GcHeap is a subset of ByrefExposed, this will also record the ByrefExposed store.
    void recordGcHeapStore(GenTree* curTree, ValueNum gcHeapVN DEBUGARG(const char* msg));

    // For a store to an address-exposed local at curTree, record the new curMemoryVN and update curTree's MemorySsaMap.
    void recordAddressExposedLocalStore(GenTree* curTree, ValueNum memoryVN DEBUGARG(const char* msg));

    void fgSetCurrentMemoryVN(MemoryKind memoryKind, ValueNum newMemoryVN);

    // Tree caused an update in the current memory VN.  If "tree" has an associated heap SSA #, record that
    // value in that SSA #.
    void fgValueNumberRecordMemorySsa(MemoryKind memoryKind, GenTree* tree);

    // The input 'tree' is a leaf node that is a constant
    // Assign the proper value number to the tree
    void fgValueNumberTreeConst(GenTree* tree);

    // If the constant has a field sequence associated with it, then register
    void fgValueNumberRegisterConstFieldSeq(GenTreeIntCon* tree);

    // If the VN store has been initialized, reassign the
    // proper value number to the constant tree.
    void fgUpdateConstTreeValueNumber(GenTree* tree);

    // Assumes that all inputs to "tree" have had value numbers assigned; assigns a VN to tree.
    void fgValueNumberTree(GenTree* tree);

    void fgValueNumberStore(GenTree* tree);

    void fgValueNumberSsaVarDef(GenTreeLclVarCommon* lcl);

    // Does value-numbering for a cast tree.
    void fgValueNumberCastTree(GenTree* tree);

    // Does value-numbering for a bitcast tree.
    void fgValueNumberBitCast(GenTree* tree);

    // Does value-numbering for an intrinsic tree.
    void fgValueNumberIntrinsic(GenTree* tree);

    void fgValueNumberArrIndexAddr(GenTreeArrAddr* arrAddr);

#ifdef FEATURE_HW_INTRINSICS
    // Does value-numbering for a GT_HWINTRINSIC tree
    void fgValueNumberHWIntrinsic(GenTreeHWIntrinsic* tree);
#endif // FEATURE_HW_INTRINSICS

    // Does value-numbering for a call.  We interpret some helper calls.
    void fgValueNumberCall(GenTreeCall* call);

    // Does value-numbering for a special intrinsic call.
    bool fgValueNumberSpecialIntrinsic(GenTreeCall* call);

    // Does value-numbering for a helper representing a cast operation.
    void fgValueNumberCastHelper(GenTreeCall* call);

    // Does value-numbering for a helper "call" that has a VN function symbol "vnf".
    void fgValueNumberHelperCallFunc(GenTreeCall* call, VNFunc vnf, ValueNumPair vnpExc);

    // Requires "helpCall" to be a helper call.  Assigns it a value number;
    // we understand the semantics of some of the calls.  Returns "true" if
    // the call may modify the heap (we assume arbitrary memory side effects if so).
    bool fgValueNumberHelperCall(GenTreeCall* helpCall);

    // Requires that "helpFunc" is one of the pure Jit Helper methods.
    // Returns the corresponding VNFunc to use for value numbering
    VNFunc fgValueNumberJitHelperMethodVNFunc(CorInfoHelpFunc helpFunc);

    // Adds the exception set for the current tree node which has a memory indirection operation
    void fgValueNumberAddExceptionSetForIndirection(GenTree* tree, GenTree* baseAddr);

    // Adds the exception sets for the current tree node which is performing a division or modulus operation
    void fgValueNumberAddExceptionSetForDivision(GenTree* tree);

    // Compute exceptions for a division operation
    ValueNumPair fgValueNumberDivisionExceptions(genTreeOps oper, GenTree* dividend, GenTree* divisor);

    // Adds the exception set for the current tree node which is performing a overflow checking operation
    void fgValueNumberAddExceptionSetForOverflow(GenTree* tree);

    // Adds the exception set for the current tree node which is performing a bounds check operation
    void fgValueNumberAddExceptionSetForBoundsCheck(GenTree* tree);

    // Adds the exception set for the current tree node which is performing a ckfinite operation
    void fgValueNumberAddExceptionSetForCkFinite(GenTree* tree);

    // Adds the exception sets for the current tree node
    void fgValueNumberAddExceptionSet(GenTree* tree);

#ifdef DEBUG
    void fgDebugCheckExceptionSets();
#endif

    // These are the current value number for the memory implicit variables while
    // doing value numbering.  These are the value numbers under the "liberal" interpretation
    // of memory values; the "conservative" interpretation needs no VN, since every access of
    // memory yields an unknown value.
    ValueNum fgCurMemoryVN[MemoryKindCount];

    // Return a "pseudo"-class handle for an array element type. If `elemType` is TYP_STRUCT,
    // `elemStructType` is the struct handle (it must be non-null and have a low-order zero bit).
    // Otherwise, `elemTyp` is encoded by left-shifting by 1 and setting the low-order bit to 1.
    // Decode the result by calling `DecodeElemType`.
    static CORINFO_CLASS_HANDLE EncodeElemType(var_types elemTyp, CORINFO_CLASS_HANDLE elemStructType)
    {
        if (elemStructType != nullptr)
        {
            assert(varTypeIsStruct(elemTyp) || elemTyp == TYP_REF || elemTyp == TYP_BYREF ||
                   varTypeIsIntegral(elemTyp));
            assert((size_t(elemStructType) & 0x1) == 0x0); // Make sure the encoding below is valid.
            return elemStructType;
        }
        else
        {
            assert(elemTyp != TYP_STRUCT);
            elemTyp = varTypeToSigned(elemTyp);
            return CORINFO_CLASS_HANDLE(size_t(elemTyp) << 1 | 0x1);
        }
    }

    // Decodes a pseudo-class handle encoded by `EncodeElemType`. Returns TYP_STRUCT if `clsHnd` represents
    // a struct (in which case `clsHnd` is the struct handle). Otherwise, returns the primitive var_types
    // value it represents.
    static var_types DecodeElemType(CORINFO_CLASS_HANDLE clsHnd)
    {
        size_t clsHndVal = size_t(clsHnd);
        if (clsHndVal & 0x1)
        {
            return var_types(clsHndVal >> 1);
        }
        else
        {
            return TYP_STRUCT;
        }
    }

    bool GetImmutableDataFromAddress(GenTree* address, int size, uint8_t* pValue);
    bool GetObjectHandleAndOffset(GenTree* tree, ssize_t* byteOffset, CORINFO_OBJECT_HANDLE* pObj);

    // Convert a BYTE which represents the VM's CorInfoGCtype to the JIT's var_types
    var_types getJitGCType(BYTE gcType);

    // Returns true if the provided type should be treated as a primitive type
    // for the unmanaged calling conventions.
    bool isNativePrimitiveStructType(CORINFO_CLASS_HANDLE clsHnd);

    enum structPassingKind
    {
        SPK_Unknown,       // Invalid value, never returned
        SPK_PrimitiveType, // The struct is passed/returned using a primitive type.
        SPK_EnclosingType, // Like SPK_Primitive type, but used for return types that
                           //  require a primitive type temp that is larger than the struct size.
                           //  Currently used for structs of size 3, 5, 6, or 7 bytes.
        SPK_ByValue,       // The struct is passed/returned by value (using the ABI rules)
                           //  for ARM64 and UNIX_X64 in multiple registers. (when all of the
                           //   parameters registers are used, then the stack will be used)
                           //  for X86 passed on the stack, for ARM32 passed in registers
                           //   or the stack or split between registers and the stack.
        SPK_ByValueAsHfa,  // The struct is passed/returned as an HFA in multiple registers.
        SPK_ByReference
    }; // The struct is passed/returned by reference to a copy/buffer.

    // Get the "primitive" type that is used when we are given a struct of size 'structSize'.
    // For pointer sized structs the 'clsHnd' is used to determine if the struct contains GC ref.
    // A "primitive" type is one of the scalar types: byte, short, int, long, ref, float, double
    // If we can't or shouldn't use a "primitive" type then TYP_UNKNOWN is returned.
    //
    // isVarArg is passed for use on Windows Arm64 to change the decision returned regarding
    // hfa types.
    //
    var_types getPrimitiveTypeForStruct(unsigned structSize, CORINFO_CLASS_HANDLE clsHnd, bool isVarArg);

    // Get the type that is used to pass values of the given struct type.
    // isVarArg is passed for use on Windows Arm64 to change the decision returned regarding
    // hfa types.
    //
    var_types getArgTypeForStruct(CORINFO_CLASS_HANDLE clsHnd,
                                  structPassingKind*   wbPassStruct,
                                  bool                 isVarArg,
                                  unsigned             structSize);

    // Get the type that is used to return values of the given struct type.
    // If the size is unknown, pass 0 and it will be determined from 'clsHnd'.
    var_types getReturnTypeForStruct(CORINFO_CLASS_HANDLE     clsHnd,
                                     CorInfoCallConvExtension callConv,
                                     structPassingKind*       wbPassStruct = nullptr,
                                     unsigned                 structSize   = 0);

#ifdef DEBUG
    // Print a representation of "vnp" or "vn" on standard output.
    // If "level" is non-zero, we also print out a partial expansion of the value.
    void vnpPrint(ValueNumPair vnp, unsigned level);
    void vnPrint(ValueNum vn, unsigned level);
#endif

    // Dominator computation member functions
    // Not exposed outside Compiler
protected:
    void fgComputeReturnBlocks(); // Initialize fgReturnBlocks to a list of BBJ_RETURN blocks.

    // Remove blocks determined to be unreachable by the 'canRemoveBlock'.
    template <typename CanRemoveBlockBody>
    bool fgRemoveUnreachableBlocks(CanRemoveBlockBody canRemoveBlock);

    PhaseStatus fgComputeDominators(); // Compute dominators

public:
    enum GCPollType
    {
        GCPOLL_NONE,
        GCPOLL_CALL,
        GCPOLL_INLINE
    };

    // Initialize the per-block variable sets (used for liveness analysis).
    void fgInitBlockVarSets();

    PhaseStatus StressSplitTree();
    void SplitTreesRandomly();
    void SplitTreesRemoveCommas();

    template <bool (Compiler::*ExpansionFunction)(BasicBlock**, Statement*, GenTreeCall*)>
    PhaseStatus fgExpandHelper(bool skipRarelyRunBlocks);

    template <bool (Compiler::*ExpansionFunction)(BasicBlock**, Statement*, GenTreeCall*)>
    bool fgExpandHelperForBlock(BasicBlock** pBlock);

    PhaseStatus fgExpandRuntimeLookups();
    bool fgExpandRuntimeLookupsForCall(BasicBlock** pBlock, Statement* stmt, GenTreeCall* call);

    PhaseStatus fgExpandThreadLocalAccess();
    bool fgExpandThreadLocalAccessForCall(BasicBlock** pBlock, Statement* stmt, GenTreeCall* call);
    bool fgExpandThreadLocalAccessForCallNativeAOT(BasicBlock** pBlock, Statement* stmt, GenTreeCall* call);

    PhaseStatus fgExpandStaticInit();
    bool fgExpandStaticInitForCall(BasicBlock** pBlock, Statement* stmt, GenTreeCall* call);

    PhaseStatus fgVNBasedIntrinsicExpansion();
    bool fgVNBasedIntrinsicExpansionForCall(BasicBlock** pBlock, Statement* stmt, GenTreeCall* call);
    bool fgVNBasedIntrinsicExpansionForCall_ReadUtf8(BasicBlock** pBlock, Statement* stmt, GenTreeCall* call);

    PhaseStatus fgLateCastExpansion();
    bool fgLateCastExpansionForCall(BasicBlock** pBlock, Statement* stmt, GenTreeCall* call);

    PhaseStatus fgInsertGCPolls();
    BasicBlock* fgCreateGCPoll(GCPollType pollType, BasicBlock* block);

public:
    // For many purposes, it is desirable to be able to enumerate the *distinct* targets of a switch statement,
    // skipping duplicate targets.  (E.g., in flow analyses that are only interested in the set of possible targets.)
    // SwitchUniqueSuccSet contains the non-duplicated switch successor edges.
    // Code that modifies the flowgraph (such as by renumbering blocks) must call Compiler::InvalidateUniqueSwitchSuccMap,
    // and code that modifies the targets of a switch block must call Compiler::fgInvalidateSwitchDescMapEntry.
    // If the unique targets of a switch block are needed later, they will be recomputed, ensuring they're up-to-date.
    struct SwitchUniqueSuccSet
    {
        unsigned   numDistinctSuccs; // Number of distinct targets of the switch.
        FlowEdge** nonDuplicates;    // Array of "numDistinctSuccs", containing all the distinct switch target
                                     // successor edges.
    };

    typedef JitHashTable<BasicBlock*, JitPtrKeyFuncs<BasicBlock>, SwitchUniqueSuccSet> BlockToSwitchDescMap;

private:
    // Maps BasicBlock*'s that end in switch statements to SwitchUniqueSuccSets that allow
    // iteration over only the distinct successors.
    BlockToSwitchDescMap* m_switchDescMap = nullptr;

public:
    BlockToSwitchDescMap* GetSwitchDescMap(bool createIfNull = true)
    {
        if ((m_switchDescMap == nullptr) && createIfNull)
        {
            m_switchDescMap = new (getAllocator()) BlockToSwitchDescMap(getAllocator());
        }
        return m_switchDescMap;
    }

    // Invalidate the map of unique switch block successors. For example, since the hash key of the map
    // depends on block numbers, we must invalidate the map when the blocks are renumbered, to ensure that
    // we don't accidentally look up and return the wrong switch data.
    void InvalidateUniqueSwitchSuccMap()
    {
        m_switchDescMap = nullptr;
    }

    // Requires "switchBlock" to be a block that ends in a switch.  Returns
    // the corresponding SwitchUniqueSuccSet.
    SwitchUniqueSuccSet GetDescriptorForSwitch(BasicBlock* switchBlk);

    // Remove the "SwitchUniqueSuccSet" of "switchBlk" in the BlockToSwitchDescMap.
    void fgInvalidateSwitchDescMapEntry(BasicBlock* switchBlk);

    BasicBlock* fgFirstBlockOfHandler(BasicBlock* block);

    FlowEdge* fgGetPredForBlock(BasicBlock* block, BasicBlock* blockPred);

    FlowEdge* fgGetPredForBlock(BasicBlock* block, BasicBlock* blockPred, FlowEdge*** ptrToPred);

    void fgRemoveRefPred(FlowEdge* edge);

    FlowEdge* fgRemoveAllRefPreds(BasicBlock* block, BasicBlock* blockPred);

    void fgRemoveBlockAsPred(BasicBlock* block);

    void fgChangeSwitchBlock(BasicBlock* oldSwitchBlock, BasicBlock* newSwitchBlock);

    void fgChangeEhfBlock(BasicBlock* oldBlock, BasicBlock* newBlock);

    void fgReplaceEhfSuccessor(BasicBlock* block, BasicBlock* oldSucc, BasicBlock* newSucc);

    void fgRemoveEhfSuccessor(BasicBlock* block, const unsigned succIndex);

    void fgRemoveEhfSuccessor(FlowEdge* succEdge);

    void fgReplaceJumpTarget(BasicBlock* block, BasicBlock* oldTarget, BasicBlock* newTarget);

    void fgReplacePred(FlowEdge* edge, BasicBlock* const newPred);

    // initializingPreds is only 'true' when we are computing preds in fgLinkBasicBlocks()
    template <bool initializingPreds = false>
    FlowEdge* fgAddRefPred(BasicBlock* block, BasicBlock* blockPred, FlowEdge* oldEdge = nullptr);

private:
    FlowEdge** fgGetPredInsertPoint(BasicBlock* blockPred, BasicBlock* newTarget);

public:
    void fgRedirectTargetEdge(BasicBlock* block, BasicBlock* newTarget);

    void fgRedirectTrueEdge(BasicBlock* block, BasicBlock* newTarget);

    void fgRedirectFalseEdge(BasicBlock* block, BasicBlock* newTarget);

    void fgFindBasicBlocks();

    bool fgCheckEHCanInsertAfterBlock(BasicBlock* blk, unsigned regionIndex, bool putInTryRegion);

    BasicBlock* fgFindInsertPoint(unsigned    regionIndex,
                                  bool        putInTryRegion,
                                  BasicBlock* startBlk,
                                  BasicBlock* endBlk,
                                  BasicBlock* nearBlk,
                                  BasicBlock* jumpBlk,
                                  bool        runRarely);

    unsigned fgGetNestingLevel(BasicBlock* block, unsigned* pFinallyNesting = nullptr);

    PhaseStatus fgPostImportationCleanup();

    void fgRemoveStmt(BasicBlock* block, Statement* stmt DEBUGARG(bool isUnlink = false));
    void fgUnlinkStmt(BasicBlock* block, Statement* stmt);

    bool fgCheckRemoveStmt(BasicBlock* block, Statement* stmt);

    PhaseStatus fgCanonicalizeFirstBB();

    void fgSetEHRegionForNewPreheaderOrExit(BasicBlock* preheader);

    void fgUnreachableBlock(BasicBlock* block);

    void fgRemoveConditionalJump(BasicBlock* block);

    BasicBlock* fgLastBBInMainFunction();

    BasicBlock* fgEndBBAfterMainFunction();

    BasicBlock* fgGetDomSpeculatively(const BasicBlock* block);

    void fgUnlinkRange(BasicBlock* bBeg, BasicBlock* bEnd);

    BasicBlock* fgRemoveBlock(BasicBlock* block, bool unreachable);

    void fgPrepareCallFinallyRetForRemoval(BasicBlock* block);

    bool fgCanCompactBlock(BasicBlock* block);

    void fgCompactBlock(BasicBlock* block);

    BasicBlock* fgConnectFallThrough(BasicBlock* bSrc, BasicBlock* bDst);

    bool fgRenumberBlocks();

    bool fgExpandRarelyRunBlocks();

    bool fgEhAllowsMoveBlock(BasicBlock* bBefore, BasicBlock* bAfter);

    void fgMoveBlocksAfter(BasicBlock* bStart, BasicBlock* bEnd, BasicBlock* insertAfterBlk);

    PhaseStatus fgHeadTailMerge(bool early);
    bool fgHeadMerge(BasicBlock* block, bool early);
    bool fgTryOneHeadMerge(BasicBlock* block, bool early);
    bool gtTreeContainsTailCall(GenTree* tree);
    bool fgCanMoveFirstStatementIntoPred(bool early, Statement* firstStmt, BasicBlock* pred);

    enum FG_RELOCATE_TYPE
    {
        FG_RELOCATE_TRY,    // relocate the 'try' region
        FG_RELOCATE_HANDLER // relocate the handler region (including the filter if necessary)
    };
    BasicBlock* fgRelocateEHRange(unsigned regionIndex, FG_RELOCATE_TYPE relocateType);

    bool fgIsIntraHandlerPred(BasicBlock* predBlock, BasicBlock* block);
    bool fgAnyIntraHandlerPreds(BasicBlock* block);
    void fgInsertFuncletPrologBlock(BasicBlock* block);
    void        fgCreateFuncletPrologBlocks();
    PhaseStatus fgCreateFunclets();
#if defined(FEATURE_EH_WINDOWS_X86)
    bool fgRelocateEHRegions();
#endif // FEATURE_EH_WINDOWS_X86

    bool fgOptimizeUncondBranchToSimpleCond(BasicBlock* block, BasicBlock* target);
    bool fgFoldSimpleCondByForwardSub(BasicBlock* block);

    bool fgBlockEndFavorsTailDuplication(BasicBlock* block, unsigned lclNum);

    bool fgBlockIsGoodTailDuplicationCandidate(BasicBlock* block, unsigned* lclNum);

    bool fgOptimizeEmptyBlock(BasicBlock* block);

    bool fgOptimizeBranchToEmptyUnconditional(BasicBlock* block, BasicBlock* bDest);

    bool fgOptimizeBranch(BasicBlock* bJump);

    bool fgOptimizeSwitchBranches(BasicBlock* block);

    bool fgOptimizeSwitchJumps();
#ifdef DEBUG
    void fgPrintEdgeWeights();
#endif
    PhaseStatus fgComputeBlockWeights();
    bool fgComputeMissingBlockWeights(weight_t* returnWeight);
    bool fgComputeCalledCount(weight_t returnWeight);

    bool fgReorderBlocks(bool useProfile);
    void fgDoReversePostOrderLayout();
    void fgMoveColdBlocks();
    void fgSearchImprovedLayout();

    class ThreeOptLayout
    {
        static bool EdgeCmp(const FlowEdge* left, const FlowEdge* right);

        Compiler* compiler;
        PriorityQueue<FlowEdge*, decltype(&ThreeOptLayout::EdgeCmp)> cutPoints;
        unsigned* ordinals;
        BasicBlock** blockOrder;
        BasicBlock** tempOrder;
        unsigned numCandidateBlocks;
        unsigned currEHRegion;

#ifdef DEBUG
        weight_t GetLayoutCost(unsigned startPos, unsigned endPos);
#endif // DEBUG

        weight_t GetCost(BasicBlock* block, BasicBlock* next);
        bool TrySwappingPartitions(unsigned s1Start, unsigned s2Start, unsigned s3Start, unsigned s3End, unsigned s4End);

        void ConsiderEdge(FlowEdge* edge);
        void AddNonFallthroughSuccs(unsigned blockPos);
        void AddNonFallthroughPreds(unsigned blockPos);
        bool RunGreedyThreeOptPass(unsigned startPos, unsigned endPos);

        bool RunThreeOptPass(BasicBlock* startBlock, BasicBlock* endBlock);

    public:
        ThreeOptLayout(Compiler* comp);
        void Run();
    };

    template <bool hasEH>
    void fgMoveHotJumps(FlowGraphDfsTree* dfsTree);

    bool fgFuncletsAreCold();

    PhaseStatus fgDetermineFirstColdBlock();

    bool fgIsForwardBranch(BasicBlock* bJump, BasicBlock* bDest, BasicBlock* bSrc = nullptr);

    bool fgUpdateFlowGraph(bool doTailDup = false, bool isPhase = false, bool doAggressiveCompaction = true);
    PhaseStatus fgUpdateFlowGraphPhase();

    PhaseStatus fgDfsBlocksAndRemove();
    bool fgRemoveBlocksOutsideDfsTree();

    PhaseStatus fgFindOperOrder();

    // method that returns if you should split here
    typedef bool(fgSplitPredicate)(GenTree* tree, GenTree* parent, fgWalkData* data);

    PhaseStatus fgSetBlockOrder();
    bool fgHasCycleWithoutGCSafePoint();

    template <typename VisitPreorder, typename VisitPostorder, typename VisitEdge, const bool useProfile = false>
    unsigned fgRunDfs(VisitPreorder assignPreorder, VisitPostorder assignPostorder, VisitEdge visitEdge);

    template <const bool useProfile = false>
    FlowGraphDfsTree* fgComputeDfs();
    void fgInvalidateDfsTree();

    template <typename TFunc>
    void fgVisitBlocksInLoopAwareRPO(FlowGraphDfsTree* dfsTree, FlowGraphNaturalLoops* loops, TFunc func);

    void fgRemoveReturnBlock(BasicBlock* block);

    void fgConvertBBToThrowBB(BasicBlock* block);

    bool fgCastNeeded(GenTree* tree, var_types toType);

    void fgLoopCallTest(BasicBlock* srcBB, BasicBlock* dstBB);
    void fgLoopCallMark();

    unsigned fgGetCodeEstimate(BasicBlock* block);

#if DUMP_FLOWGRAPHS
    enum class PhasePosition
    {
        PrePhase,
        PostPhase
    };
    const char* fgProcessEscapes(const char* nameIn, escapeMapping_t* map);
    static void fgDumpTree(FILE* fgxFile, GenTree* const tree);
    FILE* fgOpenFlowGraphFile(bool* wbDontClose, Phases phase, PhasePosition pos, const char* type);
    bool fgDumpFlowGraph(Phases phase, PhasePosition pos);
    void fgDumpFlowGraphLoops(FILE* file);
#endif // DUMP_FLOWGRAPHS

#ifdef DEBUG

    void fgDispBBLiveness(BasicBlock* block);
    void fgDispBBLiveness();
    void fgTableDispBasicBlock(const BasicBlock* block,
        const BasicBlock* nextBlock = nullptr,
        bool printEdgeLikelihoods = true,
        int blockTargetFieldWidth = 21,
        int ibcColWidth = 0);
    void fgDispBasicBlocks(BasicBlock* firstBlock, BasicBlock* lastBlock, bool dumpTrees);
    void fgDispBasicBlocks(bool dumpTrees = false);
    void fgDumpStmtTree(const BasicBlock* block, Statement* stmt);
    void fgDumpBlock(BasicBlock* block);
    void fgDumpTrees(BasicBlock* firstBlock, BasicBlock* lastBlock);

    void fgDumpBlockMemorySsaIn(BasicBlock* block);
    void fgDumpBlockMemorySsaOut(BasicBlock* block);

    static fgWalkPreFn fgStress64RsltMulCB;
    void               fgStress64RsltMul();
    void               fgDebugCheckUpdate(const bool doAggressiveCompaction);

    void fgDebugCheckBBNumIncreasing();
    void fgDebugCheckBBlist(bool checkBBNum = false, bool checkBBRefs = true);
    void fgDebugCheckBlockLinks();
    void fgDebugCheckLinks(bool morphTrees = false);
    void fgDebugCheckStmtsList(BasicBlock* block, bool morphTrees);
    void fgDebugCheckNodeLinks(BasicBlock* block, Statement* stmt);
    void fgDebugCheckLinkedLocals();
    void fgDebugCheckNodesUniqueness();
    void fgDebugCheckLoops();
    void fgDebugCheckSsa();

    void fgDebugCheckTypes(GenTree* tree);
    void fgDebugCheckFlags(GenTree* tree, BasicBlock* block);
    void fgDebugCheckDispFlags(GenTree* tree, GenTreeFlags dispFlags, GenTreeDebugFlags debugFlags);
    void fgDebugCheckFlagsHelper(GenTree* tree, GenTreeFlags actualFlags, GenTreeFlags expectedFlags);
    void fgDebugCheckTryFinallyExits();
    void fgDebugCheckProfile(PhaseChecks checks = PhaseChecks::CHECK_NONE);
    bool fgDebugCheckProfileWeights(ProfileChecks checks);
    bool fgDebugCheckIncomingProfileData(BasicBlock* block, ProfileChecks checks);
    bool fgDebugCheckOutgoingProfileData(BasicBlock* block, ProfileChecks checks);

    void fgDebugCheckFlowGraphAnnotations();

#endif // DEBUG

    static bool fgProfileWeightsEqual(weight_t weight1, weight_t weight2, weight_t epsilon = 0.01);
    static bool fgProfileWeightsConsistent(weight_t weight1, weight_t weight2);
    static bool fgProfileWeightsConsistentOrSmall(weight_t weight1, weight_t weight2, weight_t epsilon = 1e-4);

    static GenTree* fgGetFirstNode(GenTree* tree);

    //--------------------- Walking the trees in the IR -----------------------

    struct fgWalkData
    {
        Compiler*     compiler;
        fgWalkPreFn*  wtprVisitorFn;
        fgWalkPostFn* wtpoVisitorFn;
        void*         pCallbackData; // user-provided data
        GenTree*      parent;        // parent of current node, provided to callback
        bool          wtprLclsOnly;  // whether to only visit lclvar nodes
#ifdef DEBUG
        bool printModified; // callback can use this
#endif
    };

    fgWalkResult fgWalkTreePre(GenTree**    pTree,
                               fgWalkPreFn* visitor,
                               void*        pCallBackData = nullptr,
                               bool         lclVarsOnly   = false,
                               bool         computeStack  = false);

    fgWalkResult fgWalkTree(GenTree**     pTree,
                            fgWalkPreFn*  preVisitor,
                            fgWalkPostFn* postVisitor,
                            void*         pCallBackData = nullptr);

    void fgWalkAllTreesPre(fgWalkPreFn* visitor, void* pCallBackData);

    //----- Postorder

    fgWalkResult fgWalkTreePost(GenTree**     pTree,
                                fgWalkPostFn* visitor,
                                void*         pCallBackData = nullptr,
                                bool          computeStack  = false);

#ifdef DEBUG
    void fgInvalidateBBLookup();
#endif // DEBUG

    /**************************************************************************
     *                          PROTECTED
     *************************************************************************/

protected:
    friend class SsaBuilder;
    friend class ValueNumberState;

    //--------------------- Detect the basic blocks ---------------------------

    BasicBlock** fgBBs; // Table of pointers to the BBs

    void        fgInitBBLookup();
    BasicBlock* fgLookupBB(unsigned addr);

    bool fgCanSwitchToOptimized();
    void fgSwitchToOptimized(const char* reason);

    bool fgMayExplicitTailCall();

    template<bool makeInlineObservations>
    void fgFindJumpTargets(const BYTE* codeAddr, IL_OFFSET codeSize, FixedBitVect* jumpTarget);

    void fgMarkBackwardJump(BasicBlock* startBlock, BasicBlock* endBlock);

    void fgLinkBasicBlocks();

    void fgMakeBasicBlocks(const BYTE* codeAddr, IL_OFFSET codeSize, FixedBitVect* jumpTarget);

    void fgCheckBasicBlockControlFlow();

    void fgControlFlowPermitted(BasicBlock* blkSrc,
                                BasicBlock* blkDest,
                                bool        IsLeave = false /* is the src a leave block */);

    bool fgFlowToFirstBlockOfInnerTry(BasicBlock* blkSrc, BasicBlock* blkDest, bool sibling);

    void fgObserveInlineConstants(OPCODE opcode, const FgStack& stack, bool isInlining);

    void fgAdjustForAddressExposedOrWrittenThis();

    unsigned fgStressBBProf()
    {
#ifdef DEBUG
        unsigned result = JitConfig.JitStressBBProf();
        if (result == 0)
        {
            if (compStressCompile(STRESS_BB_PROFILE, 15))
            {
                result = 1;
            }
        }
        return result;
#else
        return 0;
#endif
    }

    bool fgHaveProfileData();
    bool fgHaveProfileWeights();
    bool fgGetProfileWeightForBasicBlock(IL_OFFSET offset, weight_t* weight);

    Instrumentor* fgCountInstrumentor = nullptr;
    Instrumentor* fgHistogramInstrumentor = nullptr;
    Instrumentor* fgValueInstrumentor = nullptr;

    PhaseStatus fgPrepareToInstrumentMethod();
    PhaseStatus fgInstrumentMethod();
    PhaseStatus fgIncorporateProfileData();
    bool        fgIncorporateBlockCounts();
    bool        fgIncorporateEdgeCounts();

public:
    const char*                            fgPgoFailReason;
    bool                                   fgPgoDisabled = false;
    ICorJitInfo::PgoSource                 fgPgoSource;
    ICorJitInfo::PgoInstrumentationSchema* fgPgoSchema = nullptr;
    BYTE*                                  fgPgoData = nullptr;
    UINT32                                 fgPgoSchemaCount = 0;
    HRESULT                                fgPgoQueryResult;
    UINT32                                 fgNumProfileRuns = 0;
    UINT32                                 fgPgoBlockCounts = 0;
    UINT32                                 fgPgoEdgeCounts = 0;
    UINT32                                 fgPgoClassProfiles = 0;
    UINT32                                 fgPgoMethodProfiles = 0;
    unsigned                               fgPgoInlineePgo = 0;
    unsigned                               fgPgoInlineeNoPgo = 0;
    unsigned                               fgPgoInlineeNoPgoSingleBlock = 0;
    bool                                   fgPgoHaveWeights;
    bool                                   fgPgoSynthesized;
    bool                                   fgPgoDynamic;
    bool                                   fgPgoConsistent;

#ifdef DEBUG
    bool                                   fgPgoDeferredInconsistency;
#endif


    void WalkSpanningTree(SpanningTreeVisitor* visitor);
    void fgSetProfileWeight(BasicBlock* block, weight_t weight);
    void fgApplyProfileScale();
    bool fgHaveSufficientProfileWeights();
    bool fgHaveTrustedProfileWeights();

    // fgIsUsingProfileWeights - returns true if we have real profile data for this method
    //                           or if we have some fake profile data for the stress mode
    bool fgIsUsingProfileWeights()
    {
        return (fgHaveProfileWeights() || fgStressBBProf());
    }

    // fgProfileRunsCount - returns total number of scenario runs for the profile data
    //                      or BB_UNITY_WEIGHT_UNSIGNED when we aren't using profile data.
    unsigned fgProfileRunsCount()
    {
        return fgIsUsingProfileWeights() ? fgNumProfileRuns : BB_UNITY_WEIGHT_UNSIGNED;
    }

    void fgRemoveProfileData(const char* reason);

//-------- Insert a statement at the start or end of a basic block --------

#ifdef DEBUG
public:
    static bool fgBlockContainsStatementBounded(BasicBlock* block, Statement* stmt, bool answerOnBoundExceeded = true);
#endif

public:
    Statement* fgNewStmtAtBeg(BasicBlock* block, GenTree* tree, const DebugInfo& di = DebugInfo());
    void fgInsertStmtAtEnd(BasicBlock* block, Statement* stmt);
    Statement* fgNewStmtAtEnd(BasicBlock* block, GenTree* tree, const DebugInfo& di = DebugInfo());
    Statement* fgNewStmtNearEnd(BasicBlock* block, GenTree* tree, const DebugInfo& di = DebugInfo());

    void fgInsertStmtNearEnd(BasicBlock* block, Statement* stmt);
    void fgInsertStmtAtBeg(BasicBlock* block, Statement* stmt);

    void fgInsertStmtAfter(BasicBlock* block, Statement* insertionPoint, Statement* stmt);
    void fgInsertStmtBefore(BasicBlock* block, Statement* insertionPoint, Statement* stmt);

private:
    Statement* fgInsertStmtListAfter(BasicBlock* block, Statement* stmtAfter, Statement* stmtList);

    //                  Create a new temporary variable to hold the result of *ppTree,
    //                  and transform the graph accordingly.
    GenTree* fgInsertCommaFormTemp(GenTree** ppTree);
    TempInfo fgMakeTemp(GenTree* value);
    GenTree* fgMakeMultiUse(GenTree** ppTree);

    //                  Recognize a bitwise rotation pattern and convert into a GT_ROL or a GT_ROR node.
    GenTree* fgRecognizeAndMorphBitwiseRotation(GenTree* tree);
    bool fgOperIsBitwiseRotationRoot(genTreeOps oper);

#if !defined(TARGET_64BIT)
    //                  Recognize and morph a long multiplication with 32 bit operands.
    GenTreeOp* fgRecognizeAndMorphLongMul(GenTreeOp* mul);
    GenTreeOp* fgMorphLongMul(GenTreeOp* mul);
#endif

    //-------- Determine the order in which the trees will be evaluated -------
public:
    void fgSetStmtSeq(Statement* stmt);

private:
    GenTree* fgSetTreeSeq(GenTree* tree, bool isLIR = false);
    void fgSetBlockOrder(BasicBlock* block);

    //------------------------- Morphing --------------------------------------

    unsigned fgPtrArgCntMax = 0;

public:
    //------------------------------------------------------------------------
    // fgGetPtrArgCntMax: Return the maximum number of pointer-sized stack arguments that calls inside this method
    // can push on the stack. This value is calculated during morph.
    //
    // Return Value:
    //    Returns fgPtrArgCntMax, that is a private field.
    //
    unsigned fgGetPtrArgCntMax() const
    {
        return fgPtrArgCntMax;
    }

    //------------------------------------------------------------------------
    // fgSetPtrArgCntMax: Set the maximum number of pointer-sized stack arguments that calls inside this method
    // can push on the stack. This function is used during StackLevelSetter to fix incorrect morph calculations.
    //
    void fgSetPtrArgCntMax(unsigned argCntMax)
    {
        fgPtrArgCntMax = argCntMax;
    }

    bool compCanEncodePtrArgCntMax();

private:
    hashBv*               fgAvailableOutgoingArgTemps;
    ArrayStack<unsigned>* fgUsedSharedTemps = nullptr;

    void fgSetRngChkTarget(GenTree* tree, bool delay = true);

    BasicBlock* fgSetRngChkTargetInner(SpecialCodeKind kind, bool delay);

#if REARRANGE_ADDS
    void fgMoveOpsLeft(GenTree* tree);
#endif

    bool fgIsCommaThrow(GenTree* tree, bool forFolding = false);

    bool fgIsThrow(GenTree* tree);

public:
    bool fgInDifferentRegions(const BasicBlock* blk1, const BasicBlock* blk2) const;

private:
    bool fgIsBlockCold(BasicBlock* block);

    GenTree* fgMorphCastIntoHelper(GenTree* tree, int helper, GenTree* oper);

    GenTree* fgMorphIntoHelperCall(
        GenTree* tree, int helper, bool morphArgs, GenTree* arg1 = nullptr, GenTree* arg2 = nullptr);

    // A "MorphAddrContext" carries information from the surrounding context.  If we are evaluating a byref address,
    // it is useful to know whether the address will be immediately dereferenced, or whether the address value will
    // be used, perhaps by passing it as an argument to a called method.  This affects how null checking is done:
    // for sufficiently small offsets, we can rely on OS page protection to implicitly null-check addresses that we
    // know will be dereferenced.  To know that reliance on implicit null checking is sound, we must further know that
    // all offsets between the top-level indirection and the bottom are constant, and that their sum is sufficiently
    // small; hence the other fields of MorphAddrContext.
    struct MorphAddrContext
    {
        GenTreeIndir* m_user = nullptr;  // Indirection using this address.
        size_t        m_totalOffset = 0; // Sum of offsets between the top-level indirection and here (current context).
    };

#ifdef FEATURE_SIMD
    GenTree* getSIMDStructFromField(GenTree*  tree,
                                    unsigned* indexOut,
                                    unsigned* simdSizeOut,
                                    bool      ignoreUsedInSIMDIntrinsic = false);
    bool fgMorphCombineSIMDFieldStores(BasicBlock* block, Statement* stmt);
    void impMarkContiguousSIMDFieldStores(Statement* stmt);

    // fgPreviousCandidateSIMDFieldStoreStmt is only used for tracking previous simd field store
    // in function: Compiler::impMarkContiguousSIMDFieldStores.
    Statement* fgPreviousCandidateSIMDFieldStoreStmt = nullptr;

#endif // FEATURE_SIMD
    GenTree* fgMorphIndexAddr(GenTreeIndexAddr* tree);
    GenTree* fgMorphExpandCast(GenTreeCast* tree);
    GenTreeFieldList* fgMorphLclArgToFieldlist(GenTreeLclVarCommon* lcl);
    GenTreeCall* fgMorphArgs(GenTreeCall* call);

    void fgMakeOutgoingStructArgCopy(GenTreeCall* call, CallArg* arg);

    GenTree* fgMorphLeafLocal(GenTreeLclVarCommon* lclNode);
#ifdef TARGET_X86
    GenTree* fgMorphExpandStackArgForVarArgs(GenTreeLclVarCommon* lclNode);
#endif // TARGET_X86
    GenTree* fgMorphExpandImplicitByRefArg(GenTreeLclVarCommon* lclNode);
    GenTree* fgMorphExpandLocal(GenTreeLclVarCommon* lclNode);

public:
    bool fgAddrCouldBeNull(GenTree* addr);
    void fgAssignSetVarDef(GenTree* tree);

private:
    GenTree* fgMorphFieldAddr(GenTree* tree, MorphAddrContext* mac);
    GenTree* fgMorphExpandInstanceField(GenTree* tree, MorphAddrContext* mac);
    GenTree* fgMorphExpandTlsFieldAddr(GenTree* tree);
    bool fgCanFastTailCall(GenTreeCall* call, const char** failReason);
#if FEATURE_FASTTAILCALL
    bool fgCallHasMustCopyByrefParameter(GenTreeCall* call);
    bool fgCallArgWillPointIntoLocalFrame(GenTreeCall* call, CallArg& arg);

#endif
    GenTree* fgMorphTailCallViaHelpers(GenTreeCall* call, CORINFO_TAILCALL_HELPERS& help);
    bool fgCanTailCallViaJitHelper(GenTreeCall* call);
    void fgMorphTailCallViaJitHelper(GenTreeCall* call);
    GenTree* fgCreateCallDispatcherAndGetResult(GenTreeCall*          origCall,
                                                CORINFO_METHOD_HANDLE callTargetStubHnd,
                                                CORINFO_METHOD_HANDLE dispatcherHnd);
    GenTree* getLookupTree(CORINFO_RESOLVED_TOKEN* pResolvedToken,
                           CORINFO_LOOKUP*         pLookup,
                           GenTreeFlags            handleFlags,
                           void*                   compileTimeHandle);
    GenTree* getRuntimeLookupTree(CORINFO_RESOLVED_TOKEN* pResolvedToken,
                                  CORINFO_LOOKUP*         pLookup,
                                  void*                   compileTimeHandle);
    GenTree* getVirtMethodPointerTree(GenTree*                thisPtr,
                                      CORINFO_RESOLVED_TOKEN* pResolvedToken,
                                      CORINFO_CALL_INFO*      pCallInfo);
    GenTree* getTokenHandleTree(CORINFO_RESOLVED_TOKEN* pResolvedToken, bool parent);

    GenTree* fgMorphPotentialTailCall(GenTreeCall* call);
    void fgValidateIRForTailCall(GenTreeCall* call);
    GenTree* fgGetStubAddrArg(GenTreeCall* call);
    unsigned fgGetArgParameterLclNum(GenTreeCall* call, CallArg* arg);
    void fgMorphRecursiveFastTailCallIntoLoop(BasicBlock* block, GenTreeCall* recursiveTailCall);
    Statement* fgAssignRecursiveCallArgToCallerParam(GenTree*         arg,
                                                     CallArg*         callArg,
                                                     unsigned         lclParamNum,
                                                     BasicBlock*      block,
                                                     const DebugInfo& callDI,
                                                     Statement*       tmpAssignmentInsertionPoint,
                                                     Statement*       paramAssignmentInsertionPoint);
    GenTree* fgMorphCall(GenTreeCall* call);
    GenTree* fgExpandVirtualVtableCallTarget(GenTreeCall* call);

    void fgMorphCallInline(GenTreeCall* call, InlineResult* result);
    void fgMorphCallInlineHelper(GenTreeCall* call, InlineResult* result, InlineContext** createdContext);
#if DEBUG
    void fgNoteNonInlineCandidate(Statement* stmt, GenTreeCall* call);
    static fgWalkPreFn fgFindNonInlineCandidate;
#endif
    GenTree* fgOptimizeDelegateConstructor(GenTreeCall*            call,
                                           CORINFO_CONTEXT_HANDLE* ExactContextHnd,
                                           methodPointerInfo*      ldftnToken);
    GenTree* fgMorphLeaf(GenTree* tree);
public:
    GenTree* fgMorphInitBlock(GenTree* tree);
    GenTree* fgMorphCopyBlock(GenTree* tree);
private:
    GenTree* fgMorphSmpOp(GenTree* tree, MorphAddrContext* mac, bool* optAssertionPropDone = nullptr);
    void fgTryReplaceStructLocalWithField(GenTree* tree);
    GenTree* fgMorphFinalizeIndir(GenTreeIndir* indir);
    GenTree* fgOptimizeCast(GenTreeCast* cast);
    GenTree* fgOptimizeCastOnStore(GenTree* store);
    GenTree* fgOptimizeBitCast(GenTreeUnOp* bitCast);
    GenTree* fgOptimizeEqualityComparisonWithConst(GenTreeOp* cmp);
    GenTree* fgOptimizeRelationalComparisonWithConst(GenTreeOp* cmp);
    GenTree* fgOptimizeRelationalComparisonWithFullRangeConst(GenTreeOp* cmp);
#if defined(FEATURE_HW_INTRINSICS)
    GenTree* fgMorphHWIntrinsic(GenTreeHWIntrinsic* tree);
    GenTree* fgOptimizeHWIntrinsic(GenTreeHWIntrinsic* node);
    GenTree* fgOptimizeHWIntrinsicAssociative(GenTreeHWIntrinsic* node);
#endif // FEATURE_HW_INTRINSICS
    GenTree* fgOptimizeCommutativeArithmetic(GenTreeOp* tree);
    GenTree* fgOptimizeRelationalComparisonWithCasts(GenTreeOp* cmp);
    GenTree* fgOptimizeAddition(GenTreeOp* add);
    GenTree* fgOptimizeMultiply(GenTreeOp* mul);
    GenTree* fgOptimizeBitwiseAnd(GenTreeOp* andOp);
    GenTree* fgOptimizeBitwiseXor(GenTreeOp* xorOp);
    GenTree* fgPropagateCommaThrow(GenTree* parent, GenTreeOp* commaThrow, GenTreeFlags precedingSideEffects);
    GenTree* fgMorphRetInd(GenTreeOp* tree);
    GenTree* fgMorphModToZero(GenTreeOp* tree);
    GenTree* fgMorphModToSubMulDiv(GenTreeOp* tree);
    GenTree* fgMorphUModToAndSub(GenTreeOp* tree);
    GenTree* fgMorphSmpOpOptional(GenTreeOp* tree, bool* optAssertionPropDone);
    GenTree* fgMorphConst(GenTree* tree);

    GenTreeOp* fgMorphCommutative(GenTreeOp* tree);

    GenTree* fgMorphReduceAddOps(GenTree* tree);

public:
    GenTree* fgMorphTree(GenTree* tree, MorphAddrContext* mac = nullptr);

private:
    void fgAssertionGen(GenTree* tree);
    void fgKillDependentAssertionsSingle(unsigned lclNum DEBUGARG(GenTree* tree));
    void fgKillDependentAssertions(unsigned lclNum DEBUGARG(GenTree* tree));
    void fgMorphTreeDone(GenTree* tree);
    void fgMorphTreeDone(GenTree* tree, bool optAssertionPropDone, bool isMorphedTree DEBUGARG(int morphNum = 0));

    Statement* fgMorphStmt;
    unsigned   fgBigOffsetMorphingTemps[TYP_COUNT];

    unsigned fgGetFieldMorphingTemp(GenTreeFieldAddr* fieldNode);

    //----------------------- Liveness analysis -------------------------------

    VARSET_TP fgCurUseSet; // vars used     by block (before a def)
    VARSET_TP fgCurDefSet; // vars assigned by block (before a use)

    MemoryKindSet fgCurMemoryUse;   // True iff the current basic block uses memory.
    MemoryKindSet fgCurMemoryDef;   // True iff the current basic block modifies memory.
    MemoryKindSet fgCurMemoryHavoc; // True if  the current basic block is known to set memory to a "havoc" value.

    bool byrefStatesMatchGcHeapStates; // True iff GcHeap and ByrefExposed memory have all the same def points.

    PhaseStatus fgEarlyLiveness();

    void fgMarkUseDef(GenTreeLclVarCommon* tree);

    //-------------------------------------------------------------------------
    //
    //  The following keeps track of any code we've added for things like array
    //  range checking or explicit calls to enable GC, and so on.
    //
public:

    enum class AcdKeyDesignator { KD_NONE, KD_TRY, KD_HND, KD_FLT };

    struct AddCodeDsc
    {
        // After fgCreateThrowHelperBlocks, the block to which
        // we jump to raise the exception.
        BasicBlock*     acdDstBlk;

        // EH regions for this dsc
        unsigned short acdTryIndex;
        unsigned short acdHndIndex;

        // Which EH region forms the key?
        AcdKeyDesignator  acdKeyDsg;

        // Update the key designator, after modifying the region indices
        bool UpdateKeyDesignator(Compiler* compiler);

        SpecialCodeKind acdKind; // what kind of a special block is this?
        bool            acdUsed; // do we need to keep this helper block?

#if !FEATURE_FIXED_OUT_ARGS
        bool     acdStkLvlInit; // has acdStkLvl value been already set?
        unsigned acdStkLvl;     // stack level in stack slots.
#endif                          // !FEATURE_FIXED_OUT_ARGS

#ifdef DEBUG
        unsigned acdNum;
        void Dump();
#endif;
    };

    unsigned acdCount = 0;

    // Get the index to use as part of the AddCodeDsc key for sharing throw blocks
    unsigned bbThrowIndex(BasicBlock* blk, AcdKeyDesignator* dsg); 

    struct AddCodeDscKey
    {
    public:
        AddCodeDscKey(): acdKind(SCK_NONE), acdData(0) {}
        AddCodeDscKey(SpecialCodeKind kind, BasicBlock* block, Compiler* comp);
        AddCodeDscKey(AddCodeDsc* add);
        
        static bool Equals(const AddCodeDscKey& x, const AddCodeDscKey& y)
        {
            return (x.acdData == y.acdData) && (x.acdKind == y.acdKind);
        }

        static unsigned GetHashCode(const AddCodeDscKey& x)
        {
            return (x.acdData << 3) | (unsigned) x.acdKind;
        }

        unsigned Data() const { return acdData; }

    private:

        SpecialCodeKind acdKind;
        unsigned acdData;
    };

    typedef JitHashTable<AddCodeDscKey, AddCodeDscKey, AddCodeDsc*> AddCodeDscMap;
    AddCodeDscMap* fgGetAddCodeDscMap();

private:
    static unsigned acdHelper(SpecialCodeKind codeKind);

    bool        fgRngChkThrowAdded = false;
    AddCodeDscMap* fgAddCodeDscMap = nullptr;

    void fgAddCodeRef(BasicBlock* srcBlk, SpecialCodeKind kind);
    PhaseStatus fgCreateThrowHelperBlocks();

public:

    bool fgHasAddCodeDscMap() const { return fgAddCodeDscMap != nullptr; }
    AddCodeDsc* fgFindExcptnTarget(SpecialCodeKind kind, BasicBlock* fromBlock);
    bool fgUseThrowHelperBlocks();
    void fgCreateThrowHelperBlockCode(AddCodeDsc* add);
    void fgSequenceLocals(Statement* stmt);

private:
    bool fgIsThrowHlpBlk(BasicBlock* block);

#if !FEATURE_FIXED_OUT_ARGS
    unsigned fgThrowHlpBlkStkLevel(BasicBlock* block);
#endif // !FEATURE_FIXED_OUT_ARGS

    unsigned fgCheckInlineDepthAndRecursion(InlineInfo* inlineInfo);
    bool IsDisallowedRecursiveInline(InlineContext* ancestor, InlineInfo* inlineInfo);
    bool ContextComplexityExceeds(CORINFO_CONTEXT_HANDLE handle, int max);
    bool MethodInstantiationComplexityExceeds(CORINFO_METHOD_HANDLE handle, int& cur, int max);
    bool TypeInstantiationComplexityExceeds(CORINFO_CLASS_HANDLE handle, int& cur, int max);

    void fgInvokeInlineeCompiler(GenTreeCall* call, InlineResult* result, InlineContext** createdContext);
    void fgInsertInlineeBlocks(InlineInfo* pInlineInfo);
    void fgInsertInlineeArgument(const InlArgInfo& argInfo, BasicBlock* block, Statement** afterStmt, Statement** newStmt, const DebugInfo& callDI);
    Statement* fgInlinePrependStatements(InlineInfo* inlineInfo);
    void fgInlineAppendStatements(InlineInfo* inlineInfo, BasicBlock* block, Statement* stmt);

#ifdef DEBUG
    static fgWalkPreFn fgDebugCheckInlineCandidates;

    void               CheckNoTransformableIndirectCallsRemain();
    static fgWalkPreFn fgDebugCheckForTransformableIndirectCalls;
#endif

    PhaseStatus fgPromoteStructs();
    void fgMorphLocalField(GenTree* tree, GenTree* parent);

    // Reset the refCount for implicit byrefs.
    void fgResetImplicitByRefRefCount();

    // Identify all candidates for last-use copy omission.
    PhaseStatus fgMarkImplicitByRefCopyOmissionCandidates();

    // Change implicit byrefs' types from struct to pointer, and for any that were
    // promoted, create new promoted struct temps.
    PhaseStatus fgRetypeImplicitByRefArgs();

    // Clear up annotations for any struct promotion temps created for implicit byrefs.
    void fgMarkDemotedImplicitByRefArgs();

    PhaseStatus fgMarkAddressExposedLocals();
    bool fgExposeUnpropagatedLocals(bool propagatedAny, class LocalEqualsLocalAddrAssertions* assertions);
    void fgExposeLocalsInBitVec(BitVec_ValArg_T bitVec);

    PhaseStatus fgOptimizeMaskConversions();

    PhaseStatus PhysicalPromotion();

    PhaseStatus fgForwardSub();
    bool fgForwardSubBlock(BasicBlock* block);
    bool fgForwardSubStatement(Statement* statement);
    bool fgForwardSubHasStoreInterference(Statement* defStmt, Statement* nextStmt, GenTree* nextStmtUse);
    void fgForwardSubUpdateLiveness(GenTree* newSubListFirst, GenTree* newSubListLast);

    enum TypeProducerKind
    {
        TPK_Unknown = 0, // May not be a RuntimeType
        TPK_Handle  = 1, // RuntimeType via handle
        TPK_GetType = 2, // RuntimeType via Object.get_Type()
        TPK_Null    = 3, // Tree value is null
        TPK_Other   = 4  // RuntimeType via other means
    };

    TypeProducerKind gtGetTypeProducerKind(GenTree* tree);
    bool gtIsTypeHandleToRuntimeTypeHelper(GenTreeCall* call);
    bool gtIsTypeHandleToRuntimeTypeHandleHelper(GenTreeCall* call, CorInfoHelpFunc* pHelper = nullptr);

    bool gtTreeContainsOper(GenTree* tree, genTreeOps op);
    ExceptionSetFlags gtCollectExceptions(GenTree* tree);

public:
    bool fgIsBigOffset(size_t offset);
    bool IsValidLclAddr(unsigned lclNum, unsigned offset);
    bool IsPotentialGCSafePoint(GenTree* tree) const;

private:
    bool fgNeedReturnSpillTemp();

    /*
    XXXXXXXXXXXXXXXXXXXXXXXXXXXXXXXXXXXXXXXXXXXXXXXXXXXXXXXXXXXXXXXXXXXXXXXXXXXXXXX
    XXXXXXXXXXXXXXXXXXXXXXXXXXXXXXXXXXXXXXXXXXXXXXXXXXXXXXXXXXXXXXXXXXXXXXXXXXXXXXX
    XX                                                                           XX
    XX                           Optimizer                                       XX
    XX                                                                           XX
    XXXXXXXXXXXXXXXXXXXXXXXXXXXXXXXXXXXXXXXXXXXXXXXXXXXXXXXXXXXXXXXXXXXXXXXXXXXXXXX
    XXXXXXXXXXXXXXXXXXXXXXXXXXXXXXXXXXXXXXXXXXXXXXXXXXXXXXXXXXXXXXXXXXXXXXXXXXXXXXX
    */

public:
    PhaseStatus rangeCheckPhase();
    GenTree* optRemoveRangeCheck(GenTreeBoundsChk* check, GenTree* comma, Statement* stmt);
    GenTree* optRemoveStandaloneRangeCheck(GenTreeBoundsChk* check, Statement* stmt);
    void optRemoveCommaBasedRangeCheck(GenTree* comma, Statement* stmt);

protected:
    // Do hoisting for all loops.
    PhaseStatus optHoistLoopCode();

    // To represent sets of VN's that have already been hoisted in outer loops.
    typedef JitHashTable<ValueNum, JitSmallPrimitiveKeyFuncs<ValueNum>, bool> VNSet;

    struct LoopHoistContext
    {
    private:
        // The set of variables hoisted in the current loop (or nullptr if there are none).
        VNSet* m_pHoistedInCurLoop;

    public:
        // Value numbers of expressions that have been hoisted in the current (or most recent) loop in the nest.
        // Previous decisions on loop-invariance of value numbers in the current loop.
        VNSet m_curLoopVnInvariantCache;

        int m_loopVarInOutCount;
        int m_loopVarCount;
        int m_hoistedExprCount;

        int m_loopVarInOutFPCount;
        int m_loopVarFPCount;
        int m_hoistedFPExprCount;

#ifdef FEATURE_MASKED_HW_INTRINSICS
        int m_loopVarInOutMskCount;
        int m_loopVarMskCount;
        int m_hoistedMskExprCount;
#endif // FEATURE_MASKED_HW_INTRINSICS

        // Get the VN cache for current loop
        VNSet* GetHoistedInCurLoop(Compiler* comp)
        {
            if (m_pHoistedInCurLoop == nullptr)
            {
                m_pHoistedInCurLoop = new (comp->getAllocatorLoopHoist()) VNSet(comp->getAllocatorLoopHoist());
            }
            return m_pHoistedInCurLoop;
        }

        // Return the so far collected VNs in cache for current loop and reset it.
        void ResetHoistedInCurLoop()
        {
            m_pHoistedInCurLoop = nullptr;
            JITDUMP("Resetting m_pHoistedInCurLoop\n");
        }

        LoopHoistContext(Compiler* comp)
            : m_pHoistedInCurLoop(nullptr), m_curLoopVnInvariantCache(comp->getAllocatorLoopHoist())
        {
        }
    };

    // Do hoisting for a particular loop
    bool optHoistThisLoop(FlowGraphNaturalLoop* loop, LoopHoistContext* hoistCtxt);

    // Hoist all expressions in "blocks" that are invariant in "loop"
    // outside of that loop.
    void optHoistLoopBlocks(FlowGraphNaturalLoop* loop, ArrayStack<BasicBlock*>* blocks, LoopHoistContext* hoistContext);

    // Return true if the tree looks profitable to hoist out of "loop"
    bool optIsProfitableToHoistTree(GenTree* tree, FlowGraphNaturalLoop* loop, LoopHoistContext* hoistCtxt);

    // Performs the hoisting "tree" into the PreHeader for "loop"
    void optHoistCandidate(GenTree* tree, BasicBlock* treeBb, FlowGraphNaturalLoop* loop, LoopHoistContext* hoistCtxt);

    // Note the new SSA uses in tree
    void optRecordSsaUses(GenTree* tree, BasicBlock* block);

    // Returns true iff the ValueNum "vn" represents a value that is loop-invariant in "loop".
    //   Constants and init values are always loop invariant.
    //   VNPhi's connect VN's to the SSA definition, so we can know if the SSA def occurs in the loop.
    bool optVNIsLoopInvariant(ValueNum vn, FlowGraphNaturalLoop* loop, VNSet* recordedVNs);

    // Records the set of "side effects" of all loops: fields (object instance and static)
    // written to, and SZ-array element type equivalence classes updated.
    void optComputeLoopSideEffects();

    // Compute the sets of long and float vars (lvaLongVars, lvaFloatVars, lvaMaskVars).
    void optComputeInterestingVarSets();

private:
    // Given a loop mark it and any nested loops as having 'memoryHavoc'
    void optRecordLoopNestsMemoryHavoc(FlowGraphNaturalLoop* loop, MemoryKindSet memoryHavoc);

    // Add the side effects of "blk" (which is required to be within a loop) to all loops of which it is a part.
    void optComputeLoopSideEffectsOfBlock(BasicBlock* blk, FlowGraphNaturalLoop* mostNestedLoop);

    // Hoist the expression "expr" out of "loop"
    void optPerformHoistExpr(GenTree* expr, BasicBlock* exprBb, FlowGraphNaturalLoop* loop);

public:
    PhaseStatus optOptimizeBools();
    PhaseStatus optSwitchRecognition();
    bool optSwitchConvert(BasicBlock* firstBlock, int testsCount, ssize_t* testValues, weight_t falseLikelihood, GenTree* nodeToTest);
    bool optSwitchDetectAndConvert(BasicBlock* firstBlock);

    PhaseStatus optInvertLoops();    // Invert loops so they're entered at top and tested at bottom.
    PhaseStatus optOptimizeFlow();   // Simplify flow graph and do tail duplication
    PhaseStatus optOptimizeLayout(); // Optimize the BasicBlock layout of the method
    PhaseStatus optOptimizePostLayout(); // Run optimizations after block layout is finalized
    PhaseStatus optSetBlockWeights();
    PhaseStatus optFindLoopsPhase(); // Finds loops and records them in the loop table

    void optFindLoops();
    bool optCanonicalizeLoops();

    void optCompactLoops();
    void optCompactLoop(FlowGraphNaturalLoop* loop);
    bool optCreatePreheader(FlowGraphNaturalLoop* loop);
    void optSetWeightForPreheaderOrExit(FlowGraphNaturalLoop* loop, BasicBlock* block);

    bool optCanonicalizeExits(FlowGraphNaturalLoop* loop);
    bool optCanonicalizeExit(FlowGraphNaturalLoop* loop, BasicBlock* exit);

    PhaseStatus optCloneLoops();
    bool optShouldCloneLoop(FlowGraphNaturalLoop* loop, LoopCloneContext* context);
    void optCloneLoop(FlowGraphNaturalLoop* loop, LoopCloneContext* context);
    PhaseStatus optUnrollLoops(); // Unrolls loops (needs to have cost info)
    bool optTryUnrollLoop(FlowGraphNaturalLoop* loop, bool* changedIR);
    void optRedirectPrevUnrollIteration(FlowGraphNaturalLoop* loop, BasicBlock* prevTestBlock, BasicBlock* target);
    void optReplaceScalarUsesWithConst(BasicBlock* block, unsigned lclNum, ssize_t cnsVal);
    void        optRemoveRedundantZeroInits();
    PhaseStatus optIfConversion(); // If conversion

public:
    bool fgHasLoops = false;

protected:
    unsigned optCallCount = 0;         // number of calls made in the method
    unsigned optIndirectCallCount = 0; // number of virtual, interface and indirect calls made in the method
    unsigned optNativeCallCount = 0;   // number of Pinvoke/Native calls made in the method

#ifdef DEBUG
    void optCheckPreds();
#endif

    void optResetLoopInfo();
    void optFindAndScaleGeneralLoopBlocks();

    // Determine if there are any potential loops, and set BBF_LOOP_HEAD on potential loop heads.
    void optMarkLoopHeads();

    void optScaleLoopBlocks(BasicBlock* begBlk, BasicBlock* endBlk);

    bool optIsLoopTestEvalIntoTemp(Statement* testStmt, Statement** newTestStmt);
    unsigned optIsLoopIncrTree(GenTree* incr);
    bool optExtractInitTestIncr(
        BasicBlock** pInitBlock, BasicBlock* bottom, BasicBlock* top, GenTree** ppInit, GenTree** ppTest, GenTree** ppIncr);

    void optSetMappedBlockTargets(BasicBlock*      blk,
                          BasicBlock*      newBlk,
                          BlockToBlockMap* redirectMap);

    // Marks the containsCall information to "loop" and any parent loops.
    void AddContainsCallAllContainingLoops(FlowGraphNaturalLoop* loop);

    // Adds the variable liveness information from 'blk' to "loop" and any parent loops.
    void AddVariableLivenessAllContainingLoops(FlowGraphNaturalLoop* loop, BasicBlock* blk);

    // Adds "fldHnd" to the set of modified fields of "loop" and any parent loops.
    void AddModifiedFieldAllContainingLoops(FlowGraphNaturalLoop* loop, CORINFO_FIELD_HANDLE fldHnd, FieldKindForVN fieldKind);

    // Adds "elemType" to the set of modified array element types of "loop" and any parent loops.
    void AddModifiedElemTypeAllContainingLoops(FlowGraphNaturalLoop* loop, CORINFO_CLASS_HANDLE elemType);

    // Struct used in optInvertWhileLoop to count interesting constructs to boost the profitability score.
    struct OptInvertCountTreeInfoType
    {
        int sharedStaticHelperCount;
        int arrayLengthCount;
    };

    OptInvertCountTreeInfoType optInvertCountTreeInfo(GenTree* tree);

    bool optInvertWhileLoop(BasicBlock* block);
    bool optIfConvert(BasicBlock* block);

private:
    static bool optIterSmallOverflow(int iterAtExit, var_types incrType);
    static bool optIterSmallUnderflow(int iterAtExit, var_types decrType);

    bool optComputeLoopRep(int        constInit,
                           int        constLimit,
                           int        iterInc,
                           genTreeOps iterOper,
                           var_types  iterType,
                           genTreeOps testOper,
                           bool       unsignedTest,
                           unsigned*  iterCount);

protected:
    bool optNarrowTree(GenTree* tree, var_types srct, var_types dstt, ValueNumPair vnpNarrow, bool doit);

    //  The following is the upper limit on how many expressions we'll keep track
    //  of for the CSE analysis.
    //
    static const unsigned MAX_CSE_CNT = EXPSET_SZ;

    static const int MIN_CSE_COST = 2;

    // BitVec trait information only used by the optCSE_canSwap() method, for the  CSE_defMask and CSE_useMask.
    // This BitVec uses one bit per CSE candidate
    BitVecTraits* cseMaskTraits; // one bit per CSE candidate

    // BitVec trait information for computing CSE availability using the CSE_DataFlow algorithm.
    // Two bits are allocated per CSE candidate to compute CSE availability
    // plus an extra bit to handle the initial unvisited case.
    // (See CSE_DataFlow::EndMerge for an explanation of why this is necessary.)
    //
    // The two bits per CSE candidate have the following meanings:
    //     11 - The CSE is available, and is also available when considering calls as killing availability.
    //     10 - The CSE is available, but is not available when considering calls as killing availability.
    //     00 - The CSE is not available
    //     01 - An illegal combination
    //
    BitVecTraits* cseLivenessTraits;

    //-----------------------------------------------------------------------------------------------------------------
    // getCSEnum2bit: Return the normalized index to use in the EXPSET_TP for the CSE with the given CSE index.
    // Each GenTree has a `gtCSEnum` field. Zero is reserved to mean this node is not a CSE, positive values indicate
    // CSE uses, and negative values indicate CSE defs. The caller must pass a non-zero positive value, as from
    // GET_CSE_INDEX().
    //
    static unsigned genCSEnum2bit(unsigned CSEnum)
    {
        assert((CSEnum > 0) && (CSEnum <= MAX_CSE_CNT));
        return CSEnum - 1;
    }

    //-----------------------------------------------------------------------------------------------------------------
    // getCSEAvailBit: Return the bit used by CSE dataflow sets (bbCseGen, etc.) for the availability bit for a CSE.
    //
    static unsigned getCSEAvailBit(unsigned CSEnum)
    {
        return genCSEnum2bit(CSEnum) * 2;
    }

    //-----------------------------------------------------------------------------------------------------------------
    // getCSEAvailCrossCallBit: Return the bit used by CSE dataflow sets (bbCseGen, etc.) for the availability bit
    // for a CSE considering calls as killing availability bit (see description above).
    //
    static unsigned getCSEAvailCrossCallBit(unsigned CSEnum)
    {
        return getCSEAvailBit(CSEnum) + 1;
    }

    void optPrintCSEDataFlowSet(EXPSET_VALARG_TP cseDataFlowSet, bool includeBits = true);

    EXPSET_TP cseCallKillsMask; // Computed once - A mask that is used to kill available CSEs at callsites

    static const size_t s_optCSEhashSizeInitial;
    static const size_t s_optCSEhashGrowthFactor;
    static const size_t s_optCSEhashBucketSize;
    size_t              optCSEhashSize;                 // The current size of hashtable
    size_t              optCSEhashCount;                // Number of entries in hashtable
    size_t              optCSEhashMaxCountBeforeResize; // Number of entries before resize
    CSEdsc**            optCSEhash;
    CSEdsc**            optCSEtab;

    void optCSEstop();

    CSEdsc* optCSEfindDsc(unsigned index);
    bool optUnmarkCSE(GenTree* tree);

    // user defined callback data for the tree walk function optCSE_MaskHelper()
    struct optCSE_MaskData
    {
        EXPSET_TP CSE_defMask;
        EXPSET_TP CSE_useMask;
    };

    // Treewalk helper for optCSE_DefMask and optCSE_UseMask
    static fgWalkPreFn optCSE_MaskHelper;

    // This function walks all the node for an given tree
    // and return the mask of CSE definitions and uses for the tree
    //
    void optCSE_GetMaskData(GenTree* tree, optCSE_MaskData* pMaskData);

    // Given a binary tree node return true if it is safe to swap the order of evaluation for op1 and op2.
    bool optCSE_canSwap(GenTree* firstNode, GenTree* secondNode);

    struct optCSEcostCmpEx
    {
        bool operator()(const CSEdsc* op1, const CSEdsc* op2);
    };
    struct optCSEcostCmpSz
    {
        bool operator()(const CSEdsc* op1, const CSEdsc* op2);
    };

    void optCleanupCSEs();

#ifdef DEBUG
    void optEnsureClearCSEInfo();
#endif // DEBUG

    static bool Is_Shared_Const_CSE(size_t key)
    {
        return ((key & TARGET_SIGN_BIT) != 0);
    }

    // returns the encoded key
    static size_t Encode_Shared_Const_CSE_Value(size_t key)
    {
        return TARGET_SIGN_BIT | (key >> CSE_CONST_SHARED_LOW_BITS);
    }

    // returns the original key
    static size_t Decode_Shared_Const_CSE_Value(size_t enckey)
    {
        assert(Is_Shared_Const_CSE(enckey));
        return (enckey & ~TARGET_SIGN_BIT) << CSE_CONST_SHARED_LOW_BITS;
    }

    static bool optSharedConstantCSEEnabled();
    static bool optConstantCSEEnabled();

/**************************************************************************
 *                   Value Number based CSEs
 *************************************************************************/

// String to use for formatting CSE numbers. Note that this is the positive number, e.g., from GET_CSE_INDEX().
#define FMT_CSE "CSE #%02u"

public:
    PhaseStatus optOptimizeValnumCSEs();

    // some phases (eg hoisting) need to anticipate
    // what CSE will do
    CSE_HeuristicCommon* optGetCSEheuristic();

protected:
    void     optValnumCSE_Init();
    unsigned optValnumCSE_Index(GenTree* tree, Statement* stmt);
    bool optValnumCSE_Locate(CSE_HeuristicCommon* heuristic);
    void optValnumCSE_InitDataFlow();
    void optValnumCSE_DataFlow();
    void optValnumCSE_Availability();
    void optValnumCSE_Heuristic(CSE_HeuristicCommon* heuristic);
    GenTree* optExtractSideEffectsForCSE(GenTree* tree);

    bool     optDoCSE;             // True when we have found a duplicate CSE tree
    bool     optValnumCSE_phase = false;   // True when we are executing the optOptimizeValnumCSEs() phase
    unsigned optCSECandidateCount = 0; // Count of CSE candidates
    unsigned optCSEstart = BAD_VAR_NUM;          // The first local variable number that is a CSE
    unsigned optCSEattempt = 0;        // The number of CSEs attempted so far.
    unsigned optCSEcount = 0;          // The total count of CSEs introduced.
    unsigned optCSEunmarks = 0;        // Number of CSE trees unmarked
    weight_t optCSEweight;         // The weight of the current block when we are doing PerformCSE
    CSE_HeuristicCommon* optCSEheuristic = nullptr; // CSE Heuristic to use for this method

    bool optIsCSEcandidate(GenTree* tree, bool isReturn = false);

    // lclNumIsTrueCSE returns true if the LclVar was introduced by the CSE phase of the compiler
    //
    bool lclNumIsTrueCSE(unsigned lclNum) const
    {
        return ((optCSEcount > 0) && (lclNum >= optCSEstart) && (lclNum < optCSEstart + optCSEcount));
    }

    //  lclNumIsCSE returns true if the LclVar should be treated like a CSE with regards to constant prop.
    //
    bool lclNumIsCSE(unsigned lclNum) const
    {
        return lvaGetDesc(lclNum)->lvIsCSE;
    }

#ifdef DEBUG
    bool optConfigDisableCSE();
    bool optConfigDisableCSE2();
#endif

    void optOptimizeCSEs();

public:
    // VN based copy propagation.

    // In DEBUG builds, we'd like to know the tree that the SSA definition was pushed for.
    // While for ordinary SSA defs it will be available (as a store) in the SSA descriptor,
    // for locals which will use "definitions from uses", it will not be, so we store it
    // in this class instead.
    class CopyPropSsaDef
    {
        LclSsaVarDsc* m_ssaDef;
#ifdef DEBUG
        GenTree* m_defNode;
#endif
    public:
        CopyPropSsaDef(LclSsaVarDsc* ssaDef, GenTree* defNode)
            : m_ssaDef(ssaDef)
#ifdef DEBUG
            , m_defNode(defNode)
#endif
        {
        }

        LclSsaVarDsc* GetSsaDef() const
        {
            return m_ssaDef;
        }

#ifdef DEBUG
        GenTree* GetDefNode() const
        {
            return m_defNode;
        }
#endif
    };

    typedef ArrayStack<CopyPropSsaDef> CopyPropSsaDefStack;
    typedef JitHashTable<unsigned, JitSmallPrimitiveKeyFuncs<unsigned>, CopyPropSsaDefStack*> LclNumToLiveDefsMap;

    // Copy propagation functions.
    bool optCopyProp(BasicBlock*          block,
                     Statement*           stmt,
                     GenTreeLclVarCommon* tree,
                     unsigned             lclNum,
                     LclNumToLiveDefsMap* curSsaName);
    void optBlockCopyPropPopStacks(BasicBlock* block, LclNumToLiveDefsMap* curSsaName);
    bool optBlockCopyProp(BasicBlock* block, LclNumToLiveDefsMap* curSsaName);
    void optCopyPropPushDef(GenTree* defNode, GenTreeLclVarCommon* lclNode, LclNumToLiveDefsMap* curSsaName);
    int optCopyProp_LclVarScore(const LclVarDsc* lclVarDsc, const LclVarDsc* copyVarDsc, bool preferOp2);
    PhaseStatus optVnCopyProp();
    INDEBUG(void optDumpCopyPropStack(LclNumToLiveDefsMap* curSsaName));

    /**************************************************************************
     *               Early value propagation
     *************************************************************************/
    struct SSAName
    {
        unsigned m_lvNum;
        unsigned m_ssaNum;

        SSAName(unsigned lvNum, unsigned ssaNum) : m_lvNum(lvNum), m_ssaNum(ssaNum)
        {
        }

        static unsigned GetHashCode(SSAName ssaNm)
        {
            return (ssaNm.m_lvNum << 16) | (ssaNm.m_ssaNum);
        }

        static bool Equals(SSAName ssaNm1, SSAName ssaNm2)
        {
            return (ssaNm1.m_lvNum == ssaNm2.m_lvNum) && (ssaNm1.m_ssaNum == ssaNm2.m_ssaNum);
        }
    };

    PhaseStatus optVNBasedDeadStoreRemoval();

// clang-format off

#define OMF_HAS_NEWARRAY                       0x00000001 // Method contains 'new' of an SD array
#define OMF_HAS_NEWOBJ                         0x00000002 // Method contains 'new' of an object type.
#define OMF_HAS_ARRAYREF                       0x00000004 // Method contains array element loads or stores.
#define OMF_HAS_NULLCHECK                      0x00000008 // Method contains null check.
#define OMF_HAS_FATPOINTER                     0x00000010 // Method contains call, that needs fat pointer transformation.
#define OMF_HAS_OBJSTACKALLOC                  0x00000020 // Method contains an object allocated on the stack.
#define OMF_HAS_GUARDEDDEVIRT                  0x00000040 // Method contains guarded devirtualization candidate
#define OMF_HAS_EXPRUNTIMELOOKUP               0x00000080 // Method contains a runtime lookup to an expandable dictionary.
#define OMF_HAS_PATCHPOINT                     0x00000100 // Method contains patchpoints
#define OMF_NEEDS_GCPOLLS                      0x00000200 // Method needs GC polls
#define OMF_HAS_FROZEN_OBJECTS                 0x00000400 // Method has frozen objects (REF constant int)
#define OMF_HAS_PARTIAL_COMPILATION_PATCHPOINT 0x00000800 // Method contains partial compilation patchpoints
#define OMF_HAS_TAILCALL_SUCCESSOR             0x00001000 // Method has potential tail call in a non BBJ_RETURN block
#define OMF_HAS_MDNEWARRAY                     0x00002000 // Method contains 'new' of an MD array
#define OMF_HAS_MDARRAYREF                     0x00004000 // Method contains multi-dimensional intrinsic array element loads or stores.
#define OMF_HAS_STATIC_INIT                    0x00008000 // Method has static initializations we might want to partially inline
#define OMF_HAS_TLS_FIELD                      0x00010000 // Method contains TLS field access
#define OMF_HAS_SPECIAL_INTRINSICS             0x00020000 // Method contains special intrinsics expanded in late phases
#define OMF_HAS_RECURSIVE_TAILCALL             0x00040000 // Method contains recursive tail call
#define OMF_HAS_EXPANDABLE_CAST                0x00080000 // Method contains casts eligible for late expansion

    // clang-format on

    bool doesMethodHaveFatPointer()
    {
        return (optMethodFlags & OMF_HAS_FATPOINTER) != 0;
    }

    void setMethodHasFatPointer()
    {
        optMethodFlags |= OMF_HAS_FATPOINTER;
    }

    void clearMethodHasFatPointer()
    {
        optMethodFlags &= ~OMF_HAS_FATPOINTER;
    }

    void addFatPointerCandidate(GenTreeCall* call);

    bool doesMethodHaveFrozenObjects() const
    {
        return (optMethodFlags & OMF_HAS_FROZEN_OBJECTS) != 0;
    }

    void setMethodHasFrozenObjects()
    {
        optMethodFlags |= OMF_HAS_FROZEN_OBJECTS;
    }

    bool doesMethodHaveStaticInit()
    {
        return (optMethodFlags & OMF_HAS_STATIC_INIT) != 0;
    }

    void setMethodHasStaticInit()
    {
        optMethodFlags |= OMF_HAS_STATIC_INIT;
    }

    bool doesMethodHaveExpandableCasts()
    {
        return (optMethodFlags & OMF_HAS_EXPANDABLE_CAST) != 0;
    }

    void setMethodHasExpandableCasts()
    {
        optMethodFlags |= OMF_HAS_EXPANDABLE_CAST;
    }

    bool doesMethodHaveGuardedDevirtualization() const
    {
        return (optMethodFlags & OMF_HAS_GUARDEDDEVIRT) != 0;
    }

    void setMethodHasGuardedDevirtualization()
    {
        optMethodFlags |= OMF_HAS_GUARDEDDEVIRT;
    }

    bool methodHasTlsFieldAccess()
    {
        return (optMethodFlags & OMF_HAS_TLS_FIELD) != 0;
    }

    void setMethodHasTlsFieldAccess()
    {
        optMethodFlags |= OMF_HAS_TLS_FIELD;
    }

    bool doesMethodHaveSpecialIntrinsics()
    {
        return (optMethodFlags & OMF_HAS_SPECIAL_INTRINSICS) != 0;
    }

    void setMethodHasSpecialIntrinsics()
    {
        optMethodFlags |= OMF_HAS_SPECIAL_INTRINSICS;
    }

    bool doesMethodHaveRecursiveTailcall()
    {
        return (optMethodFlags & OMF_HAS_RECURSIVE_TAILCALL) != 0;
    }

    void setMethodHasRecursiveTailcall()
    {
        optMethodFlags |= OMF_HAS_RECURSIVE_TAILCALL;
    }

    void pickGDV(GenTreeCall*           call,
                 IL_OFFSET              ilOffset,
                 bool                   isInterface,
                 CORINFO_CLASS_HANDLE*  classGuesses,
                 CORINFO_METHOD_HANDLE* methodGuesses,
                 int*                   candidatesCount,
                 unsigned*              likelihoods);

    void considerGuardedDevirtualization(GenTreeCall*            call,
                                         IL_OFFSET               ilOffset,
                                         bool                    isInterface,
                                         CORINFO_METHOD_HANDLE   baseMethod,
                                         CORINFO_CLASS_HANDLE    baseClass,
                                         CORINFO_CONTEXT_HANDLE* pContextHandle);

    bool isCompatibleMethodGDV(GenTreeCall* call, CORINFO_METHOD_HANDLE gdvTarget);

    void addGuardedDevirtualizationCandidate(GenTreeCall*           call,
                                             CORINFO_METHOD_HANDLE  methodHandle,
                                             CORINFO_CLASS_HANDLE   classHandle,
                                             CORINFO_CONTEXT_HANDLE contextHandle,
                                             unsigned               methodAttr,
                                             unsigned               classAttr,
                                             unsigned               likelihood,
                                             bool                   arrayInterface,
                                             bool                   instantiatingStub,
                                             CORINFO_CONTEXT_HANDLE originalContextHandle);

    int getGDVMaxTypeChecks()
    {
        int typeChecks = JitConfig.JitGuardedDevirtualizationMaxTypeChecks();
        if (typeChecks < 0)
        {
            // Negative value means "it's up to JIT to decide"
            if (IsTargetAbi(CORINFO_NATIVEAOT_ABI) && !opts.jitFlags->IsSet(JitFlags::JIT_FLAG_SIZE_OPT))
            {
                return 3;
            }

            // We plan to use 3 for CoreCLR too, but we need to make sure it doesn't regress performance
            // as CoreCLR heavily relies on Dynamic PGO while for NativeAOT we *usually* don't have it and
            // can only perform the "exact" devirtualization.
            return 1;
        }

        // MAX_GDV_TYPE_CHECKS is the upper limit. The constant can be changed, we just suspect that even
        // 4 type checks is already too much.
        return min(MAX_GDV_TYPE_CHECKS, typeChecks);
    }

    bool doesMethodHaveExpRuntimeLookup()
    {
        return (optMethodFlags & OMF_HAS_EXPRUNTIMELOOKUP) != 0;
    }

    void setMethodHasExpRuntimeLookup()
    {
        optMethodFlags |= OMF_HAS_EXPRUNTIMELOOKUP;
    }

    bool doesMethodHavePatchpoints()
    {
        return (optMethodFlags & OMF_HAS_PATCHPOINT) != 0;
    }

    void setMethodHasPatchpoint()
    {
        optMethodFlags |= OMF_HAS_PATCHPOINT;
    }

    bool doesMethodHavePartialCompilationPatchpoints()
    {
        return (optMethodFlags & OMF_HAS_PARTIAL_COMPILATION_PATCHPOINT) != 0;
    }

    void setMethodHasPartialCompilationPatchpoint()
    {
        optMethodFlags |= OMF_HAS_PARTIAL_COMPILATION_PATCHPOINT;
    }

    unsigned optMethodFlags = 0;

    bool doesMethodHaveNoReturnCalls()
    {
        return optNoReturnCallCount > 0;
    }

    void setMethodHasNoReturnCalls()
    {
        optNoReturnCallCount++;
    }

    void setCallDoesNotReturn(GenTreeCall* const call)
    {
        assert(call != nullptr);
        assert(!call->IsNoReturn());
        call->gtCallMoreFlags |= GTF_CALL_M_DOES_NOT_RETURN;
        setMethodHasNoReturnCalls();
    }

    unsigned optNoReturnCallCount = 0;

    // Recursion bound controls how far we can go backwards tracking for a SSA value.
    // No throughput diff was found with backward walk bound between 3-8.
    static const int optEarlyPropRecurBound = 5;

    enum class optPropKind
    {
        OPK_INVALID,
        OPK_ARRAYLEN,
        OPK_NULLCHECK
    };

    typedef JitHashTable<unsigned, JitSmallPrimitiveKeyFuncs<unsigned>, GenTree*> LocalNumberToNullCheckTreeMap;

    GenTree*    getArrayLengthFromAllocation(GenTree* tree DEBUGARG(BasicBlock* block));
    GenTree*    optPropGetValueRec(unsigned lclNum, unsigned ssaNum, optPropKind valueKind, int walkDepth);
    GenTree*    optPropGetValue(unsigned lclNum, unsigned ssaNum, optPropKind valueKind);
    GenTree*    optEarlyPropRewriteTree(GenTree* tree, LocalNumberToNullCheckTreeMap* nullCheckMap);
    bool        optDoEarlyPropForBlock(BasicBlock* block);
    bool        optDoEarlyPropForFunc();
    PhaseStatus optEarlyProp();
    bool        optFoldNullCheck(GenTree* tree, LocalNumberToNullCheckTreeMap* nullCheckMap);
    GenTree*    optFindNullCheckToFold(GenTree* tree, LocalNumberToNullCheckTreeMap* nullCheckMap);
    bool        optIsNullCheckFoldingLegal(GenTree*    tree,
                                           GenTree*    nullCheckTree,
                                           GenTree**   nullCheckParent,
                                           Statement** nullCheckStmt);
    bool        optCanMoveNullCheckPastTree(GenTree* tree,
                                            unsigned nullCheckLclNum,
                                            bool     isInsideTry,
                                            bool     checkSideEffectSummary);
#if DEBUG
    void optCheckFlagsAreSet(unsigned    methodFlag,
                             const char* methodFlagStr,
                             unsigned    bbFlag,
                             const char* bbFlagStr,
                             GenTree*    tree,
                             BasicBlock* basicBlock);
#endif

    PhaseStatus optInductionVariables();

    template <typename TFunctor>
    void optVisitBoundingExitingCondBlocks(FlowGraphNaturalLoop* loop, TFunctor func);
    bool optMakeLoopDownwardsCounted(ScalarEvolutionContext& scevContext,
                                     FlowGraphNaturalLoop*   loop,
                                     LoopLocalOccurrences*   loopLocals);
    bool optMakeExitTestDownwardsCounted(ScalarEvolutionContext& scevContext,
                                         FlowGraphNaturalLoop*   loop,
                                         BasicBlock*             exiting,
                                         LoopLocalOccurrences*   loopLocals);
    bool optCanAndShouldChangeExitTest(GenTree* cond, bool dump);
    bool optLocalHasNonLoopUses(unsigned lclNum, FlowGraphNaturalLoop* loop, LoopLocalOccurrences* loopLocals);
    bool optLocalIsLiveIntoBlock(unsigned lclNum, BasicBlock* block);

    bool optWidenIVs(ScalarEvolutionContext& scevContext, FlowGraphNaturalLoop* loop, LoopLocalOccurrences* loopLocals);
    bool optWidenPrimaryIV(FlowGraphNaturalLoop* loop,
                           unsigned              lclNum,
                           ScevAddRec*           addRec,
                           LoopLocalOccurrences* loopLocals);

    bool optCanSinkWidenedIV(unsigned lclNum, FlowGraphNaturalLoop* loop);
    bool optIsIVWideningProfitable(unsigned              lclNum,
                                   BasicBlock*           initBlock,
                                   bool                  initedToConstant,
                                   FlowGraphNaturalLoop* loop,
                                   LoopLocalOccurrences* loopLocals);
    void optBestEffortReplaceNarrowIVUses(
        unsigned lclNum, unsigned ssaNum, unsigned newLclNum, BasicBlock* block, Statement* firstStmt);
    void optReplaceWidenedIV(unsigned lclNum, unsigned ssaNum, unsigned newLclNum, Statement* stmt);
    void optSinkWidenedIV(unsigned lclNum, unsigned newLclNum, FlowGraphNaturalLoop* loop);

    bool optRemoveUnusedIVs(FlowGraphNaturalLoop* loop, LoopLocalOccurrences* loopLocals);
    bool optIsUpdateOfIVWithoutSideEffects(GenTree* tree, unsigned lclNum);

    // Redundant branch opts
    //
    PhaseStatus   optRedundantBranches();
    bool          optRedundantRelop(BasicBlock* const block);
    bool          optRedundantBranch(BasicBlock* const block);
    bool          optJumpThreadDom(BasicBlock* const block, BasicBlock* const domBlock, bool domIsSameRelop);
    bool          optJumpThreadPhi(BasicBlock* const block, GenTree* tree, ValueNum treeNormVN);
    bool          optJumpThreadCheck(BasicBlock* const block, BasicBlock* const domBlock);
    bool          optJumpThreadCore(JumpThreadInfo& jti);
    bool          optReachable(BasicBlock* const fromBlock, BasicBlock* const toBlock, BasicBlock* const excludedBlock);
    BitVecTraits* optReachableBitVecTraits;
    BitVec        optReachableBitVec;
    void          optRelopImpliesRelop(RelopImplicationInfo* rii);
    bool          optRelopTryInferWithOneEqualOperand(const VNFuncApp&      domApp,
                                                      const VNFuncApp&      treeApp,
                                                      RelopImplicationInfo* rii);

    /**************************************************************************
     *               Value/Assertion propagation
     *************************************************************************/
public:
    // Data structures for assertion prop
    BitVecTraits* apTraits;
    ASSERT_TP     apFull;
    ASSERT_TP     apLocal;
    ASSERT_TP     apLocalIfTrue;

    enum optAssertionKind
    {
        OAK_INVALID,
        OAK_EQUAL,
        OAK_NOT_EQUAL,
        OAK_SUBRANGE,
        OAK_NO_THROW,
        OAK_COUNT
    };

    enum optOp1Kind
    {
        O1K_INVALID,
        O1K_LCLVAR,
        O1K_ARR_BND,
        O1K_BOUND_OPER_BND,
        O1K_BOUND_LOOP_BND,
        O1K_CONSTANT_LOOP_BND,
        O1K_CONSTANT_LOOP_BND_UN,
        O1K_EXACT_TYPE,
        O1K_SUBTYPE,
        O1K_COUNT
    };

    enum optOp2Kind : uint16_t
    {
        O2K_INVALID,
        O2K_LCLVAR_COPY,
        O2K_IND_CNS_INT,
        O2K_CONST_INT,
        O2K_CONST_LONG,
        O2K_CONST_DOUBLE,
        O2K_ZEROOBJ,
        O2K_SUBRANGE,
        O2K_COUNT
    };

    struct AssertionDsc
    {
        optAssertionKind assertionKind;
        struct SsaVar
        {
            unsigned lclNum; // assigned to or property of this local var number
            unsigned ssaNum;
        };
        struct ArrBnd
        {
            ValueNum vnIdx;
            ValueNum vnLen;
        };
        struct AssertionDscOp1
        {
            optOp1Kind kind; // a normal LclVar, or Exact-type or Subtype
            ValueNum   vn;
            union
            {
                SsaVar lcl;
                ArrBnd bnd;
            };
        } op1;
        struct AssertionDscOp2
        {
            optOp2Kind kind; // a const or copy assertion
        private:
            uint16_t m_encodedIconFlags; // encoded icon gtFlags, don't use directly
        public:
            ValueNum vn;
            struct IntVal
            {
                ssize_t iconVal; // integer
#if !defined(HOST_64BIT)
                unsigned padding; // unused; ensures iconFlags does not overlap lconVal
#endif
                FieldSeq* fieldSeq;
            };
            union
            {
                SsaVar        lcl;
                IntVal        u1;
                int64_t       lconVal;
                double        dconVal;
                IntegralRange u2;
            };

            bool HasIconFlag()
            {
                assert(m_encodedIconFlags <= 0xFF);
                return m_encodedIconFlags != 0;
            }
            GenTreeFlags GetIconFlag()
            {
                // number of trailing zeros in GTF_ICON_HDL_MASK
                const uint16_t iconMaskTzc = 24;
                static_assert_no_msg((0xFF000000 == GTF_ICON_HDL_MASK) && (GTF_ICON_HDL_MASK >> iconMaskTzc) == 0xFF);

                GenTreeFlags flags = (GenTreeFlags)(m_encodedIconFlags << iconMaskTzc);
                assert((flags & ~GTF_ICON_HDL_MASK) == 0);
                return flags;
            }
            void SetIconFlag(GenTreeFlags flags, FieldSeq* fieldSeq = nullptr)
            {
                const uint16_t iconMaskTzc = 24;
                assert((flags & ~GTF_ICON_HDL_MASK) == 0);
                m_encodedIconFlags = flags >> iconMaskTzc;
                u1.fieldSeq        = fieldSeq;
            }
        } op2;

        bool IsCheckedBoundArithBound()
        {
            return ((assertionKind == OAK_EQUAL || assertionKind == OAK_NOT_EQUAL) && op1.kind == O1K_BOUND_OPER_BND);
        }
        bool IsCheckedBoundBound()
        {
            return ((assertionKind == OAK_EQUAL || assertionKind == OAK_NOT_EQUAL) && op1.kind == O1K_BOUND_LOOP_BND);
        }
        bool IsConstantBound()
        {
            return ((assertionKind == OAK_EQUAL || assertionKind == OAK_NOT_EQUAL) &&
                    (op1.kind == O1K_CONSTANT_LOOP_BND));
        }
        bool IsConstantBoundUnsigned()
        {
            return ((assertionKind == OAK_EQUAL || assertionKind == OAK_NOT_EQUAL) &&
                    (op1.kind == O1K_CONSTANT_LOOP_BND_UN));
        }
        bool IsBoundsCheckNoThrow()
        {
            return ((assertionKind == OAK_NO_THROW) && (op1.kind == O1K_ARR_BND));
        }

        bool IsCopyAssertion()
        {
            return ((assertionKind == OAK_EQUAL) && (op1.kind == O1K_LCLVAR) && (op2.kind == O2K_LCLVAR_COPY));
        }

        bool IsConstantInt32Assertion()
        {
            return ((assertionKind == OAK_EQUAL) || (assertionKind == OAK_NOT_EQUAL)) && (op2.kind == O2K_CONST_INT);
        }

        bool CanPropLclVar()
        {
            return assertionKind == OAK_EQUAL && op1.kind == O1K_LCLVAR;
        }

        bool CanPropEqualOrNotEqual()
        {
            return assertionKind == OAK_EQUAL || assertionKind == OAK_NOT_EQUAL;
        }

        bool CanPropNonNull()
        {
            return assertionKind == OAK_NOT_EQUAL && op2.vn == ValueNumStore::VNForNull();
        }

        bool CanPropBndsCheck()
        {
            return op1.kind == O1K_ARR_BND;
        }

        bool CanPropSubRange()
        {
            return assertionKind == OAK_SUBRANGE && op1.kind == O1K_LCLVAR;
        }

        static bool SameKind(AssertionDsc* a1, AssertionDsc* a2)
        {
            return a1->assertionKind == a2->assertionKind && a1->op1.kind == a2->op1.kind &&
                   a1->op2.kind == a2->op2.kind;
        }

        static bool ComplementaryKind(optAssertionKind kind, optAssertionKind kind2)
        {
            if (kind == OAK_EQUAL)
            {
                return kind2 == OAK_NOT_EQUAL;
            }
            else if (kind == OAK_NOT_EQUAL)
            {
                return kind2 == OAK_EQUAL;
            }
            return false;
        }

        bool HasSameOp1(AssertionDsc* that, bool vnBased)
        {
            if (op1.kind != that->op1.kind)
            {
                return false;
            }
            else if (op1.kind == O1K_ARR_BND)
            {
                assert(vnBased);
                return (op1.bnd.vnIdx == that->op1.bnd.vnIdx) && (op1.bnd.vnLen == that->op1.bnd.vnLen);
            }
            else
            {
                return ((vnBased && (op1.vn == that->op1.vn)) ||
                        (!vnBased && (op1.lcl.lclNum == that->op1.lcl.lclNum)));
            }
        }

        bool HasSameOp2(AssertionDsc* that, bool vnBased)
        {
            if (op2.kind != that->op2.kind)
            {
                return false;
            }

            switch (op2.kind)
            {
                case O2K_IND_CNS_INT:
                case O2K_CONST_INT:
                    return ((op2.u1.iconVal == that->op2.u1.iconVal) && (op2.GetIconFlag() == that->op2.GetIconFlag()));

                case O2K_CONST_LONG:
                    return (op2.lconVal == that->op2.lconVal);

                case O2K_CONST_DOUBLE:
                    // exact match because of positive and negative zero.
                    return (memcmp(&op2.dconVal, &that->op2.dconVal, sizeof(double)) == 0);

                case O2K_ZEROOBJ:
                    return true;

                case O2K_LCLVAR_COPY:
                    return (op2.lcl.lclNum == that->op2.lcl.lclNum) &&
                           (!vnBased || (op2.lcl.ssaNum == that->op2.lcl.ssaNum));

                case O2K_SUBRANGE:
                    return op2.u2.Equals(that->op2.u2);

                case O2K_INVALID:
                    // we will return false
                    break;

                default:
                    assert(!"Unexpected value for op2.kind in AssertionDsc.");
                    break;
            }

            return false;
        }

        bool Complementary(AssertionDsc* that, bool vnBased)
        {
            return ComplementaryKind(assertionKind, that->assertionKind) && HasSameOp1(that, vnBased) &&
                   HasSameOp2(that, vnBased);
        }

        bool Equals(AssertionDsc* that, bool vnBased)
        {
            if (assertionKind != that->assertionKind)
            {
                return false;
            }
            else if (assertionKind == OAK_NO_THROW)
            {
                assert(op2.kind == O2K_INVALID);
                return HasSameOp1(that, vnBased);
            }
            else
            {
                return HasSameOp1(that, vnBased) && HasSameOp2(that, vnBased);
            }
        }
    };

protected:
    static fgWalkPreFn optVNAssertionPropCurStmtVisitor;

    bool optLocalAssertionProp;  // indicates that we are performing local assertion prop
    bool optAssertionPropagated; // set to true if we modified the trees
    bool optAssertionPropagatedCurrentStmt;
#ifdef DEBUG
    GenTree* optAssertionPropCurrentTree;
#endif
    AssertionIndex*            optComplementaryAssertionMap;
    JitExpandArray<ASSERT_TP>* optAssertionDep = nullptr; // table that holds dependent assertions (assertions
                                                          // using the value of a local var) for each local var
    AssertionDsc*  optAssertionTabPrivate;                // table that holds info about assertions
    AssertionIndex optAssertionCount = 0;                 // total number of assertions in the assertion table
    AssertionIndex optMaxAssertionCount;
    bool           optCrossBlockLocalAssertionProp;
    unsigned       optAssertionOverflow;
    bool           optCanPropLclVar;
    bool           optCanPropEqual;
    bool           optCanPropNonNull;
    bool           optCanPropBndsChk;
    bool           optCanPropSubRange;

public:
    void         optVnNonNullPropCurStmt(BasicBlock* block, Statement* stmt, GenTree* tree);
    fgWalkResult optVNBasedFoldCurStmt(BasicBlock* block, Statement* stmt, GenTree* parent, GenTree* tree);
    GenTree*     optVNConstantPropOnJTrue(BasicBlock* block, GenTree* test);
    GenTree*     optVNBasedFoldConstExpr(BasicBlock* block, GenTree* parent, GenTree* tree);
    GenTree*     optVNBasedFoldExpr(BasicBlock* block, GenTree* parent, GenTree* tree);
    GenTree*     optVNBasedFoldExpr_Call(BasicBlock* block, GenTree* parent, GenTreeCall* call);
    GenTree*     optVNBasedFoldExpr_Call_Memmove(GenTreeCall* call);

    AssertionIndex GetAssertionCount()
    {
        return optAssertionCount;
    }
    ASSERT_TP*                                                                     bbJtrueAssertionOut;
    typedef JitHashTable<ValueNum, JitSmallPrimitiveKeyFuncs<ValueNum>, ASSERT_TP> ValueNumToAssertsMap;
    ValueNumToAssertsMap*                                                          optValueNumToAsserts;

    // Assertion prop helpers.
    ASSERT_TP&    GetAssertionDep(unsigned lclNum);
    AssertionDsc* optGetAssertion(AssertionIndex assertIndex);
    void          optAssertionInit(bool isLocalProp);
    void          optAssertionTraitsInit(AssertionIndex assertionCount);
    void          optAssertionReset(AssertionIndex limit);
    void          optAssertionRemove(AssertionIndex index);

    // Assertion prop data flow functions.
    PhaseStatus optAssertionPropMain();
    Statement*  optVNAssertionPropCurStmt(BasicBlock* block, Statement* stmt);
    bool        optIsTreeKnownIntValue(bool vnBased, GenTree* tree, ssize_t* pConstant, GenTreeFlags* pIconFlags);
    ASSERT_TP*  optInitAssertionDataflowFlags();
    ASSERT_TP*  optComputeAssertionGen();

    // Assertion Gen functions.
    void           optAssertionGen(GenTree* tree);
    AssertionIndex optAssertionGenCast(GenTreeCast* cast);
    AssertionInfo  optCreateJTrueBoundsAssertion(GenTree* tree);
    AssertionInfo  optAssertionGenJtrue(GenTree* tree);
    AssertionIndex optCreateJtrueAssertions(GenTree*                   op1,
                                            GenTree*                   op2,
                                            Compiler::optAssertionKind assertionKind,
                                            bool                       helperCallArgs = false);
    AssertionIndex optFindComplementary(AssertionIndex assertionIndex);
    void           optMapComplementary(AssertionIndex assertionIndex, AssertionIndex index);

    ValueNum optConservativeNormalVN(GenTree* tree);

    ssize_t optCastConstantSmall(ssize_t iconVal, var_types smallType);

    // Assertion creation functions.
    AssertionIndex optCreateAssertion(GenTree*         op1,
                                      GenTree*         op2,
                                      optAssertionKind assertionKind,
                                      bool             helperCallArgs = false);

    AssertionIndex optFinalizeCreatingAssertion(AssertionDsc* assertion);

    bool optTryExtractSubrangeAssertion(GenTree* source, IntegralRange* pRange);

    void optCreateComplementaryAssertion(AssertionIndex assertionIndex,
                                         GenTree*       op1,
                                         GenTree*       op2,
                                         bool           helperCallArgs = false);

    bool           optAssertionVnInvolvesNan(AssertionDsc* assertion);
    AssertionIndex optAddAssertion(AssertionDsc* assertion);
    void           optAddVnAssertionMapping(ValueNum vn, AssertionIndex index);
#ifdef DEBUG
    void optPrintVnAssertionMapping();
#endif
    ASSERT_TP optGetVnMappedAssertions(ValueNum vn);

    // Used for respective assertion propagations.
    AssertionIndex optAssertionIsSubrange(GenTree* tree, IntegralRange range, ASSERT_VALARG_TP assertions);
    AssertionIndex optAssertionIsSubtype(GenTree* tree, GenTree* methodTableArg, ASSERT_VALARG_TP assertions);
    AssertionIndex optAssertionIsNonNullInternal(GenTree* op, ASSERT_VALARG_TP assertions DEBUGARG(bool* pVnBased));
    bool           optAssertionVNIsNonNull(ValueNum vn, ASSERT_VALARG_TP assertions);
    bool           optAssertionIsNonNull(GenTree*                    op,
                                         ASSERT_VALARG_TP assertions DEBUGARG(bool* pVnBased) DEBUGARG(AssertionIndex* pIndex));

    AssertionIndex optGlobalAssertionIsEqualOrNotEqual(ASSERT_VALARG_TP assertions, GenTree* op1, GenTree* op2);
    AssertionIndex optGlobalAssertionIsEqualOrNotEqualZero(ASSERT_VALARG_TP assertions, GenTree* op1);
    AssertionIndex optLocalAssertionIsEqualOrNotEqual(
        optOp1Kind op1Kind, unsigned lclNum, optOp2Kind op2Kind, ssize_t cnsVal, ASSERT_VALARG_TP assertions);

    // Assertion prop for lcl var functions.
    bool     optAssertionProp_LclVarTypeCheck(GenTree* tree, LclVarDsc* lclVarDsc, LclVarDsc* copyVarDsc);
    GenTree* optCopyAssertionProp(AssertionDsc*        curAssertion,
                                  GenTreeLclVarCommon* tree,
                                  Statement* stmt      DEBUGARG(AssertionIndex index));
    GenTree* optConstantAssertionProp(AssertionDsc*        curAssertion,
                                      GenTreeLclVarCommon* tree,
                                      Statement* stmt      DEBUGARG(AssertionIndex index));
    bool     optIsProfitableToSubstitute(GenTree* dest, BasicBlock* destBlock, GenTree* destParent, GenTree* value);
    bool     optZeroObjAssertionProp(GenTree* tree, ASSERT_VALARG_TP assertions);

    // Assertion propagation functions.
    GenTree* optAssertionProp(ASSERT_VALARG_TP assertions, GenTree* tree, Statement* stmt, BasicBlock* block);
    GenTree* optAssertionProp_LclVar(ASSERT_VALARG_TP assertions, GenTreeLclVarCommon* tree, Statement* stmt);
    GenTree* optAssertionProp_LclFld(ASSERT_VALARG_TP assertions, GenTreeLclVarCommon* tree, Statement* stmt);
    GenTree* optAssertionProp_LocalStore(ASSERT_VALARG_TP assertions, GenTreeLclVarCommon* store, Statement* stmt);
    GenTree* optAssertionProp_BlockStore(ASSERT_VALARG_TP assertions, GenTreeBlk* store, Statement* stmt);
    GenTree* optAssertionProp_ModDiv(ASSERT_VALARG_TP assertions, GenTreeOp* tree, Statement* stmt);
    GenTree* optAssertionProp_Return(ASSERT_VALARG_TP assertions, GenTreeOp* ret, Statement* stmt);
    GenTree* optAssertionProp_Ind(ASSERT_VALARG_TP assertions, GenTree* tree, Statement* stmt);
    GenTree* optAssertionProp_Cast(ASSERT_VALARG_TP assertions, GenTreeCast* cast, Statement* stmt);
    GenTree* optAssertionProp_Call(ASSERT_VALARG_TP assertions, GenTreeCall* call, Statement* stmt);
    GenTree* optAssertionProp_RelOp(ASSERT_VALARG_TP assertions, GenTree* tree, Statement* stmt);
    GenTree* optAssertionProp_Comma(ASSERT_VALARG_TP assertions, GenTree* tree, Statement* stmt);
    GenTree* optAssertionProp_BndsChk(ASSERT_VALARG_TP assertions, GenTree* tree, Statement* stmt);
    GenTree* optAssertionPropGlobal_RelOp(ASSERT_VALARG_TP assertions, GenTree* tree, Statement* stmt);
    GenTree* optAssertionPropLocal_RelOp(ASSERT_VALARG_TP assertions, GenTree* tree, Statement* stmt);
    GenTree* optAssertionProp_Update(GenTree* newTree, GenTree* tree, Statement* stmt);
    GenTree* optNonNullAssertionProp_Call(ASSERT_VALARG_TP assertions, GenTreeCall* call);
    bool     optNonNullAssertionProp_Ind(ASSERT_VALARG_TP assertions, GenTree* indir);
    bool     optWriteBarrierAssertionProp_StoreInd(ASSERT_VALARG_TP assertions, GenTreeStoreInd* indir);

    void optAssertionProp_RangeProperties(ASSERT_VALARG_TP assertions,
                                          GenTree*         tree,
                                          bool*            isKnownNonZero,
                                          bool*            isKnownNonNegative);

    // Implied assertion functions.
    void optImpliedAssertions(AssertionIndex assertionIndex, ASSERT_TP& activeAssertions);
    void optImpliedByTypeOfAssertions(ASSERT_TP& activeAssertions);
    void optImpliedByCopyAssertion(AssertionDsc* copyAssertion, AssertionDsc* depAssertion, ASSERT_TP& result);
    void optImpliedByConstAssertion(AssertionDsc* curAssertion, ASSERT_TP& result);

#ifdef DEBUG
    void optPrintAssertion(AssertionDsc* newAssertion, AssertionIndex assertionIndex = 0);
    void optPrintAssertionIndex(AssertionIndex index);
    void optPrintAssertionIndices(ASSERT_TP assertions);
    void optDebugCheckAssertion(AssertionDsc* assertion);
    void optDebugCheckAssertions(AssertionIndex AssertionIndex);
#endif

    static void optDumpAssertionIndices(const char* header, ASSERT_TP assertions, const char* footer = nullptr);
    static void optDumpAssertionIndices(ASSERT_TP assertions, const char* footer = nullptr);

    /**************************************************************************
     *                          Range checks
     *************************************************************************/

public:
    struct LoopCloneVisitorInfo
    {
        LoopCloneContext*     context;
        Statement*            stmt;
        FlowGraphNaturalLoop* loop;
        const bool            cloneForArrayBounds;
        const bool            cloneForGDVTests;
        LoopCloneVisitorInfo(LoopCloneContext*     context,
                             FlowGraphNaturalLoop* loop,
                             Statement*            stmt,
                             bool                  cloneForArrayBounds,
                             bool                  cloneForGDVTests)
            : context(context)
            , stmt(nullptr)
            , loop(loop)
            , cloneForArrayBounds(cloneForArrayBounds)
            , cloneForGDVTests(cloneForGDVTests)
        {
        }
    };

    bool optIsStackLocalInvariant(FlowGraphNaturalLoop* loop, unsigned lclNum);
    bool optExtractArrIndex(GenTree* tree, ArrIndex* result, unsigned lhsNum, bool* topLevelIsFinal);
    bool optReconstructArrIndexHelp(GenTree* tree, ArrIndex* result, unsigned lhsNum, bool* topLevelIsFinal);
    bool optReconstructArrIndex(GenTree* tree, ArrIndex* result);
    bool optIdentifyLoopOptInfo(FlowGraphNaturalLoop* loop, LoopCloneContext* context);
    static fgWalkPreFn optCanOptimizeByLoopCloningVisitor;
    fgWalkResult       optCanOptimizeByLoopCloning(GenTree* tree, LoopCloneVisitorInfo* info);
    bool               optObtainLoopCloningOpts(LoopCloneContext* context);
    bool               optIsLoopClonable(FlowGraphNaturalLoop* loop, LoopCloneContext* context);
    bool               optCheckLoopCloningGDVTestProfitable(GenTreeOp* guard, LoopCloneVisitorInfo* info);
    bool               optIsHandleOrIndirOfHandle(GenTree* tree, GenTreeFlags handleType);

    static bool optLoopCloningEnabled();

#ifdef DEBUG
    void optDebugLogLoopCloning(BasicBlock* block, Statement* insertBefore);
#endif
    void optPerformStaticOptimizations(FlowGraphNaturalLoop* loop, LoopCloneContext* context DEBUGARG(bool fastPath));
    bool optComputeDerefConditions(FlowGraphNaturalLoop* loop, LoopCloneContext* context);
    bool optDeriveLoopCloningConditions(FlowGraphNaturalLoop* loop, LoopCloneContext* context);
    BasicBlock* optInsertLoopChoiceConditions(LoopCloneContext*     context,
                                              FlowGraphNaturalLoop* loop,
                                              BasicBlock*           slowHead,
                                              BasicBlock*           insertAfter);

protected:
    ssize_t optGetArrayRefScaleAndIndex(GenTree* mul, GenTree** pIndex DEBUGARG(bool bRngChk));

    /*
    XXXXXXXXXXXXXXXXXXXXXXXXXXXXXXXXXXXXXXXXXXXXXXXXXXXXXXXXXXXXXXXXXXXXXXXXXXXXXXX
    XXXXXXXXXXXXXXXXXXXXXXXXXXXXXXXXXXXXXXXXXXXXXXXXXXXXXXXXXXXXXXXXXXXXXXXXXXXXXXX
    XX                                                                           XX
    XX                           RegAlloc                                        XX
    XX                                                                           XX
    XX  Does the register allocation and puts the remaining lclVars on the stack XX
    XX                                                                           XX
    XXXXXXXXXXXXXXXXXXXXXXXXXXXXXXXXXXXXXXXXXXXXXXXXXXXXXXXXXXXXXXXXXXXXXXXXXXXXXXX
    XXXXXXXXXXXXXXXXXXXXXXXXXXXXXXXXXXXXXXXXXXXXXXXXXXXXXXXXXXXXXXXXXXXXXXXXXXXXXXX
    */

public:
    regNumber raUpdateRegStateForArg(RegState* regState, LclVarDsc* argDsc);

    void raMarkStkVars();

#if FEATURE_PARTIAL_SIMD_CALLEE_SAVE
#if defined(TARGET_AMD64)
    static bool varTypeNeedsPartialCalleeSave(var_types type)
    {
        assert(type != TYP_STRUCT);
        return (type == TYP_SIMD32) || (type == TYP_SIMD64);
    }
#elif defined(TARGET_ARM64)
    static bool varTypeNeedsPartialCalleeSave(var_types type)
    {
        assert(type != TYP_STRUCT);
        // ARM64 ABI FP Callee save registers only require Callee to save lower 8 Bytes
        // For SIMD types longer than 8 bytes Caller is responsible for saving and restoring Upper bytes.
        return ((type == TYP_SIMD16) || (type == TYP_SIMD12));
    }
#else // !defined(TARGET_AMD64) && !defined(TARGET_ARM64)
#error("Unknown target architecture for FEATURE_PARTIAL_SIMD_CALLEE_SAVE")
#endif // !defined(TARGET_AMD64) && !defined(TARGET_ARM64)
#endif // FEATURE_PARTIAL_SIMD_CALLEE_SAVE

protected:
    // Some things are used by both LSRA and regpredict allocators.

    FrameType rpFrameType;
    bool      rpMustCreateEBPCalled; // Set to true after we have called rpMustCreateEBPFrame once

    bool rpMustCreateEBPFrame(INDEBUG(const char** wbReason));

private:
    Lowering*            m_pLowering;   // Lowering; needed to Lower IR that's added or modified after Lowering.
    LinearScanInterface* m_pLinearScan; // Linear Scan allocator

    /*
    XXXXXXXXXXXXXXXXXXXXXXXXXXXXXXXXXXXXXXXXXXXXXXXXXXXXXXXXXXXXXXXXXXXXXXXXXXXXXXX
    XXXXXXXXXXXXXXXXXXXXXXXXXXXXXXXXXXXXXXXXXXXXXXXXXXXXXXXXXXXXXXXXXXXXXXXXXXXXXXX
    XX                                                                           XX
    XX                           EEInterface                                     XX
    XX                                                                           XX
    XX   Get to the class and method info from the Execution Engine given        XX
    XX   tokens for the class and method                                         XX
    XX                                                                           XX
    XXXXXXXXXXXXXXXXXXXXXXXXXXXXXXXXXXXXXXXXXXXXXXXXXXXXXXXXXXXXXXXXXXXXXXXXXXXXXXX
    XXXXXXXXXXXXXXXXXXXXXXXXXXXXXXXXXXXXXXXXXXXXXXXXXXXXXXXXXXXXXXXXXXXXXXXXXXXXXXX
    */

public:
    // Get handles

    void eeGetCallInfo(CORINFO_RESOLVED_TOKEN* pResolvedToken,
                       CORINFO_RESOLVED_TOKEN* pConstrainedToken,
                       CORINFO_CALLINFO_FLAGS  flags,
                       CORINFO_CALL_INFO*      pResult);

    void eeGetFieldInfo(CORINFO_RESOLVED_TOKEN* pResolvedToken,
                        CORINFO_ACCESS_FLAGS    flags,
                        CORINFO_FIELD_INFO*     pResult);

    // Get the flags

    bool eeIsValueClass(CORINFO_CLASS_HANDLE clsHnd);
    bool eeIsByrefLike(CORINFO_CLASS_HANDLE clsHnd);
    bool eeIsSharedInst(CORINFO_CLASS_HANDLE clsHnd);
    bool eeIsIntrinsic(CORINFO_METHOD_HANDLE ftn);
    bool eeIsFieldStatic(CORINFO_FIELD_HANDLE fldHnd);

    var_types eeGetFieldType(CORINFO_FIELD_HANDLE  fldHnd,
                             CORINFO_CLASS_HANDLE* pStructHnd   = nullptr,
                             CORINFO_CLASS_HANDLE  memberParent = NO_CLASS_HANDLE);

    template <typename TPrint>
    void eeAppendPrint(class StringPrinter* printer, TPrint print);
    // Conventions: the "base" primitive printing functions take StringPrinter*
    // and do not do any SPMI handling. There are then convenience printing
    // functions exposed on top that have SPMI handling and additional buffer
    // handling. Note that the strings returned are never truncated here.
    void eePrintJitType(class StringPrinter* printer, var_types jitType);
    void eePrintType(class StringPrinter* printer, CORINFO_CLASS_HANDLE clsHnd, bool includeInstantiation);
    void eePrintTypeOrJitAlias(class StringPrinter* printer, CORINFO_CLASS_HANDLE clsHnd, bool includeInstantiation);
    void eePrintMethod(class StringPrinter*  printer,
                       CORINFO_CLASS_HANDLE  clsHnd,
                       CORINFO_METHOD_HANDLE methodHnd,
                       CORINFO_SIG_INFO*     sig,
                       bool                  includeClassInstantiation,
                       bool                  includeMethodInstantiation,
                       bool                  includeSignature,
                       bool                  includeReturnType,
                       bool                  includeThisSpecifier);

    void eePrintField(class StringPrinter* printer, CORINFO_FIELD_HANDLE fldHnd, bool includeType);

    const char* eeGetMethodFullName(CORINFO_METHOD_HANDLE hnd,
                                    bool                  includeReturnType    = true,
                                    bool                  includeThisSpecifier = true,
                                    char*                 buffer               = nullptr,
                                    size_t                bufferSize           = 0);

    const char* eeGetMethodName(CORINFO_METHOD_HANDLE methHnd, char* buffer = nullptr, size_t bufferSize = 0);

    const char* eeGetFieldName(CORINFO_FIELD_HANDLE fldHnd,
                               bool                 includeType,
                               char*                buffer     = nullptr,
                               size_t               bufferSize = 0);

    const char* eeGetClassName(CORINFO_CLASS_HANDLE clsHnd, char* buffer = nullptr, size_t bufferSize = 0);

    void        eePrintObjectDescription(const char* prefix, CORINFO_OBJECT_HANDLE handle);
    const char* eeGetShortClassName(CORINFO_CLASS_HANDLE clsHnd);

    const char* eeGetClassAssemblyName(CORINFO_CLASS_HANDLE clsHnd);

#if defined(DEBUG)
    unsigned eeTryGetClassSize(CORINFO_CLASS_HANDLE clsHnd);
#endif

    unsigned compMethodHash(CORINFO_METHOD_HANDLE methodHandle);

    var_types            eeGetArgType(CORINFO_ARG_LIST_HANDLE list, CORINFO_SIG_INFO* sig);
    var_types            eeGetArgType(CORINFO_ARG_LIST_HANDLE list, CORINFO_SIG_INFO* sig, bool* isPinned);
    CORINFO_CLASS_HANDLE eeGetArgClass(CORINFO_SIG_INFO* sig, CORINFO_ARG_LIST_HANDLE list);
    CORINFO_CLASS_HANDLE eeGetClassFromContext(CORINFO_CONTEXT_HANDLE context);
    unsigned             eeGetArgSize(CorInfoType corInfoType, CORINFO_CLASS_HANDLE typeHnd);
    static unsigned      eeGetArgSizeAlignment(var_types type, bool isFloatHfa);

    // VOM info, method sigs

    void eeGetSig(unsigned               sigTok,
                  CORINFO_MODULE_HANDLE  scope,
                  CORINFO_CONTEXT_HANDLE context,
                  CORINFO_SIG_INFO*      retSig);

    void eeGetCallSiteSig(unsigned               sigTok,
                          CORINFO_MODULE_HANDLE  scope,
                          CORINFO_CONTEXT_HANDLE context,
                          CORINFO_SIG_INFO*      retSig);

    void eeGetMethodSig(CORINFO_METHOD_HANDLE methHnd, CORINFO_SIG_INFO* retSig, CORINFO_CLASS_HANDLE owner = nullptr);

    CORINFO_EE_INFO eeInfo;
    bool            eeInfoInitialized = false;

    CORINFO_EE_INFO* eeGetEEInfo();

    // Gets the offset of a SDArray's first element
    static unsigned eeGetArrayDataOffset();

    // Get the offset of a MDArray's first element
    static unsigned eeGetMDArrayDataOffset(unsigned rank);

    // Get the offset of a MDArray's dimension length for a given dimension.
    static unsigned eeGetMDArrayLengthOffset(unsigned rank, unsigned dimension);

    // Get the offset of a MDArray's lower bound for a given dimension.
    static unsigned eeGetMDArrayLowerBoundOffset(unsigned rank, unsigned dimension);

    GenTree* eeGetPInvokeCookie(CORINFO_SIG_INFO* szMetaSig);

    // Returns the page size for the target machine as reported by the EE.
    target_size_t eeGetPageSize()
    {
        return (target_size_t)eeGetEEInfo()->osPageSize;
    }

    //------------------------------------------------------------------------
    // VirtualStubParam: virtual stub dispatch extra parameter (slot address).
    //
    // It represents Abi and target specific registers for the parameter.
    //
    class VirtualStubParamInfo
    {
    public:
        VirtualStubParamInfo(bool isNativeAOT)
        {
#if defined(TARGET_X86)
            reg     = REG_EAX;
            regMask = RBM_EAX;
#elif defined(TARGET_AMD64)
            if (isNativeAOT)
            {
                reg     = REG_R10;
                regMask = RBM_R10;
            }
            else
            {
                reg     = REG_R11;
                regMask = RBM_R11;
            }
#elif defined(TARGET_ARM)
            if (isNativeAOT)
            {
                reg     = REG_R12;
                regMask = RBM_R12;
            }
            else
            {
                reg     = REG_R4;
                regMask = RBM_R4;
            }
#elif defined(TARGET_ARM64)
            reg     = REG_R11;
            regMask = RBM_R11;
#elif defined(TARGET_LOONGARCH64)
            reg     = REG_T8;
            regMask = RBM_T8;
#elif defined(TARGET_RISCV64)
            reg     = REG_T5;
            regMask = RBM_T5;
#else
#error Unsupported or unset target architecture
#endif
        }

        regNumber GetReg() const
        {
            return reg;
        }

        regMaskTP GetRegMask() const
        {
            return regMask;
        }

    private:
        regNumber reg;
        regMaskTP regMask;
    };

    VirtualStubParamInfo* virtualStubParamInfo = nullptr;

    bool IsTargetAbi(CORINFO_RUNTIME_ABI abi)
    {
        return eeGetEEInfo()->targetAbi == abi;
    }

    bool BlockNonDeterministicIntrinsics(bool mustExpand)
    {
        // We explicitly block these APIs from being expanded in R2R
        // since we know they are non-deterministic across hardware

        if (opts.IsReadyToRun() && !IsTargetAbi(CORINFO_NATIVEAOT_ABI))
        {
            if (mustExpand)
            {
                implLimitation();
            }
            return true;
        }
        return false;
    }

#if defined(FEATURE_EH_WINDOWS_X86)
    bool eeIsNativeAotAbi = false;
    bool UsesFunclets() const
    {
        return eeIsNativeAotAbi;
    }

    bool UsesCallFinallyThunks() const
    {
        // Generate call-to-finally code in "thunks" in the enclosing EH region, protected by "cloned finally" clauses.
        return UsesFunclets();
    }
#else
    bool UsesFunclets() const
    {
        return true;
    }

    bool UsesCallFinallyThunks() const
    {
        return true;
    }
#endif

    bool generateCFIUnwindCodes()
    {
#if defined(FEATURE_CFI_SUPPORT)
        return TargetOS::IsUnix && IsTargetAbi(CORINFO_NATIVEAOT_ABI);
#else
        return false;
#endif
    }

    // Debugging support - Line number info

    void eeGetStmtOffsets();

    unsigned eeBoundariesCount;

    ICorDebugInfo::OffsetMapping* eeBoundaries; // Boundaries to report to the EE
    void                          eeSetLIcount(unsigned count);
    void eeSetLIinfo(unsigned which, UNATIVE_OFFSET offs, IPmappingDscKind kind, const ILLocation& loc);
    void eeSetLIdone();

#ifdef DEBUG
    static void eeDispILOffs(IL_OFFSET offs);
    static void eeDispSourceMappingOffs(uint32_t offs);
    static void eeDispLineInfo(const ICorDebugInfo::OffsetMapping* line);
    void        eeDispLineInfos();
#endif // DEBUG

    // Debugging support - Local var info

    void eeGetVars();

    unsigned eeVarsCount;

    struct VarResultInfo
    {
        UNATIVE_OFFSET             startOffset;
        UNATIVE_OFFSET             endOffset;
        DWORD                      varNumber;
        CodeGenInterface::siVarLoc loc;
    }*   eeVars;
    void eeSetLVcount(unsigned count);
    void eeSetLVinfo(unsigned                          which,
                     UNATIVE_OFFSET                    startOffs,
                     UNATIVE_OFFSET                    length,
                     unsigned                          varNum,
                     const CodeGenInterface::siVarLoc& loc);
    void eeSetLVdone();

#ifdef DEBUG
    void eeDispVar(ICorDebugInfo::NativeVarInfo* var);
    void eeDispVars(CORINFO_METHOD_HANDLE ftn, ULONG32 cVars, ICorDebugInfo::NativeVarInfo* vars);
#endif // DEBUG

    // ICorJitInfo wrappers

    void eeAllocMem(AllocMemArgs* args, const UNATIVE_OFFSET roDataSectionAlignment);

    void eeReserveUnwindInfo(bool isFunclet, bool isColdCode, ULONG unwindSize);

    void eeAllocUnwindInfo(BYTE*          pHotCode,
                           BYTE*          pColdCode,
                           ULONG          startOffset,
                           ULONG          endOffset,
                           ULONG          unwindSize,
                           BYTE*          pUnwindBlock,
                           CorJitFuncKind funcKind);

    void eeSetEHcount(unsigned cEH);

    void eeSetEHinfo(unsigned EHnumber, const CORINFO_EH_CLAUSE* clause);

    WORD eeGetRelocTypeHint(void* target);

    // ICorStaticInfo wrapper functions

#if defined(UNIX_AMD64_ABI)
#ifdef DEBUG
    static void dumpSystemVClassificationType(SystemVClassificationType ct);
#endif // DEBUG

    void eeGetSystemVAmd64PassStructInRegisterDescriptor(
        /*IN*/ CORINFO_CLASS_HANDLE                                  structHnd,
        /*OUT*/ SYSTEMV_AMD64_CORINFO_STRUCT_REG_PASSING_DESCRIPTOR* structPassInRegDescPtr);
#endif // UNIX_AMD64_ABI

    template <typename ParamType>
    bool eeRunWithErrorTrap(void (*function)(ParamType*), ParamType* param)
    {
        return eeRunWithErrorTrapImp(reinterpret_cast<void (*)(void*)>(function), reinterpret_cast<void*>(param));
    }

    bool eeRunWithErrorTrapImp(void (*function)(void*), void* param);

    template <typename ParamType>
    bool eeRunWithSPMIErrorTrap(void (*function)(ParamType*), ParamType* param)
    {
        return eeRunWithSPMIErrorTrapImp(reinterpret_cast<void (*)(void*)>(function), reinterpret_cast<void*>(param));
    }

    template <typename Functor>
    bool eeRunFunctorWithSPMIErrorTrap(Functor f)
    {
        return eeRunWithSPMIErrorTrap<Functor>(
            [](Functor* pf) {
            (*pf)();
        },
            &f);
    }

    bool eeRunWithSPMIErrorTrapImp(void (*function)(void*), void* param);

    // Utility functions

    static CORINFO_METHOD_HANDLE eeFindHelper(unsigned helper);
    static CorInfoHelpFunc       eeGetHelperNum(CORINFO_METHOD_HANDLE method);

    enum StaticHelperReturnValue
    {
        SHRV_STATIC_BASE_PTR,
        SHRV_VOID,
    };
    static bool IsStaticHelperEligibleForExpansion(GenTree*                 tree,
                                                   bool*                    isGc       = nullptr,
                                                   StaticHelperReturnValue* retValKind = nullptr);
    static bool IsSharedStaticHelper(GenTree* tree);
    static bool IsGcSafePoint(GenTreeCall* call);

    static CORINFO_FIELD_HANDLE eeFindJitDataOffs(unsigned jitDataOffs);
    // returns true/false if 'field' is a Jit Data offset
    static bool eeIsJitDataOffs(CORINFO_FIELD_HANDLE field);
    // returns a number < 0 if 'field' is not a Jit Data offset, otherwise the data offset (limited to 2GB)
    static int eeGetJitDataOffs(CORINFO_FIELD_HANDLE field);

    /*****************************************************************************/

    /*
    XXXXXXXXXXXXXXXXXXXXXXXXXXXXXXXXXXXXXXXXXXXXXXXXXXXXXXXXXXXXXXXXXXXXXXXXXXXXXXX
    XXXXXXXXXXXXXXXXXXXXXXXXXXXXXXXXXXXXXXXXXXXXXXXXXXXXXXXXXXXXXXXXXXXXXXXXXXXXXXX
    XX                                                                           XX
    XX                           CodeGenerator                                   XX
    XX                                                                           XX
    XXXXXXXXXXXXXXXXXXXXXXXXXXXXXXXXXXXXXXXXXXXXXXXXXXXXXXXXXXXXXXXXXXXXXXXXXXXXXXX
    XXXXXXXXXXXXXXXXXXXXXXXXXXXXXXXXXXXXXXXXXXXXXXXXXXXXXXXXXXXXXXXXXXXXXXXXXXXXXXX
    */

public:
    CodeGenInterface* codeGen = nullptr;

    // Record the instr offset mapping to the generated code

    jitstd::list<IPmappingDsc>  genIPmappings;
    jitstd::list<RichIPMapping> genRichIPmappings;

    // Managed RetVal - A side hash table meant to record the mapping from a
    // GT_CALL node to its debug info.  This info is used to emit sequence points
    // that can be used by debugger to determine the native offset at which the
    // managed RetVal will be available.
    //
    // In fact we can store debug info in a GT_CALL node.  This was ruled out in
    // favor of a side table for two reasons: 1) We need debug info for only those
    // GT_CALL nodes (created during importation) that correspond to an IL call and
    // whose return type is other than TYP_VOID. 2) GT_CALL node is a frequently used
    // structure and IL offset is needed only when generating debuggable code. Therefore
    // it is desirable to avoid memory size penalty in retail scenarios.
    typedef JitHashTable<GenTree*, JitPtrKeyFuncs<GenTree>, DebugInfo> CallSiteDebugInfoTable;
    CallSiteDebugInfoTable*                                            genCallSite2DebugInfoMap;

    unsigned    genReturnLocal = BAD_VAR_NUM; // Local number for the return value when applicable.
    BasicBlock* genReturnBB    = nullptr;     // jumped to when not optimizing for speed.

#ifdef SWIFT_SUPPORT
    unsigned genReturnErrorLocal = BAD_VAR_NUM; // Local number for the Swift error value when applicable.
#endif                                          // SWIFT_SUPPORT

    // The following properties are part of CodeGenContext.  Getters are provided here for
    // convenience and backward compatibility, but the properties can only be set by invoking
    // the setter on CodeGenContext directly.

    emitter* GetEmitter() const
    {
        return codeGen->GetEmitter();
    }

    bool isFramePointerUsed() const
    {
        return codeGen->isFramePointerUsed();
    }

    bool GetInterruptible()
    {
        return codeGen->GetInterruptible();
    }
    void SetInterruptible(bool value)
    {
        codeGen->SetInterruptible(value);
    }

#if DOUBLE_ALIGN
    const bool genDoubleAlign()
    {
        return codeGen->doDoubleAlign();
    }
    DWORD getCanDoubleAlign();
    bool  shouldDoubleAlign(unsigned refCntStk,
                            unsigned refCntReg,
                            weight_t refCntWtdReg,
                            unsigned refCntStkParam,
                            weight_t refCntWtdStkDbl);
#endif // DOUBLE_ALIGN

    bool IsFullPtrRegMapRequired()
    {
        return codeGen->IsFullPtrRegMapRequired();
    }
    void SetFullPtrRegMapRequired(bool value)
    {
        codeGen->SetFullPtrRegMapRequired(value);
    }

    // Things that MAY belong either in CodeGen or CodeGenContext
    FuncInfoDsc*   compFuncInfos;
    unsigned short compCurrFuncIdx;
    unsigned short compFuncInfoCount;
    FuncInfoDsc    compFuncInfoRoot;

    unsigned short compFuncCount()
    {
        if (UsesFunclets())
        {
            assert(fgFuncletsCreated);
            return compFuncInfoCount;
        }
        else
        {
            return 1;
        }
    }

    unsigned short funCurrentFuncIdx()
    {
        return UsesFunclets() ? compCurrFuncIdx : 0;
    }

    FuncInfoDsc* funCurrentFunc();
    void         funSetCurrentFunc(unsigned funcIdx);
    FuncInfoDsc* funGetFunc(unsigned funcIdx);
    unsigned int funGetFuncIdx(BasicBlock* block);

    // LIVENESS

    VARSET_TP compCurLife;     // current live variables
    GenTree*  compCurLifeTree; // node after which compCurLife has been computed

    // Compare the given "newLife" with last set of live variables and update
    // codeGen "gcInfo", siScopes, "regSet" with the new variable's homes/liveness.
    template <bool ForCodeGen>
    void compChangeLife(VARSET_VALARG_TP newLife);

    // Update the GC's masks, register's masks and reports change on variable's homes given a set of
    // current live variables if changes have happened since "compCurLife".
    template <bool ForCodeGen>
    inline void compUpdateLife(VARSET_VALARG_TP newLife);

    // Gets a register mask that represent the kill set for a helper call since
    // not all JIT Helper calls follow the standard ABI on the target architecture.
    regMaskTP compHelperCallKillSet(CorInfoHelpFunc helper);

    /*
    XXXXXXXXXXXXXXXXXXXXXXXXXXXXXXXXXXXXXXXXXXXXXXXXXXXXXXXXXXXXXXXXXXXXXXXXXXXXXXX
    XXXXXXXXXXXXXXXXXXXXXXXXXXXXXXXXXXXXXXXXXXXXXXXXXXXXXXXXXXXXXXXXXXXXXXXXXXXXXXX
    XX                                                                           XX
    XX                           UnwindInfo                                      XX
    XX                                                                           XX
    XXXXXXXXXXXXXXXXXXXXXXXXXXXXXXXXXXXXXXXXXXXXXXXXXXXXXXXXXXXXXXXXXXXXXXXXXXXXXXX
    XXXXXXXXXXXXXXXXXXXXXXXXXXXXXXXXXXXXXXXXXXXXXXXXXXXXXXXXXXXXXXXXXXXXXXXXXXXXXXX
    */

#if !defined(__GNUC__)
#pragma region Unwind information
#endif

public:
    //
    // Infrastructure functions: start/stop/reserve/emit.
    //

    void unwindBegProlog();
    void unwindEndProlog();
    void unwindBegEpilog();
    void unwindEndEpilog();
    void unwindReserve();
    void unwindEmit(void* pHotCode, void* pColdCode);

    //
    // Specific unwind information functions: called by code generation to indicate a particular
    // prolog or epilog unwindable instruction has been generated.
    //

    void unwindPush(regNumber reg);
    void unwindAllocStack(unsigned size);
    void unwindSetFrameReg(regNumber reg, unsigned offset);
    void unwindSaveReg(regNumber reg, unsigned offset);

#if defined(TARGET_ARM)
    void unwindPushMaskInt(regMaskTP mask);
    void unwindPushMaskFloat(regMaskTP mask);
    void unwindPopMaskInt(regMaskTP mask);
    void unwindPopMaskFloat(regMaskTP mask);
    void unwindBranch16();                    // The epilog terminates with a 16-bit branch (e.g., "bx lr")
    void unwindNop(unsigned codeSizeInBytes); // Generate unwind NOP code. 'codeSizeInBytes' is 2 or 4 bytes. Only
                                              // called via unwindPadding().
    void unwindPadding(); // Generate a sequence of unwind NOP codes representing instructions between the last
                          // instruction and the current location.
#endif                    // TARGET_ARM

#if defined(TARGET_ARM64)
    void unwindNop();
    void unwindPadding(); // Generate a sequence of unwind NOP codes representing instructions between the last
                          // instruction and the current location.
    void unwindSaveReg(regNumber reg, int offset);                                // str reg, [sp, #offset]
    void unwindSaveRegPreindexed(regNumber reg, int offset);                      // str reg, [sp, #offset]!
    void unwindSaveRegPair(regNumber reg1, regNumber reg2, int offset);           // stp reg1, reg2, [sp, #offset]
    void unwindSaveRegPairPreindexed(regNumber reg1, regNumber reg2, int offset); // stp reg1, reg2, [sp, #offset]!
    void unwindSaveNext();                                                        // unwind code: save_next
    void unwindReturn(regNumber reg);                                             // ret lr
#endif                                                                            // defined(TARGET_ARM64)

#if defined(TARGET_LOONGARCH64)
    void unwindNop();
    void unwindPadding(); // Generate a sequence of unwind NOP codes representing instructions between the last
                          // instruction and the current location.
    void unwindSaveReg(regNumber reg, int offset);
    void unwindSaveRegPair(regNumber reg1, regNumber reg2, int offset);
    void unwindReturn(regNumber reg);
#endif // defined(TARGET_LOONGARCH64)

#if defined(TARGET_RISCV64)
    void unwindNop();
    void unwindPadding(); // Generate a sequence of unwind NOP codes representing instructions between the last
                          // instruction and the current location.
    void unwindSaveReg(regNumber reg, int offset);
    void unwindSaveRegPair(regNumber reg1, regNumber reg2, int offset);
    void unwindReturn(regNumber reg);
#endif // defined(TARGET_RISCV64)

    //
    // Private "helper" functions for the unwind implementation.
    //

private:
    void unwindGetFuncLocations(FuncInfoDsc*             func,
                                bool                     getHotSectionData,
                                /* OUT */ emitLocation** ppStartLoc,
                                /* OUT */ emitLocation** ppEndLoc);

    void unwindReserveFunc(FuncInfoDsc* func);
    void unwindEmitFunc(FuncInfoDsc* func, void* pHotCode, void* pColdCode);

#if defined(TARGET_AMD64) || defined(TARGET_X86)

    void unwindReserveFuncHelper(FuncInfoDsc* func, bool isHotCode);
    void unwindEmitFuncHelper(FuncInfoDsc* func, void* pHotCode, void* pColdCode, bool isHotCode);

#endif // TARGET_AMD64 || TARGET_X86

    UNATIVE_OFFSET unwindGetCurrentOffset(FuncInfoDsc* func);

#if defined(TARGET_AMD64)

    void unwindBegPrologWindows();
    void unwindPushWindows(regNumber reg);
    void unwindAllocStackWindows(unsigned size);
    void unwindSetFrameRegWindows(regNumber reg, unsigned offset);
    void unwindSaveRegWindows(regNumber reg, unsigned offset);

#ifdef UNIX_AMD64_ABI
    void unwindSaveRegCFI(regNumber reg, unsigned offset);
#endif // UNIX_AMD64_ABI
#elif defined(TARGET_ARM)

    void unwindPushPopMaskInt(regMaskTP mask, bool useOpsize16);
    void unwindPushPopMaskFloat(regMaskTP mask);

#endif // TARGET_ARM

#if defined(FEATURE_CFI_SUPPORT)
    short mapRegNumToDwarfReg(regNumber reg);
    void  createCfiCode(FuncInfoDsc* func, UNATIVE_OFFSET codeOffset, UCHAR opcode, short dwarfReg, INT offset = 0);
    void  unwindPushPopCFI(regNumber reg);
    void  unwindBegPrologCFI();
    void  unwindPushPopMaskCFI(regMaskTP regMask, bool isFloat);
    void  unwindAllocStackCFI(unsigned size);
    void  unwindSetFrameRegCFI(regNumber reg, unsigned offset);
    void  unwindEmitFuncCFI(FuncInfoDsc* func, void* pHotCode, void* pColdCode);
#ifdef DEBUG
    void DumpCfiInfo(bool                  isHotCode,
                     UNATIVE_OFFSET        startOffset,
                     UNATIVE_OFFSET        endOffset,
                     DWORD                 cfiCodeBytes,
                     const CFI_CODE* const pCfiCode);
#endif

#endif // FEATURE_CFI_SUPPORT

#if !defined(__GNUC__)
#pragma endregion // Note: region is NOT under !defined(__GNUC__)
#endif

    /*
    XXXXXXXXXXXXXXXXXXXXXXXXXXXXXXXXXXXXXXXXXXXXXXXXXXXXXXXXXXXXXXXXXXXXXXXXXXXXXXX
    XXXXXXXXXXXXXXXXXXXXXXXXXXXXXXXXXXXXXXXXXXXXXXXXXXXXXXXXXXXXXXXXXXXXXXXXXXXXXXX
    XX                                                                           XX
    XX                               SIMD                                        XX
    XX                                                                           XX
    XX   Info about SIMD types, methods and the SIMD assembly (i.e. the assembly XX
    XX   that contains the distinguished, well-known SIMD type definitions).     XX
    XX                                                                           XX
    XXXXXXXXXXXXXXXXXXXXXXXXXXXXXXXXXXXXXXXXXXXXXXXXXXXXXXXXXXXXXXXXXXXXXXXXXXXXXXX
    XXXXXXXXXXXXXXXXXXXXXXXXXXXXXXXXXXXXXXXXXXXXXXXXXXXXXXXXXXXXXXXXXXXXXXXXXXXXXXX
    */

    bool IsBaselineSimdIsaSupported()
    {
#ifdef FEATURE_SIMD
#if defined(TARGET_XARCH)
        CORINFO_InstructionSet minimumIsa = InstructionSet_SSE2;
#elif defined(TARGET_ARM64)
        CORINFO_InstructionSet minimumIsa = InstructionSet_AdvSimd;
#elif defined(TARGET_LOONGARCH64)
        // TODO: supporting SIMD feature for LoongArch64.
        assert(!"unimplemented yet on LA");
        CORINFO_InstructionSet minimumIsa = 0;
#else
#error Unsupported platform
#endif // !TARGET_XARCH && !TARGET_ARM64 && !TARGET_LOONGARCH64

        return compOpportunisticallyDependsOn(minimumIsa);
#else
        return false;
#endif
    }

#if defined(DEBUG)
    bool IsBaselineSimdIsaSupportedDebugOnly()
    {
#ifdef FEATURE_SIMD
#if defined(TARGET_XARCH)
        CORINFO_InstructionSet minimumIsa = InstructionSet_SSE2;
#elif defined(TARGET_ARM64)
        CORINFO_InstructionSet minimumIsa = InstructionSet_AdvSimd;
#else
#error Unsupported platform
#endif // !TARGET_XARCH && !TARGET_ARM64

        return compIsaSupportedDebugOnly(minimumIsa);
#else
        return false;
#endif // FEATURE_SIMD
    }
#endif // DEBUG

    bool isIntrinsicType(CORINFO_CLASS_HANDLE clsHnd)
    {
        return info.compCompHnd->isIntrinsicType(clsHnd);
    }

    const char* getClassNameFromMetadata(CORINFO_CLASS_HANDLE cls, const char** namespaceName)
    {
        return info.compCompHnd->getClassNameFromMetadata(cls, namespaceName);
    }

    CORINFO_CLASS_HANDLE getTypeInstantiationArgument(CORINFO_CLASS_HANDLE cls, unsigned index)
    {
        return info.compCompHnd->getTypeInstantiationArgument(cls, index);
    }

    CORINFO_CLASS_HANDLE getMethodInstantiationArgument(CORINFO_METHOD_HANDLE ftn, unsigned index)
    {
        return info.compCompHnd->getMethodInstantiationArgument(ftn, index);
    }

    bool isNumericsNamespace(const char* ns)
    {
        return strcmp(ns, "System.Numerics") == 0;
    }

    bool isRuntimeIntrinsicsNamespace(const char* ns)
    {
        return strcmp(ns, "System.Runtime.Intrinsics") == 0;
    }

    bool isSpanClass(const CORINFO_CLASS_HANDLE clsHnd)
    {
        if (isIntrinsicType(clsHnd))
        {
            const char* namespaceName = nullptr;
            const char* className     = getClassNameFromMetadata(clsHnd, &namespaceName);
            return strcmp(namespaceName, "System") == 0 &&
                   (strcmp(className, "Span`1") == 0 || strcmp(className, "ReadOnlySpan`1") == 0);
        }
        return false;
    }

#ifdef FEATURE_SIMD
    // Have we identified any SIMD types?
    // This is currently used by struct promotion to avoid getting type information for a struct
    // field to see if it is a SIMD type, if we haven't seen any SIMD types or operations in
    // the method.
    bool _usesSIMDTypes;
    bool usesSIMDTypes()
    {
        return _usesSIMDTypes;
    }
    void setUsesSIMDTypes(bool value)
    {
        _usesSIMDTypes = value;
    }

    // This is a temp lclVar allocated on the stack as TYP_SIMD.  It is used to implement intrinsics
    // that require indexed access to the individual fields of the vector, which is not well supported
    // by the hardware.  It is allocated when/if such situations are encountered during Lowering.
    unsigned lvaSIMDInitTempVarNum = BAD_VAR_NUM;

    struct SIMDHandlesCache
    {
        CORINFO_CLASS_HANDLE PlaneHandle;
        CORINFO_CLASS_HANDLE QuaternionHandle;
        CORINFO_CLASS_HANDLE Vector2Handle;
        CORINFO_CLASS_HANDLE Vector3Handle;
        CORINFO_CLASS_HANDLE Vector4Handle;
        CORINFO_CLASS_HANDLE VectorHandle;

        SIMDHandlesCache()
        {
            memset(this, 0, sizeof(*this));
        }
    };

    SIMDHandlesCache* m_simdHandleCache = nullptr;

    // Returns true if this is a SIMD type that should be considered an opaque
    // vector type (i.e. do not analyze or promote its fields).
    // Note that all but the fixed vector types are opaque, even though they may
    // actually be declared as having fields.
    bool isOpaqueSIMDType(CORINFO_CLASS_HANDLE structHandle) const
    {
        // We order the checks roughly by expected hit count so early exits are possible

        if (m_simdHandleCache == nullptr)
        {
            return false;
        }

        if (structHandle == m_simdHandleCache->Vector4Handle)
        {
            return false;
        }

        if (structHandle == m_simdHandleCache->Vector3Handle)
        {
            return false;
        }

        if (structHandle == m_simdHandleCache->Vector2Handle)
        {
            return false;
        }

        if (structHandle == m_simdHandleCache->QuaternionHandle)
        {
            return false;
        }

        if (structHandle == m_simdHandleCache->PlaneHandle)
        {
            return false;
        }

        return true;
    }

    bool isOpaqueSIMDType(ClassLayout* layout) const
    {
        if (layout->IsBlockLayout())
        {
            return true;
        }

        return isOpaqueSIMDType(layout->GetClassHandle());
    }

    // Returns true if the lclVar is an opaque SIMD type.
    bool isOpaqueSIMDLclVar(const LclVarDsc* varDsc) const
    {
        if (!varTypeIsSIMD(varDsc))
        {
            return false;
        }

        if (varDsc->GetLayout() == nullptr)
        {
            return true;
        }

        return isOpaqueSIMDType(varDsc->GetLayout());
    }

    bool isSIMDClass(CORINFO_CLASS_HANDLE clsHnd)
    {
        if (isIntrinsicType(clsHnd))
        {
            const char* namespaceName = nullptr;
            (void)getClassNameFromMetadata(clsHnd, &namespaceName);
            return isNumericsNamespace(namespaceName);
        }
        return false;
    }

    bool isHWSIMDClass(CORINFO_CLASS_HANDLE clsHnd)
    {
#ifdef FEATURE_HW_INTRINSICS
        if (isIntrinsicType(clsHnd))
        {
            const char* namespaceName = nullptr;
            (void)getClassNameFromMetadata(clsHnd, &namespaceName);
            return isRuntimeIntrinsicsNamespace(namespaceName);
        }
#endif // FEATURE_HW_INTRINSICS
        return false;
    }

    bool isSIMDorHWSIMDClass(CORINFO_CLASS_HANDLE clsHnd)
    {
        return isSIMDClass(clsHnd) || isHWSIMDClass(clsHnd);
    }

    // Get the base (element) type and size in bytes for a SIMD type. Returns CORINFO_TYPE_UNDEF
    // if it is not a SIMD type or is an unsupported base JIT type.
    CorInfoType getBaseJitTypeAndSizeOfSIMDType(CORINFO_CLASS_HANDLE typeHnd, unsigned* sizeBytes = nullptr);

    CorInfoType getBaseJitTypeOfSIMDType(CORINFO_CLASS_HANDLE typeHnd)
    {
        return getBaseJitTypeAndSizeOfSIMDType(typeHnd, nullptr);
    }

    GenTree* impSIMDPopStack();

    void     setLclRelatedToSIMDIntrinsic(GenTree* tree);
    bool     areFieldsContiguous(GenTreeIndir* op1, GenTreeIndir* op2);
    bool     areLocalFieldsContiguous(GenTreeLclFld* first, GenTreeLclFld* second);
    bool     areArrayElementsContiguous(GenTree* op1, GenTree* op2);
    bool     areArgumentsContiguous(GenTree* op1, GenTree* op2);
    GenTree* CreateAddressNodeForSimdHWIntrinsicCreate(GenTree* tree, var_types simdBaseType, unsigned simdSize);

    // Get the size of the SIMD type in bytes
    int getSIMDTypeSizeInBytes(CORINFO_CLASS_HANDLE typeHnd)
    {
        unsigned sizeBytes = 0;
        (void)getBaseJitTypeAndSizeOfSIMDType(typeHnd, &sizeBytes);
        return sizeBytes;
    }

    // Get the number of elements of baseType of SIMD vector given by its size and baseType
    static int getSIMDVectorLength(unsigned simdSize, var_types baseType);

    // Get the number of elements of baseType of SIMD vector given by its type handle
    int getSIMDVectorLength(CORINFO_CLASS_HANDLE typeHnd);

    // Get preferred alignment of SIMD type.
    int getSIMDTypeAlignment(var_types simdType);

public:
    // Get the number of bytes in a System.Numeric.Vector<T> for the current compilation.
    // Note - cannot be used for System.Runtime.Intrinsic
    uint32_t getVectorTByteLength()
    {
        // We need to report the ISA dependency to the VM so that scenarios
        // such as R2R work correctly for larger vector sizes, so we always
        // do `compExactlyDependsOn` for such cases.

#if defined(TARGET_XARCH)
        if (compExactlyDependsOn(InstructionSet_VectorT512))
        {
            assert(!compIsaSupportedDebugOnly(InstructionSet_VectorT256));
            assert(!compIsaSupportedDebugOnly(InstructionSet_VectorT128));
            return ZMM_REGSIZE_BYTES;
        }
        else if (compExactlyDependsOn(InstructionSet_VectorT256))
        {
            assert(!compIsaSupportedDebugOnly(InstructionSet_VectorT128));
            return YMM_REGSIZE_BYTES;
        }
        else if (compExactlyDependsOn(InstructionSet_VectorT128))
        {
            return XMM_REGSIZE_BYTES;
        }
        else
        {
            // TODO: We should be returning 0 here, but there are a number of
            // places that don't quite get handled correctly in that scenario

            return XMM_REGSIZE_BYTES;
        }
#elif defined(TARGET_ARM64)
        if (compExactlyDependsOn(InstructionSet_VectorT128))
        {
            return FP_REGSIZE_BYTES;
        }
        else
        {
            // TODO: We should be returning 0 here, but there are a number of
            // places that don't quite get handled correctly in that scenario

            return FP_REGSIZE_BYTES;
        }
#else
        assert(!"getVectorTByteLength() unimplemented on target arch");
        unreached();
#endif
    }

    // The minimum and maximum possible number of bytes in a SIMD vector.

    // getMaxVectorByteLength
    // The minimum SIMD size supported by System.Numeric.Vectors or System.Runtime.Intrinsic
    // Arm.AdvSimd:  16-byte Vector<T> and Vector128<T>
    // X86.SSE:      16-byte Vector<T> and Vector128<T>
    // X86.AVX:      16-byte Vector<T> and Vector256<T>
    // X86.AVX2:     32-byte Vector<T> and Vector256<T>
    // X86.AVX512F:  32-byte Vector<T> and Vector512<T>
    uint32_t getMaxVectorByteLength() const
    {
#if defined(FEATURE_HW_INTRINSICS) && defined(TARGET_XARCH)
        if (compOpportunisticallyDependsOn(InstructionSet_AVX512F))
        {
            return ZMM_REGSIZE_BYTES;
        }
        else if (compOpportunisticallyDependsOn(InstructionSet_AVX))
        {
            return YMM_REGSIZE_BYTES;
        }
        else if (compOpportunisticallyDependsOn(InstructionSet_SSE))
        {
            return XMM_REGSIZE_BYTES;
        }
        else
        {
            // TODO: We should be returning 0 here, but there are a number of
            // places that don't quite get handled correctly in that scenario

            return XMM_REGSIZE_BYTES;
        }
#elif defined(TARGET_ARM64)
        if (compOpportunisticallyDependsOn(InstructionSet_AdvSimd))
        {
            return FP_REGSIZE_BYTES;
        }
        else
        {
            // TODO: We should be returning 0 here, but there are a number of
            // places that don't quite get handled correctly in that scenario

            return FP_REGSIZE_BYTES;
        }
#else
        assert(!"getMaxVectorByteLength() unimplemented on target arch");
        unreached();
#endif
    }

    //------------------------------------------------------------------------
    // getPreferredVectorByteLength: Gets the preferred length, in bytes, to use for vectorization
    //
    uint32_t getPreferredVectorByteLength() const
    {
#if defined(FEATURE_HW_INTRINSICS) && defined(TARGET_XARCH)
        uint32_t preferredVectorByteLength = opts.preferredVectorByteLength;

        if (preferredVectorByteLength != 0)
        {
            return min(getMaxVectorByteLength(), preferredVectorByteLength);
        }
#endif // FEATURE_HW_INTRINSICS && TARGET_XARCH

        return getMaxVectorByteLength();
    }

    //------------------------------------------------------------------------
    // roundUpSIMDSize: rounds the given size up to the nearest SIMD size
    //                  available on the target. Examples on XARCH:
    //
    //    size: 7 -> XMM
    //    size: 30 -> YMM (or XMM if target doesn't support AVX)
    //    size: 70 -> ZMM (or YMM or XMM depending on target)
    //
    // Arguments:
    //    size   - size of the data to process with SIMD
    //
    // Notes:
    //    It's only supposed to be used for scenarios where we can
    //    perform an overlapped load/store.
    //
    uint32_t roundUpSIMDSize(unsigned size)
    {
#if defined(FEATURE_HW_INTRINSICS) && defined(TARGET_XARCH)
        uint32_t maxSize = getPreferredVectorByteLength();
        assert(maxSize <= ZMM_REGSIZE_BYTES);

        if ((size <= XMM_REGSIZE_BYTES) && (maxSize > XMM_REGSIZE_BYTES))
        {
            return XMM_REGSIZE_BYTES;
        }

        if ((size <= YMM_REGSIZE_BYTES) && (maxSize > YMM_REGSIZE_BYTES))
        {
            return YMM_REGSIZE_BYTES;
        }

        return maxSize;
#elif defined(TARGET_ARM64)
        assert(getMaxVectorByteLength() == FP_REGSIZE_BYTES);
        return FP_REGSIZE_BYTES;
#else
        assert(!"roundUpSIMDSize() unimplemented on target arch");
        unreached();
#endif
    }

    //------------------------------------------------------------------------
    // roundDownSIMDSize: rounds the given size down to the nearest SIMD size
    //                    available on the target. Examples on XARCH:
    //
    //    size: 7 -> 0
    //    size: 30 -> XMM (not enough for AVX)
    //    size: 60 -> YMM (or XMM if target doesn't support AVX)
    //    size: 70 -> ZMM/YMM/XMM whatever the current system can offer
    //
    // Arguments:
    //    size   - size of the data to process with SIMD
    //
    uint32_t roundDownSIMDSize(unsigned size)
    {
#if defined(FEATURE_HW_INTRINSICS) && defined(TARGET_XARCH)
        uint32_t maxSize = getPreferredVectorByteLength();
        assert(maxSize <= ZMM_REGSIZE_BYTES);

        if (size >= maxSize)
        {
            // Size is bigger than max SIMD size the current target supports
            return maxSize;
        }

        if ((size >= YMM_REGSIZE_BYTES) && (maxSize >= YMM_REGSIZE_BYTES))
        {
            // Size is >= YMM but not enough for ZMM -> YMM
            return YMM_REGSIZE_BYTES;
        }

        // Return 0 if size is even less than XMM, otherwise - XMM
        return (size >= XMM_REGSIZE_BYTES) ? XMM_REGSIZE_BYTES : 0;
#elif defined(TARGET_ARM64)
        assert(getMaxVectorByteLength() == FP_REGSIZE_BYTES);
        return (size >= FP_REGSIZE_BYTES) ? FP_REGSIZE_BYTES : 0;
#else
        assert(!"roundDownSIMDSize() unimplemented on target arch");
        unreached();
#endif
    }

    uint32_t getMinVectorByteLength()
    {
        return emitTypeSize(TYP_SIMD8);
    }

    // Returns the codegen type for a given SIMD size.
    static var_types getSIMDTypeForSize(unsigned size)
    {
        var_types simdType = TYP_UNDEF;
        if (size == 8)
        {
            simdType = TYP_SIMD8;
        }
        else if (size == 12)
        {
            simdType = TYP_SIMD12;
        }
        else if (size == 16)
        {
            simdType = TYP_SIMD16;
        }
#if defined(TARGET_XARCH)
        else if (size == 32)
        {
            simdType = TYP_SIMD32;
        }
        else if (size == 64)
        {
            simdType = TYP_SIMD64;
        }
#endif // TARGET_XARCH
        else
        {
            noway_assert(!"Unexpected size for SIMD type");
        }
        return simdType;
    }

private:
    unsigned getSIMDInitTempVarNum(var_types simdType);

#else  // !FEATURE_SIMD
    bool isOpaqueSIMDLclVar(LclVarDsc* varDsc)
    {
        return false;
    }
    unsigned int roundUpSIMDSize(unsigned size)
    {
        return 0;
    }
    unsigned int roundDownSIMDSize(unsigned size)
    {
        return 0;
    }
#endif // FEATURE_SIMD

public:
    // Similar to roundUpSIMDSize, but for General Purpose Registers (GPR)
    unsigned roundUpGPRSize(unsigned size)
    {
        if (size > 4 && (REGSIZE_BYTES == 8))
        {
            return 8;
        }
        if (size > 2)
        {
            return 4;
        }
        return size; // 2, 1, 0
    }

    // Similar to roundUpGPRSize, but returns var_types (zero-extendable) instead
    var_types roundUpGPRType(unsigned size)
    {
        switch (roundUpGPRSize(size))
        {
            case 1:
                return TYP_UBYTE;
            case 2:
                return TYP_USHORT;
            case 4:
                return TYP_INT;
            case 8:
                return TYP_LONG;
            default:
                unreached();
        }
    }

    var_types roundDownMaxType(unsigned size)
    {
        assert(size > 0);
        var_types result = TYP_UNDEF;
#ifdef FEATURE_SIMD
        if (IsBaselineSimdIsaSupported() && (roundDownSIMDSize(size) > 0))
        {
            return getSIMDTypeForSize(roundDownSIMDSize(size));
        }
#endif
        int nearestPow2 = 1 << BitOperations::Log2((unsigned)size);
        switch (min(nearestPow2, REGSIZE_BYTES))
        {
            case 1:
                return TYP_UBYTE;
            case 2:
                return TYP_USHORT;
            case 4:
                return TYP_INT;
            case 8:
                assert(REGSIZE_BYTES == 8);
                return TYP_LONG;
            default:
                unreached();
        }
    }

    // Same as roundDownMaxType, but with an additional parameter to be more conservative
    // around available ISAs, e.g. if AVX2 is not supported while AVX is -> downgrade to SIMD16.
    var_types roundDownMaxType(unsigned size, bool conservative)
    {
        var_types result = roundDownMaxType(size);
#if defined(FEATURE_SIMD) && defined(TARGET_XARCH)
        if (conservative && (result == TYP_SIMD32))
        {
            // Downgrade to SIMD16 if AVX2 is not supported
            return compOpportunisticallyDependsOn(InstructionSet_AVX2) ? result : TYP_SIMD16;
        }
#endif
        return result;
    }

    enum UnrollKind
    {
        Memset,
        Memcpy,
        Memmove,
        MemcmpU16,
        ProfiledMemmove,
        ProfiledMemcmp
    };

    //------------------------------------------------------------------------
    // getUnrollThreshold: Calculates the unrolling threshold for the given operation
    //
    // Arguments:
    //    type       - kind of the operation (memset/memcpy)
    //    canUseSimd - whether it is allowed to use SIMD or not
    //
    // Return Value:
    //    The unrolling threshold for the given operation in bytes
    //
    unsigned int getUnrollThreshold(UnrollKind type, bool canUseSimd = true)
    {
        unsigned maxRegSize = REGSIZE_BYTES;
        unsigned threshold  = maxRegSize;

#if defined(FEATURE_SIMD)
        if (canUseSimd)
        {
            maxRegSize = getPreferredVectorByteLength();

#if defined(TARGET_XARCH)
            assert(maxRegSize <= ZMM_REGSIZE_BYTES);
            threshold = maxRegSize;
#elif defined(TARGET_ARM64)
            // ldp/stp instructions can load/store two 16-byte vectors at once, e.g.:
            //
            //   ldp q0, q1, [x1]
            //   stp q0, q1, [x0]
            //
            threshold = maxRegSize * 2;
#endif
        }
#if defined(TARGET_XARCH)
        else
        {
            // Compatibility with previous logic: we used to allow memset:128/memcpy:64
            // on AMD64 (and 64/32 on x86) for cases where we don't use SIMD
            // see https://github.com/dotnet/runtime/issues/83297
            threshold *= 2;
        }
#endif
#endif

        if (type == UnrollKind::Memset)
        {
            // Typically, memset-like operations require less instructions than memcpy
            threshold *= 2;
        }

        // Use 4 as a multiplier by default, thus, the final threshold will be:
        //
        // | arch        | memset | memcpy |
        // |-------------|--------|--------|
        // | x86 avx512  |   512  |   256  |
        // | x86 avx     |   256  |   128  |
        // | x86 sse     |   128  |    64  |
        // | arm64       |   256  |   128  | ldp/stp (2x128bit)
        // | arm         |    32  |    16  | no SIMD support
        // | loongarch64 |    64  |    32  | no SIMD support
        // | riscv64     |    64  |    32  | no SIMD support
        //
        // We might want to use a different multiplier for truly hot/cold blocks based on PGO data
        //
        threshold *= 4;

        if (type == UnrollKind::Memmove)
        {
            // NOTE: Memmove's unrolling is currently limited with LSRA -
            // up to LinearScan::MaxInternalCount number of temp regs, e.g. 5*16=80 bytes on arm64
            threshold = maxRegSize * 4;
        }

        if (type == UnrollKind::MemcmpU16)
        {
            threshold = maxRegSize * 2;
#ifdef TARGET_ARM64
            threshold = maxRegSize * 6;
#endif
        }

        // For profiled memcmp/memmove we don't want to unroll too much as it's just a guess,
        // and it works better for small sizes.
        if ((type == UnrollKind::ProfiledMemcmp) || (type == UnrollKind::ProfiledMemmove))
        {
            threshold = maxRegSize * 2;
        }

        return threshold;
    }

    // Use to determine if a struct *might* be a SIMD type. As this function only takes a size, many
    // structs will fit the criteria.
    bool structSizeMightRepresentSIMDType(size_t structSize)
    {
#ifdef FEATURE_SIMD
        return (structSize >= getMinVectorByteLength()) && (structSize <= getMaxVectorByteLength());
#else
        return false;
#endif // FEATURE_SIMD
    }

private:
    // Returns true if the TYP_SIMD locals on stack are aligned at their
    // preferred byte boundary specified by getSIMDTypeAlignment().
    //
    // As per the Intel manual, the preferred alignment for AVX vectors is
    // 32-bytes. It is not clear whether additional stack space used in
    // aligning stack is worth the benefit and for now will use 16-byte
    // alignment for AVX 256-bit vectors with unaligned load/stores to/from
    // memory. On x86, the stack frame is aligned to 4 bytes. We need to extend
    // existing support for double (8-byte) alignment to 16 or 32 byte
    // alignment for frames with local SIMD vars, if that is determined to be
    // profitable.
    //
    // On Amd64 and SysV, RSP+8 is aligned on entry to the function (before
    // prolog has run). This means that in RBP-based frames RBP will be 16-byte
    // aligned. For RSP-based frames these are only sometimes aligned, depending
    // on the frame size.
    //
    bool isSIMDTypeLocalAligned(unsigned varNum)
    {
#if defined(FEATURE_SIMD) && ALIGN_SIMD_TYPES
        LclVarDsc* lcl = lvaGetDesc(varNum);
        if (varTypeIsSIMD(lcl))
        {
            // TODO-Cleanup: Can't this use the lvExactSize on the varDsc?
            int alignment = getSIMDTypeAlignment(lcl->TypeGet());
            if (alignment <= STACK_ALIGN)
            {
                bool rbpBased;
                int  off = lvaFrameAddress(varNum, &rbpBased);
                // On SysV and Winx64 ABIs RSP+8 will be 16-byte aligned at the
                // first instruction of a function. If our frame is RBP based
                // then RBP will always be 16 bytes aligned, so we can simply
                // check the offset.
                if (rbpBased)
                {
                    return (off % alignment) == 0;
                }

                // For RSP-based frame the alignment of RSP depends on our
                // locals. rsp+8 is aligned on entry and we just subtract frame
                // size so it is not hard to compute. Note that the compiler
                // tries hard to make sure the frame size means RSP will be
                // 16-byte aligned, but for leaf functions without locals (i.e.
                // frameSize = 0) it will not be.
                int frameSize = codeGen->genTotalFrameSize();
                return ((8 - frameSize + off) % alignment) == 0;
            }
        }
#endif // FEATURE_SIMD

        return false;
    }

#ifdef DEBUG
    // Answer the question: Is a particular ISA supported?
    // Use this api when asking the question so that future
    // ISA questions can be asked correctly or when asserting
    // support/nonsupport for an instruction set
    bool compIsaSupportedDebugOnly(CORINFO_InstructionSet isa) const
    {
#if defined(TARGET_XARCH) || defined(TARGET_ARM64)
        return opts.compSupportsISA.HasInstructionSet(isa);
#else
        return false;
#endif
    }
#endif // DEBUG

    bool notifyInstructionSetUsage(CORINFO_InstructionSet isa, bool supported) const;

    // Answer the question: Is a particular ISA allowed to be used implicitly by optimizations?
    // The result of this api call will exactly match the target machine
    // on which the function is executed (except for CoreLib, where there are special rules)
    bool compExactlyDependsOn(CORINFO_InstructionSet isa) const
    {
#if defined(TARGET_XARCH) || defined(TARGET_ARM64)
        if ((opts.compSupportsISAReported.HasInstructionSet(isa)) == false)
        {
            if (notifyInstructionSetUsage(isa, (opts.compSupportsISA.HasInstructionSet(isa))))
                ((Compiler*)this)->opts.compSupportsISAExactly.AddInstructionSet(isa);
            ((Compiler*)this)->opts.compSupportsISAReported.AddInstructionSet(isa);
        }
        return (opts.compSupportsISAExactly.HasInstructionSet(isa));
#else
        return false;
#endif
    }

    // Answer the question: Is a particular ISA allowed to be used implicitly by optimizations?
    // The result of this api call will match the target machine if the result is true.
    // If the result is false, then the target machine may have support for the instruction.
    bool compOpportunisticallyDependsOn(CORINFO_InstructionSet isa) const
    {
        if (opts.compSupportsISA.HasInstructionSet(isa))
        {
            return compExactlyDependsOn(isa);
        }
        else
        {
            return false;
        }
    }

    // Answer the question: Is a particular ISA supported for explicit hardware intrinsics?
    bool compHWIntrinsicDependsOn(CORINFO_InstructionSet isa) const
    {
        // Report intent to use the ISA to the EE
        compExactlyDependsOn(isa);
        return opts.compSupportsISA.HasInstructionSet(isa);
    }

    // Following cases should be taken into consideration when using the below APIs:
    // InstructionSet_EVEX implies Avx10v1 -or- Avx512F+CD+DQ+BW+VL and can be used for 128-bit or 256-bit EVEX encoding
    // instructions in these instruction sets InstructionSet_Avx10v1_V512 should never be queried directly, it is
    // covered by querying Avx512* InstructionSet_Avx512F (and same for BW, CD, DQ) is only queried for 512-bit EVEX
    // encoded instructions
    // InstructionSet_Avx10v1 is only queried for cases like 128-bit/256-bit instructions that wouldn't be in
    // F+CD+DQ+BW+VL (such as VBMI) and should appear with a corresponding query around AVX512*_VL (i.e. AVX512_VBMI_VL)

#ifdef DEBUG
    //------------------------------------------------------------------------
    // IsBaselineVector256IsaSupportedDebugOnly - Does isa support exist for Vector256.
    //
    // Returns:
    //    `true` if AVX.
    //
    bool IsBaselineVector256IsaSupportedDebugOnly() const
    {
#ifdef TARGET_XARCH
        return compIsaSupportedDebugOnly(InstructionSet_AVX);
#else
        return false;
#endif
    }

    //------------------------------------------------------------------------
    // IsBaselineVector512IsaSupportedDebugOnly - Does isa support exist for Vector512.
    //
    // Returns:
    //    `true` if AVX512F, AVX512BW, AVX512CD, AVX512DQ, and AVX512VL are supported.
    //
    bool IsBaselineVector512IsaSupportedDebugOnly() const
    {
#ifdef TARGET_XARCH
        return compIsaSupportedDebugOnly(InstructionSet_AVX512F);
#else
        return false;
#endif
    }

    //------------------------------------------------------------------------
    // canUseEvexEncodingDebugOnly - Answer the question: Is Evex encoding supported on this target.
    //
    // Returns:
    //    `true` if Evex encoding is supported, `false` if not.
    //
    bool canUseEvexEncodingDebugOnly() const
    {
#ifdef TARGET_XARCH
        return (compIsaSupportedDebugOnly(InstructionSet_EVEX));
#else
        return false;
#endif
    }

    //------------------------------------------------------------------------
    // IsAvx10OrIsaSupportedDebugOnly - Answer the question: Is AVX10v1 or the given ISA supported.
    //
    // Returns:
    //    `true` if AVX10v1 or the given ISA is supported, `false` if not.
    //
    bool IsAvx10OrIsaSupportedDebugOnly(CORINFO_InstructionSet isa) const
    {
#ifdef TARGET_XARCH
        // For the below cases, check for evex encoding should be used.
        assert(isa != InstructionSet_AVX512F || isa != InstructionSet_AVX512F_VL || isa != InstructionSet_AVX512BW ||
               isa != InstructionSet_AVX512BW_VL || isa != InstructionSet_AVX512CD ||
               isa != InstructionSet_AVX512CD_VL || isa != InstructionSet_AVX512DQ ||
               isa != InstructionSet_AVX512DQ_VL);

        return (compIsaSupportedDebugOnly(InstructionSet_AVX10v1) || compIsaSupportedDebugOnly(isa));
#else
        return false;
#endif
    }
#endif // DEBUG

    //------------------------------------------------------------------------
    // IsBaselineVector512IsaSupportedOpportunistically - Does opportunistic isa support exist for Vector512.
    //
    // Returns:
    //    `true` if AVX512F, AVX512BW, AVX512CD, AVX512DQ, and AVX512VL are supported.
    //
    bool IsBaselineVector512IsaSupportedOpportunistically() const
    {
#ifdef TARGET_XARCH
        return compOpportunisticallyDependsOn(InstructionSet_AVX512F);
#else
        return false;
#endif
    }

    //------------------------------------------------------------------------
    // IsAvx10OrIsaSupportedOpportunistically - Does opportunistic isa support exist for AVX10v1 or the given ISA.
    //
    // Returns:
    //    `true` if AVX10v1 or the given ISA is supported, `false` if not.
    //
    bool IsAvx10OrIsaSupportedOpportunistically(CORINFO_InstructionSet isa) const
    {
#ifdef TARGET_XARCH
        return (compOpportunisticallyDependsOn(InstructionSet_AVX10v1) || compOpportunisticallyDependsOn(isa));
#else
        return false;
#endif
    }

    bool canUseEmbeddedBroadcast() const
    {
        return JitConfig.EnableEmbeddedBroadcast();
    }

    bool canUseEmbeddedMasking() const
    {
        return JitConfig.EnableEmbeddedMasking();
    }

#ifdef TARGET_XARCH
public:

    //------------------------------------------------------------------------
    // compIsEvexOpportunisticallySupported - Checks for whether AVX10v1 or avx512InstructionSet is supported
    // opportunistically.
    //
    // Returns:
    //    returns true if AVX10v1 or avx512InstructionSet is supported opportunistically and
    //    sets isV512Supported to true if AVX512F is supported, false otherwise.
    //
    bool compIsEvexOpportunisticallySupported(bool&                  isV512Supported,
                                              CORINFO_InstructionSet avx512InstructionSet = InstructionSet_AVX512F)
    {
        assert(avx512InstructionSet == InstructionSet_AVX512F || avx512InstructionSet == InstructionSet_AVX512F_VL ||
               avx512InstructionSet == InstructionSet_AVX512BW || avx512InstructionSet == InstructionSet_AVX512BW_VL ||
               avx512InstructionSet == InstructionSet_AVX512CD || avx512InstructionSet == InstructionSet_AVX512CD_VL ||
               avx512InstructionSet == InstructionSet_AVX512DQ || avx512InstructionSet == InstructionSet_AVX512DQ_VL ||
               avx512InstructionSet == InstructionSet_AVX512VBMI ||
               avx512InstructionSet == InstructionSet_AVX512VBMI_VL);

        if (compOpportunisticallyDependsOn(avx512InstructionSet))
        {
            isV512Supported = true;
            return true;
        }

        isV512Supported = false;
        return compOpportunisticallyDependsOn(InstructionSet_AVX10v1);
    }

    bool canUseVexEncoding() const
    {
        return compOpportunisticallyDependsOn(InstructionSet_AVX);
    }

    //------------------------------------------------------------------------
    // canUseEvexEncoding - Answer the question: Is Evex encoding supported on this target.
    //
    // Returns:
    //    `true` if Evex encoding is supported, `false` if not.
    //
    bool canUseEvexEncoding() const
    {
        return (compOpportunisticallyDependsOn(InstructionSet_EVEX));
    }

private:
    //------------------------------------------------------------------------
    // DoJitStressEvexEncoding- Answer the question: Do we force EVEX encoding.
    //
    // Returns:
    //    `true` if user requests EVEX encoding and it's safe, `false` if not.
    //
    bool DoJitStressEvexEncoding() const
    {
#ifdef DEBUG
        // Using JitStressEVEXEncoding flag will force instructions which would
        // otherwise use VEX encoding but can be EVEX encoded to use EVEX encoding
        // This requires AVX512F, AVX512BW, AVX512CD, AVX512DQ, and AVX512VL support

        if (JitConfig.JitStressEvexEncoding() && IsBaselineVector512IsaSupportedOpportunistically())
        {
            assert(compIsaSupportedDebugOnly(InstructionSet_AVX512F));
            assert(compIsaSupportedDebugOnly(InstructionSet_AVX512F_VL));
            assert(compIsaSupportedDebugOnly(InstructionSet_AVX512BW));
            assert(compIsaSupportedDebugOnly(InstructionSet_AVX512BW_VL));
            assert(compIsaSupportedDebugOnly(InstructionSet_AVX512CD));
            assert(compIsaSupportedDebugOnly(InstructionSet_AVX512CD_VL));
            assert(compIsaSupportedDebugOnly(InstructionSet_AVX512DQ));
            assert(compIsaSupportedDebugOnly(InstructionSet_AVX512DQ_VL));

            return true;
        }
        else if (JitConfig.JitStressEvexEncoding() && compOpportunisticallyDependsOn(InstructionSet_AVX10v1))
        {
            return true;
        }
#endif // DEBUG

        return false;
    }
#endif // TARGET_XARCH

    /*
    XXXXXXXXXXXXXXXXXXXXXXXXXXXXXXXXXXXXXXXXXXXXXXXXXXXXXXXXXXXXXXXXXXXXXXXXXXXXXXX
    XXXXXXXXXXXXXXXXXXXXXXXXXXXXXXXXXXXXXXXXXXXXXXXXXXXXXXXXXXXXXXXXXXXXXXXXXXXXXXX
    XX                                                                           XX
    XX                           Compiler                                        XX
    XX                                                                           XX
    XX   Generic info about the compilation and the method being compiled.       XX
    XX   It is responsible for driving the other phases.                         XX
    XX   It is also responsible for all the memory management.                   XX
    XX                                                                           XX
    XXXXXXXXXXXXXXXXXXXXXXXXXXXXXXXXXXXXXXXXXXXXXXXXXXXXXXXXXXXXXXXXXXXXXXXXXXXXXXX
    XXXXXXXXXXXXXXXXXXXXXXXXXXXXXXXXXXXXXXXXXXXXXXXXXXXXXXXXXXXXXXXXXXXXXXXXXXXXXXX
    */

public:
    Compiler* InlineeCompiler = nullptr; // The Compiler instance for the inlinee

    InlineResult* compInlineResult; // The result of importing the inlinee method.

    bool compDoAggressiveInlining     = false; // If true, mark every method as CORINFO_FLG_FORCEINLINE
    bool compJmpOpUsed                = false; // Does the method do a JMP
    bool compLongUsed                 = false; // Does the method use TYP_LONG
    bool compFloatingPointUsed        = false; // Does the method use TYP_FLOAT or TYP_DOUBLE
    bool compTailCallUsed             = false; // Does the method do a tailcall
    bool compTailPrefixSeen           = false; // Does the method IL have tail. prefix
    bool compLocallocSeen             = false; // Does the method IL have localloc opcode
    bool compLocallocUsed             = false; // Does the method use localloc.
    bool compLocallocOptimized        = false; // Does the method have an optimized localloc
    bool compQmarkUsed                = false; // Does the method use GT_QMARK/GT_COLON
    bool compQmarkRationalized        = false; // Is it allowed to use a GT_QMARK/GT_COLON node.
    bool compHasBackwardJump          = false; // Does the method (or some inlinee) have a lexically backwards jump?
    bool compHasBackwardJumpInHandler = false; // Does the method have a lexically backwards jump in a handler?
    bool compSwitchedToOptimized      = false; // Codegen initially was Tier0 but jit switched to FullOpts
    bool compSwitchedToMinOpts        = false; // Codegen initially was Tier1/FullOpts but jit switched to MinOpts
    bool compSuppressedZeroInit       = false; // There are vars with lvSuppressedZeroInit set
    bool compMaskConvertUsed          = false; // Does the method have Convert Mask To Vector nodes.

    // NOTE: These values are only reliable after
    //       the importing is completely finished.

#ifdef DEBUG
    // State information - which phases have completed?
    // These are kept together for easy discoverability

    bool    compAllowStress                = true;
    bool    compCodeGenDone                = false;
    int64_t compNumStatementLinksTraversed = 0;     // # of links traversed while doing debug checks
    bool    fgNormalizeEHDone              = false; // Has the flowgraph EH normalization phase been done?
    size_t  compSizeEstimate;                       // The estimated size of the method as per `gtSetEvalOrder`.
    size_t  compCycleEstimate;                      // The estimated cycle count of the method as per `gtSetEvalOrder`
    bool    compPoisoningAnyImplicitByrefs = false; // Importer inserted IR before returns to poison implicit byrefs

#endif // DEBUG

    bool fgLocalVarLivenessDone = false; // Note that this one is used outside of debug.
    bool fgLocalVarLivenessChanged;
    bool fgIsDoingEarlyLiveness         = false;
    bool fgDidEarlyLiveness             = false;
    bool compPostImportationCleanupDone = false;
    bool compLSRADone                   = false;
    bool compRationalIRForm             = false;

    bool compUsesThrowHelper = false; // There is a call to a THROW_HELPER for the compiled method.

    bool compGeneratingProlog       = false;
    bool compGeneratingEpilog       = false;
    bool compGeneratingUnwindProlog = false;
    bool compGeneratingUnwindEpilog = false;
    bool compNeedsGSSecurityCookie  = false; // There is an unsafe buffer (or localloc) on the stack.
                                             // Insert cookie on frame and code to check the cookie, like VC++ -GS.
    bool compGSReorderStackLayout = false;   // There is an unsafe buffer on the stack, reorder locals and make local
    // copies of susceptible parameters to avoid buffer overrun attacks through locals/params
    bool getNeedsGSSecurityCookie() const
    {
        return compNeedsGSSecurityCookie;
    }
    void setNeedsGSSecurityCookie()
    {
        compNeedsGSSecurityCookie = true;
    }

    FrameLayoutState lvaDoneFrameLayout = NO_FRAME_LAYOUT; // The highest frame layout state that we've completed.
                                                           // During frame layout calculations, this is the level we are
                                                           // currently computing.

    //---------------------------- JITing options -----------------------------

    enum codeOptimize
    {
        BLENDED_CODE,
        SMALL_CODE,
        FAST_CODE,

        COUNT_OPT_CODE
    };

    struct Options
    {
        JitFlags* jitFlags; // all flags passed from the EE

        // The instruction sets that the compiler is allowed to emit.
        CORINFO_InstructionSetFlags compSupportsISA;
        // The instruction sets that were reported to the VM as being used by the current method. Subset of
        // compSupportsISA.
        CORINFO_InstructionSetFlags compSupportsISAReported;
        // The instruction sets that the compiler is allowed to take advantage of implicitly during optimizations.
        // Subset of compSupportsISA.
        // The instruction sets available in compSupportsISA and not available in compSupportsISAExactly can be only
        // used via explicit hardware intrinsics.
        CORINFO_InstructionSetFlags compSupportsISAExactly;

        void setSupportedISAs(CORINFO_InstructionSetFlags isas)
        {
            compSupportsISA = isas;
        }

        unsigned compFlags; // method attributes
        unsigned instrCount = 0;
        unsigned lvRefCount;

        codeOptimize compCodeOpt; // what type of code optimizations

#if defined(TARGET_XARCH)
        uint32_t preferredVectorByteLength;
#endif // TARGET_XARCH

        // optimize maximally and/or favor speed over size?

#define DEFAULT_MIN_OPTS_CODE_SIZE    60000
#define DEFAULT_MIN_OPTS_INSTR_COUNT  20000
#define DEFAULT_MIN_OPTS_BB_COUNT     2000
#define DEFAULT_MIN_OPTS_LV_NUM_COUNT 2000
#define DEFAULT_MIN_OPTS_LV_REF_COUNT 8000

// Maximum number of locals before turning off the inlining
#define MAX_LV_NUM_COUNT_FOR_INLINING 512

        bool canUseTier0Opts;
        bool canUseAllOpts;
        bool compMinOpts;
        bool compMinOptsIsSet = false;
#ifdef DEBUG
        mutable bool compMinOptsIsUsed = false;

        bool MinOpts() const
        {
            assert(compMinOptsIsSet);
            compMinOptsIsUsed = true;
            return compMinOpts;
        }
        bool IsMinOptsSet() const
        {
            return compMinOptsIsSet;
        }
#else  // !DEBUG
        bool MinOpts() const
        {
            return compMinOpts;
        }
        bool IsMinOptsSet() const
        {
            return compMinOptsIsSet;
        }
#endif // !DEBUG

        // TODO: we should convert these into a single OptimizationLevel

        bool OptimizationDisabled() const
        {
            assert(compMinOptsIsSet);
            return !canUseAllOpts;
        }
        bool OptimizationEnabled() const
        {
            assert(compMinOptsIsSet);
            return canUseAllOpts;
        }
        bool Tier0OptimizationEnabled() const
        {
            assert(compMinOptsIsSet);
            return canUseTier0Opts;
        }

        void SetMinOpts(bool val)
        {
            assert(!compMinOptsIsUsed);
            assert(!compMinOptsIsSet || (compMinOpts == val));
            compMinOpts      = val;
            compMinOptsIsSet = true;

            canUseTier0Opts = !compDbgCode && !jitFlags->IsSet(JitFlags::JIT_FLAG_MIN_OPT);
            canUseAllOpts   = canUseTier0Opts && !val;
        }

        // true if the CLFLG_* for an optimization is set.
        bool OptEnabled(unsigned optFlag) const
        {
            return !!(compFlags & optFlag);
        }

#ifdef FEATURE_READYTORUN
        bool IsReadyToRun() const
        {
            return jitFlags->IsSet(JitFlags::JIT_FLAG_READYTORUN);
        }
#else
        bool IsReadyToRun() const
        {
            return false;
        }
#endif

        // Check if the compilation is control-flow guard enabled.
        bool IsCFGEnabled() const
        {
#if defined(TARGET_ARM64) || defined(TARGET_AMD64)
            // On these platforms we assume the register that the target is
            // passed in is preserved by the validator and take care to get the
            // target from the register for the call (even in debug mode).
            static_assert_no_msg((RBM_VALIDATE_INDIRECT_CALL_TRASH & regMaskTP(1 << REG_VALIDATE_INDIRECT_CALL_ADDR)) ==
                                 RBM_NONE);
            if (JitConfig.JitForceControlFlowGuard())
                return true;

            return jitFlags->IsSet(JitFlags::JIT_FLAG_ENABLE_CFG);
#else
            // The remaining platforms are not supported and would require some
            // work to support.
            //
            // ARM32:
            //   The ARM32 validator does not preserve any volatile registers
            //   which means we have to take special care to allocate and use a
            //   callee-saved register (reloading the target from memory is a
            //   security issue).
            //
            // x86:
            //   On x86 some VSD calls disassemble the call site and expect an
            //   indirect call which is fundamentally incompatible with CFG.
            //   This would require a different way to pass this information
            //   through.
            //
            return false;
#endif
        }

#ifdef FEATURE_ON_STACK_REPLACEMENT
        bool IsOSR() const
        {
            return jitFlags->IsSet(JitFlags::JIT_FLAG_OSR);
        }
#else
        bool IsOSR() const
        {
            return false;
        }
#endif

        bool IsTier0() const
        {
            return jitFlags->IsSet(JitFlags::JIT_FLAG_TIER0);
        }

        bool IsInstrumented() const
        {
            return jitFlags->IsSet(JitFlags::JIT_FLAG_BBINSTR);
        }

        bool IsOptimizedWithProfile() const
        {
            return OptimizationEnabled() && jitFlags->IsSet(JitFlags::JIT_FLAG_BBOPT);
        }

        bool IsInstrumentedAndOptimized() const
        {
            return IsInstrumented() && jitFlags->IsSet(JitFlags::JIT_FLAG_BBOPT);
        }

        bool DoEarlyBlockMerging() const
        {
            if (jitFlags->IsSet(JitFlags::JIT_FLAG_DEBUG_EnC) || jitFlags->IsSet(JitFlags::JIT_FLAG_DEBUG_CODE))
            {
                return false;
            }

            if (jitFlags->IsSet(JitFlags::JIT_FLAG_MIN_OPT) && !jitFlags->IsSet(JitFlags::JIT_FLAG_TIER0))
            {
                return false;
            }

            return true;
        }

        // true if we should use the PINVOKE_{BEGIN,END} helpers instead of generating
        // PInvoke transitions inline. Normally used by R2R, but also used when generating a reverse pinvoke frame, as
        // the current logic for frame setup initializes and pushes
        // the InlinedCallFrame before performing the Reverse PInvoke transition, which is invalid (as frames cannot
        // safely be pushed/popped while the thread is in a preemptive state.).
        bool ShouldUsePInvokeHelpers()
        {
            return jitFlags->IsSet(JitFlags::JIT_FLAG_USE_PINVOKE_HELPERS) ||
                   jitFlags->IsSet(JitFlags::JIT_FLAG_REVERSE_PINVOKE);
        }

        // true if we should use insert the REVERSE_PINVOKE_{ENTER,EXIT} helpers in the method
        // prolog/epilog
        bool IsReversePInvoke()
        {
            return jitFlags->IsSet(JitFlags::JIT_FLAG_REVERSE_PINVOKE);
        }

        bool compScopeInfo; // Generate the LocalVar info ?
        bool compDbgCode;   // Generate debugger-friendly code?
        bool compDbgInfo;   // Gather debugging info?
        bool compDbgEnC;

#ifdef PROFILING_SUPPORTED
        bool compNoPInvokeInlineCB;
#else
        static const bool compNoPInvokeInlineCB;
#endif

#ifdef DEBUG
        bool compGcChecks; // Check arguments and return values to ensure they are sane
#endif

#if defined(DEBUG) && defined(TARGET_XARCH)

        bool compStackCheckOnRet; // Check stack pointer on return to ensure it is correct.

#endif // defined(DEBUG) && defined(TARGET_XARCH)

#if defined(DEBUG) && defined(TARGET_X86)

        bool compStackCheckOnCall; // Check stack pointer after call to ensure it is correct. Only for x86.

#endif // defined(DEBUG) && defined(TARGET_X86)

        bool compReloc; // Generate relocs for pointers in code, true for all ngen/prejit codegen

#ifdef DEBUG
#if defined(TARGET_XARCH)
        bool compEnablePCRelAddr; // Whether absolute addr be encoded as PC-rel offset by RyuJIT where possible
#endif
#endif // DEBUG

#ifdef UNIX_AMD64_ABI
        // This flag  is indicating if there is a need to align the frame.
        // On AMD64-Windows, if there are calls, 4 slots for the outgoing ars are allocated, except for
        // FastTailCall. This slots makes the frame size non-zero, so alignment logic will be called.
        // On AMD64-Unix, there are no such slots. There is a possibility to have calls in the method with frame size of
        // 0. The frame alignment logic won't kick in. This flags takes care of the AMD64-Unix case by remembering that
        // there are calls and making sure the frame alignment logic is executed.
        bool compNeedToAlignFrame;
#endif // UNIX_AMD64_ABI

        bool compProcedureSplitting; // Separate cold code from hot code

        bool genFPorder; // Preserve FP order (operations are non-commutative)
        bool genFPopt;   // Can we do frame-pointer-omission optimization?
        bool altJit;     // True if we are an altjit and are compiling this method

        bool optRepeat;          // Repeat optimizer phases k times
        int  optRepeatIteration; // The current optRepeat iteration: from 0 to optRepeatCount. optRepeatCount can be
                                 // zero, in which case no optimizations in the set of repeated optimizations are
                                 // performed. optRepeatIteration will only be zero if optRepeatCount is zero.
        int  optRepeatCount;     // How many times to repeat. By default, comes from JitConfig.JitOptRepeatCount().
        bool optRepeatActive;    // `true` if we are in the range of phases being repeated.

        bool disAsm;       // Display native code as it is generated
        bool disTesting;   // Display BEGIN METHOD/END METHOD anchors for disasm testing
        bool dspDiffable;  // Makes the Jit Dump 'diff-able' (currently uses same DOTNET_* flag as disDiffable)
        bool disDiffable;  // Makes the Disassembly code 'diff-able'
        bool disAlignment; // Display alignment boundaries in disassembly code
        bool disCodeBytes; // Display instruction code bytes in disassembly code
#ifdef DEBUG
        bool compProcedureSplittingEH; // Separate cold code from hot code for functions with EH
        bool dspCode;                  // Display native code generated
        bool dspEHTable;               // Display the EH table reported to the VM
        bool dspDebugInfo;             // Display the Debug info reported to the VM
        bool dspInstrs;                // Display the IL instructions intermixed with the native code output
        bool dspLines;                 // Display source-code lines intermixed with native code output
        bool varNames;                 // Display variables names in native code output
        bool disAsmSpilled;            // Display native code when any register spilling occurs
        bool disasmWithGC;             // Display GC info interleaved with disassembly.
        bool disAddr;                  // Display process address next to each instruction in disassembly code
        bool disAsm2;                  // Display native code after it is generated using external disassembler
        bool dspOrder;                 // Display names of each of the methods that we ngen/jit
        bool dspUnwind;                // Display the unwind info output
        bool compLongAddress;          // Force using large pseudo instructions for long address
                                       // (IF_LARGEJMP/IF_LARGEADR/IF_LARGLDC)
        bool dspGCtbls;                // Display the GC tables
        bool dspMetrics;               // Display metrics
#endif

// Default numbers used to perform loop alignment. All the numbers are chosen
// based on experimenting with various benchmarks.

// Default minimum loop block weight required to enable loop alignment.
#define DEFAULT_ALIGN_LOOP_MIN_BLOCK_WEIGHT 3

// By default a loop will be aligned at 32B address boundary to get better
// performance as per architecture manuals.
#define DEFAULT_ALIGN_LOOP_BOUNDARY 0x20

// For non-adaptive loop alignment, by default, only align a loop whose size is
// at most 3 times the alignment block size. If the loop is bigger than that, it is most
// likely complicated enough that loop alignment will not impact performance.
#define DEFAULT_MAX_LOOPSIZE_FOR_ALIGN DEFAULT_ALIGN_LOOP_BOUNDARY * 3

// By default only loops with a constant iteration count less than or equal to this will be unrolled
#define DEFAULT_UNROLL_LOOP_MAX_ITERATION_COUNT 4

#ifdef DEBUG
        // Loop alignment variables

        // If set, for non-adaptive alignment, ensure loop jmps are not on or cross alignment boundary.
        bool compJitAlignLoopForJcc;
#endif
        // For non-adaptive alignment, minimum loop size (in bytes) for which alignment will be done.
        unsigned short compJitAlignLoopMaxCodeSize;

        // Minimum weight needed for the first block of a loop to make it a candidate for alignment.
        unsigned short compJitAlignLoopMinBlockWeight;

        // For non-adaptive alignment, address boundary (power of 2) at which loop alignment should
        // be done. By default, 32B.
        unsigned short compJitAlignLoopBoundary;

        // Padding limit to align a loop.
        unsigned short compJitAlignPaddingLimit;

        // If set, perform adaptive loop alignment that limits number of padding based on loop size.
        bool compJitAlignLoopAdaptive;

        // If set, tries to hide alignment instructions behind unconditional jumps.
        bool compJitHideAlignBehindJmp;

        // If set, tracks the hidden return buffer for struct arg.
        bool compJitOptimizeStructHiddenBuffer;

        // Iteration limit to unroll a loop.
        unsigned short compJitUnrollLoopMaxIterationCount;

#ifdef LATE_DISASM
        bool doLateDisasm; // Run the late disassembler
#endif                     // LATE_DISASM

#if DUMP_GC_TABLES && !defined(DEBUG)
#pragma message("NOTE: this non-debug build has GC ptr table dumping always enabled!")
        static const bool dspGCtbls = true;
#endif

#ifdef PROFILING_SUPPORTED
        // Whether to emit Enter/Leave/TailCall hooks using a dummy stub (DummyProfilerELTStub()).
        // This option helps make the JIT behave as if it is running under a profiler.
        bool compJitELTHookEnabled;
#endif // PROFILING_SUPPORTED

#if FEATURE_TAILCALL_OPT
        // Whether opportunistic or implicit tail call optimization is enabled.
        bool compTailCallOpt;
        // Whether optimization of transforming a recursive tail call into a loop is enabled.
        bool compTailCallLoopOpt;
#endif

#if FEATURE_FASTTAILCALL
        // Whether fast tail calls are allowed.
        bool compFastTailCalls;
#endif // FEATURE_FASTTAILCALL

#if defined(TARGET_ARM64)
        // Decision about whether to save FP/LR registers with callee-saved registers (see
        // DOTNET_JitSaveFpLrWithCalleSavedRegisters).
        int compJitSaveFpLrWithCalleeSavedRegisters;
#endif // defined(TARGET_ARM64)

#ifdef CONFIGURABLE_ARM_ABI
        bool compUseSoftFP = false;
#else
#ifdef ARM_SOFTFP
        static const bool compUseSoftFP = true;
#else  // !ARM_SOFTFP
        static const bool compUseSoftFP = false;
#endif // ARM_SOFTFP
#endif // CONFIGURABLE_ARM_ABI

        // Collect 64 bit counts for PGO data.
        bool compCollect64BitCounts;

    } opts;

    static bool                s_pAltJitExcludeAssembliesListInitialized;
    static AssemblyNamesList2* s_pAltJitExcludeAssembliesList;

#ifdef DEBUG
    static bool                s_pJitDisasmIncludeAssembliesListInitialized;
    static AssemblyNamesList2* s_pJitDisasmIncludeAssembliesList;

    static bool       s_pJitFunctionFileInitialized;
    static MethodSet* s_pJitMethodSet;

// silence warning of cast to greater size. It is easier to silence than construct code the compiler is happy with, and
// it is safe in this case
#pragma warning(push)
#pragma warning(disable : 4312)

    template <typename T>
    T dspPtr(T p)
    {
        return (p == ZERO) ? ZERO : (opts.dspDiffable ? T(0xD1FFAB1E) : p);
    }

    template <typename T>
    T dspOffset(T o)
    {
        return (o == ZERO) ? ZERO : (opts.dspDiffable ? T(0xD1FFAB1E) : o);
    }
#pragma warning(pop)
#else
#pragma warning(push)
#pragma warning(disable : 4312)
    template <typename T>
    T dspPtr(T p)
    {
        return p;
    }

    template <typename T>
    T dspOffset(T o)
    {
        return o;
    }
#pragma warning(pop)
#endif

#ifdef DEBUG

    static int dspTreeID(GenTree* tree)
    {
        return tree->gtTreeID;
    }

    static void printStmtID(Statement* stmt)
    {
        assert(stmt != nullptr);
        printf(FMT_STMT, stmt->GetID());
    }

    static void printTreeID(GenTree* tree)
    {
        if (tree == nullptr)
        {
            printf("[------]");
        }
        else
        {
            printf("[%06d]", dspTreeID(tree));
        }
    }

    const char* devirtualizationDetailToString(CORINFO_DEVIRTUALIZATION_DETAIL detail);

    const char* printfAlloc(const char* format, ...);

    const char* convertUtf16ToUtf8ForPrinting(const WCHAR* utf16String);

#endif // DEBUG

    // clang-format off
#define STRESS_MODES                                                                            \
                                                                                                \
        STRESS_MODE(NONE)                                                                       \
                                                                                                \
        /* "Variations" stress areas which we try to mix up with each other. */                 \
        /* These should not be exhaustively used as they might */                               \
        /* hide/trivialize other areas */                                                       \
                                                                                                \
        STRESS_MODE(REGS)                                                                       \
        STRESS_MODE(DBL_ALN)                                                                    \
        STRESS_MODE(LCL_FLDS)                                                                   \
        STRESS_MODE(UNROLL_LOOPS)                                                               \
        STRESS_MODE(MAKE_CSE)                                                                   \
        STRESS_MODE(LEGACY_INLINE)                                                              \
        STRESS_MODE(CLONE_EXPR)                                                                 \
        STRESS_MODE(FOLD)                                                                       \
        STRESS_MODE(MERGED_RETURNS)                                                             \
        STRESS_MODE(BB_PROFILE)                                                                 \
        STRESS_MODE(OPT_BOOLS_GC)                                                               \
        STRESS_MODE(OPT_BOOLS_COMPARE_CHAIN_COST)                                               \
        STRESS_MODE(REMORPH_TREES)                                                              \
        STRESS_MODE(64RSLT_MUL)                                                                 \
        STRESS_MODE(DO_WHILE_LOOPS)                                                             \
        STRESS_MODE(MIN_OPTS)                                                                   \
        STRESS_MODE(REVERSE_FLAG)     /* Will set GTF_REVERSE_OPS whenever we can */            \
        STRESS_MODE(TAILCALL)         /* Will make the call as a tailcall whenever legal */     \
        STRESS_MODE(CATCH_ARG)        /* Will spill catch arg */                                \
        STRESS_MODE(UNSAFE_BUFFER_CHECKS)                                                       \
        STRESS_MODE(NULL_OBJECT_CHECK)                                                          \
        STRESS_MODE(RANDOM_INLINE)                                                              \
        STRESS_MODE(SWITCH_CMP_BR_EXPANSION)                                                    \
        STRESS_MODE(GENERIC_VARN)                                                               \
        STRESS_MODE(PROFILER_CALLBACKS) /* Will generate profiler hooks for ELT callbacks */    \
        STRESS_MODE(BYREF_PROMOTION) /* Change undoPromotion decisions for byrefs */            \
        STRESS_MODE(PROMOTE_FEWER_STRUCTS)/* Don't promote some structs that can be promoted */ \
        STRESS_MODE(VN_BUDGET)/* Randomize the VN budget */                                     \
        STRESS_MODE(SSA_INFO) /* Select lower thresholds for "complex" SSA num encoding */      \
        STRESS_MODE(SPLIT_TREES_RANDOMLY) /* Split all statements at a random tree */           \
        STRESS_MODE(SPLIT_TREES_REMOVE_COMMAS) /* Remove all GT_COMMA nodes */                  \
        STRESS_MODE(NO_OLD_PROMOTION) /* Do not use old promotion */                            \
        STRESS_MODE(PHYSICAL_PROMOTION) /* Use physical promotion */                            \
        STRESS_MODE(PHYSICAL_PROMOTION_COST)                                                    \
        STRESS_MODE(UNWIND) /* stress unwind info; e.g., create function fragments */           \
        STRESS_MODE(OPT_REPEAT) /* stress JitOptRepeat */                                       \
        STRESS_MODE(INITIAL_PARAM_REG) /* Stress initial register assigned to parameters */     \
        STRESS_MODE(DOWNWARDS_COUNTED_LOOPS) /* Make more loops downwards counted         */    \
        STRESS_MODE(STRENGTH_REDUCTION) /* Enable strength reduction */                         \
        STRESS_MODE(STRENGTH_REDUCTION_PROFITABILITY) /* Do more strength reduction */          \
                                                                                                \
        /* After COUNT_VARN, stress level 2 does all of these all the time */                   \
                                                                                                \
        STRESS_MODE(COUNT_VARN)                                                                 \
                                                                                                \
        /* "Check" stress areas that can be exhaustively used if we */                          \
        /*  don't care about performance at all */                                              \
                                                                                                \
        STRESS_MODE(FORCE_INLINE) /* Treat every method as AggressiveInlining */                \
        STRESS_MODE(CHK_FLOW_UPDATE)                                                            \
        STRESS_MODE(EMITTER)                                                                    \
        STRESS_MODE(CHK_REIMPORT)                                                               \
        STRESS_MODE(GENERIC_CHECK)                                                              \
        STRESS_MODE(IF_CONVERSION_COST)                                                         \
        STRESS_MODE(IF_CONVERSION_INNER_LOOPS)                                                  \
        STRESS_MODE(POISON_IMPLICIT_BYREFS)                                                     \
        STRESS_MODE(STORE_BLOCK_UNROLLING)                                                      \
        STRESS_MODE(COUNT)

    enum                compStressArea
    {
#define STRESS_MODE(mode) STRESS_##mode,
        STRESS_MODES
#undef STRESS_MODE
    };
    // clang-format on

#ifdef DEBUG
    static const char* s_compStressModeNames[STRESS_COUNT + 1];
    BYTE               compActiveStressModes[STRESS_COUNT];
#endif // DEBUG

#define MAX_STRESS_WEIGHT 100

    bool            compStressCompile(compStressArea stressArea, unsigned weightPercentage);
    bool            compStressCompileHelper(compStressArea stressArea, unsigned weightPercentage);
    static unsigned compStressAreaHash(compStressArea area);

#ifdef DEBUG

    bool compInlineStress()
    {
        return compStressCompile(STRESS_LEGACY_INLINE, 50);
    }

    bool compRandomInlineStress()
    {
        return compStressCompile(STRESS_RANDOM_INLINE, 50);
    }

    bool compPromoteFewerStructs(unsigned lclNum);

#endif // DEBUG

    bool compTailCallStress()
    {
#ifdef DEBUG
        // Do not stress tailcalls in IL stubs as the runtime creates several IL
        // stubs to implement the tailcall mechanism, which would then
        // recursively create more IL stubs.
        return !opts.jitFlags->IsSet(JitFlags::JIT_FLAG_IL_STUB) &&
               (JitConfig.TailcallStress() != 0 || compStressCompile(STRESS_TAILCALL, 5));
#else
        return false;
#endif
    }

    const char* compGetTieringName(bool wantShortName = false) const;
    const char* compGetPgoSourceName() const;
    const char* compGetStressMessage() const;

    codeOptimize compCodeOpt() const
    {
#if 0
        // Switching between size & speed has measurable throughput impact
        // (3.5% on NGen CoreLib when measured). It used to be enabled for
        // DEBUG, but should generate identical code between CHK & RET builds,
        // so that's not acceptable.
        // TODO-Throughput: Figure out what to do about size vs. speed & throughput.
        //                  Investigate the cause of the throughput regression.

        return opts.compCodeOpt;
#else
        return BLENDED_CODE;
#endif
    }

    //--------------------- Info about the procedure --------------------------

    struct Info
    {
        COMP_HANDLE           compCompHnd;
        CORINFO_MODULE_HANDLE compScopeHnd;
        CORINFO_CLASS_HANDLE  compClassHnd;
        CORINFO_METHOD_HANDLE compMethodHnd;
        CORINFO_METHOD_INFO*  compMethodInfo;

        bool hasCircularClassConstraints;
        bool hasCircularMethodConstraints;

#if defined(DEBUG) || defined(LATE_DISASM) || DUMP_FLOWGRAPHS || DUMP_GC_TABLES

        const char* compMethodName          = nullptr;
        const char* compClassName           = nullptr;
        const char* compFullName            = nullptr;
        int         compMethodSuperPMIIndex = -1; // useful when debugging under SuperPMI

#endif // defined(DEBUG) || defined(LATE_DISASM) || DUMP_FLOWGRAPHS

#if defined(DEBUG)
        // Method hash is logically const, but computed
        // on first demand.
        mutable unsigned compMethodHashPrivate = 0;
        unsigned         compMethodHash() const;
#endif // defined(DEBUG)

#ifdef PSEUDORANDOM_NOP_INSERTION
        // things for pseudorandom nop insertion
        unsigned  compChecksum;
        CLRRandom compRNG;
#endif

        // The following holds the FLG_xxxx flags for the method we're compiling.
        unsigned compFlags;

        // The following holds the class attributes for the method we're compiling.
        unsigned compClassAttr;

        const BYTE*     compCode;
        IL_OFFSET       compILCodeSize;         // The IL code size
        IL_OFFSET       compILImportSize;       // Estimated amount of IL actually imported
        IL_OFFSET       compILEntry;            // The IL entry point (normally 0)
        PatchpointInfo* compPatchpointInfo;     // Patchpoint data for OSR (normally nullptr)
        UNATIVE_OFFSET  compNativeCodeSize = 0; // The native code size, after instructions are issued. This
        // is less than (compTotalHotCodeSize + compTotalColdCodeSize) only if:
        // (1) the code is not hot/cold split, and we issued less code than we expected, or
        // (2) the code is hot/cold split, and we issued less code than we expected
        // in the cold section (the hot section will always be padded out to compTotalHotCodeSize).

        bool compIsStatic           : 1; // Is the method static (no 'this' pointer)?
        bool compIsVarArgs          : 1; // Does the method have varargs parameters?
        bool compInitMem            : 1; // Is the CORINFO_OPT_INIT_LOCALS bit set in the method info options?
        bool compProfilerCallback   : 1; // JIT inserted a profiler Enter callback
        bool compPublishStubParam   : 1; // EAX captured in prolog will be available through an intrinsic
        bool compHasNextCallRetAddr : 1; // The NextCallReturnAddress intrinsic is used.

        var_types compRetType;       // Return type of the method as declared in IL (including SIMD normalization)
        var_types compRetNativeType; // Normalized return type as per target arch ABI
        unsigned  compILargsCount;   // Number of arguments (incl. implicit but not hidden)
        unsigned  compArgsCount;     // Number of arguments (incl. implicit and     hidden)

#if FEATURE_FASTTAILCALL
        unsigned compArgStackSize; // Incoming argument stack size in bytes
#endif                             // FEATURE_FASTTAILCALL

        unsigned compRetBuffArg;    // position of hidden return param var (0, 1) (BAD_VAR_NUM means not present);
        unsigned compTypeCtxtArg;   // position of hidden param for type context for generic code
                                    // (CORINFO_CALLCONV_PARAMTYPE)
        unsigned       compThisArg; // position of implicit this pointer param (not to be confused with lvaArg0Var)
        unsigned       compILlocalsCount; // Number of vars : args + locals (incl. implicit but not hidden)
        unsigned       compLocalsCount;   // Number of vars : args + locals (incl. implicit and     hidden)
        unsigned       compMaxStack;
        UNATIVE_OFFSET compTotalHotCodeSize  = 0; // Total number of bytes of Hot Code in the method
        UNATIVE_OFFSET compTotalColdCodeSize = 0; // Total number of bytes of Cold Code in the method

        unsigned compUnmanagedCallCountWithGCTransition = 0; // count of unmanaged calls with GC transition.

        CorInfoCallConvExtension compCallConv; // The entry-point calling convention for this method.

        unsigned compLvFrameListRoot = BAD_VAR_NUM; // lclNum for the Frame root
        unsigned compXcptnsCount;                   // Number of exception-handling clauses read in the method's IL.
                                                    // You should generally use compHndBBtabCount instead: it is the
                                                    // current number of EH clauses (after additions like synchronized
        // methods and funclets, and removals like unreachable code deletion).

        Target::ArgOrder compArgOrder;

        bool compMatchedVM = true; // true if the VM is "matched": either the JIT is a cross-compiler
                                   // and the VM expects that, or the JIT is a "self-host" compiler
                                   // (e.g., x86 hosted targeting x86) and the VM expects that.

        /*  The following holds IL scope information about local variables.
         */

        unsigned     compVarScopesCount;
        VarScopeDsc* compVarScopes;

        /* The following holds information about instr offsets for
         * which we need to report IP-mappings
         */

        IL_OFFSET*                   compStmtOffsets; // sorted
        unsigned                     compStmtOffsetsCount;
        ICorDebugInfo::BoundaryTypes compStmtOffsetsImplicit;

        // Number of class profile probes in this method
        unsigned compHandleHistogramProbeCount = 0;

#ifdef TARGET_ARM64
        bool compNeedsConsecutiveRegisters = false;
#endif

    } info;

#if defined(DEBUG)
    // Are we running a replay under SuperPMI?
    bool RunningSuperPmiReplay() const
    {
        return info.compMethodSuperPMIIndex != -1;
    }
#endif // DEBUG

    ReturnTypeDesc compRetTypeDesc; // ABI return type descriptor for the method

    //------------------------------------------------------------------------
    // compMethodHasRetVal: Does this method return some kind of value?
    //
    // Return Value:
    //    If this method returns a struct via a return buffer, whether that
    //    buffer's address needs to be returned, otherwise whether signature
    //    return type is not "TYP_VOID".
    //
    bool compMethodHasRetVal() const
    {
        return (info.compRetBuffArg != BAD_VAR_NUM) ? compMethodReturnsRetBufAddr() : (info.compRetType != TYP_VOID);
    }

    // Returns true if the method being compiled returns RetBuf addr as its return value
    bool compMethodReturnsRetBufAddr() const
    {
        // There are cases where implicit RetBuf argument should be explicitly returned in a register.
        // In such cases the return type is changed to TYP_BYREF and appropriate IR is generated.
        // These cases are:
#ifdef TARGET_AMD64
        // 1. on x64 Windows and Unix the address of RetBuf needs to be returned by
        //    methods with hidden RetBufArg in RAX. In such case GT_RETURN is of TYP_BYREF,
        //    returning the address of RetBuf.
        return (info.compRetBuffArg != BAD_VAR_NUM);
#else // TARGET_AMD64
#ifdef PROFILING_SUPPORTED
        // 2.  Profiler Leave callback expects the address of retbuf as return value for
        //    methods with hidden RetBuf argument.  impReturnInstruction() when profiler
        //    callbacks are needed creates GT_RETURN(TYP_BYREF, op1 = Addr of RetBuf) for
        //    methods with hidden RetBufArg.
        if (compIsProfilerHookNeeded())
        {
            return (info.compRetBuffArg != BAD_VAR_NUM);
        }
#endif
        // 3. Windows ARM64 native instance calling convention requires the address of RetBuff
        //    to be returned in x0.
#if defined(TARGET_ARM64)
        if (TargetOS::IsWindows)
        {
            auto callConv = info.compCallConv;
            if (callConvIsInstanceMethodCallConv(callConv))
            {
                return (info.compRetBuffArg != BAD_VAR_NUM);
            }
        }
#endif // TARGET_ARM64
       // 4. x86 unmanaged calling conventions require the address of RetBuff to be returned in eax.
#if defined(TARGET_X86)
        if (info.compCallConv != CorInfoCallConvExtension::Managed)
        {
            return (info.compRetBuffArg != BAD_VAR_NUM);
        }
#endif

        return false;
#endif // TARGET_AMD64
    }

    //------------------------------------------------------------------------
    // compMethodReturnsMultiRegRetType: Does this method return a multi-reg value?
    //
    // Return Value:
    //    If this method returns a value in multiple registers, "true", "false"
    //    otherwise.
    //
    bool compMethodReturnsMultiRegRetType() const
    {
        return compRetTypeDesc.IsMultiRegRetType();
    }

    bool compEnregLocals()
    {
        return ((opts.compFlags & CLFLG_REGVAR) != 0);
    }

    bool compEnregStructLocals()
    {
        return (JitConfig.JitEnregStructLocals() != 0);
    }

    bool compObjectStackAllocation()
    {
        return (JitConfig.JitObjectStackAllocation() != 0);
    }

    // Returns true if the method requires a PInvoke prolog and epilog
    bool compMethodRequiresPInvokeFrame()
    {
        return (info.compUnmanagedCallCountWithGCTransition > 0);
    }

    // Returns true if address-exposed user variables should be poisoned with a recognizable value
    bool compShouldPoisonFrame()
    {
#ifdef FEATURE_ON_STACK_REPLACEMENT
        if (opts.IsOSR())
            return false;
#endif
        return !info.compInitMem && opts.compDbgCode;
    }

    // Returns true if the jit supports having patchpoints in this method.
    // Optionally, get the reason why not.
    bool compCanHavePatchpoints(const char** reason = nullptr);

#if defined(DEBUG)

    void compDispLocalVars();

#endif // DEBUG

private:
    class ClassLayoutTable* m_classLayoutTable = nullptr;

    class ClassLayoutTable* typCreateClassLayoutTable();
    class ClassLayoutTable* typGetClassLayoutTable();

public:
    // Get the layout having the specified layout number.
    ClassLayout* typGetLayoutByNum(unsigned layoutNum);
    // Get the layout number of the specified layout.
    unsigned typGetLayoutNum(ClassLayout* layout);
    // Get the layout having the specified size but no class handle.
    ClassLayout* typGetBlkLayout(unsigned blockSize);
    // Get the number of a layout having the specified size but no class handle.
    unsigned typGetBlkLayoutNum(unsigned blockSize);
    // Get the layout for the specified class handle.
    ClassLayout* typGetObjLayout(CORINFO_CLASS_HANDLE classHandle);
    // Get the number of a layout for the specified class handle.
    unsigned typGetObjLayoutNum(CORINFO_CLASS_HANDLE classHandle);

    var_types TypeHandleToVarType(CORINFO_CLASS_HANDLE handle, ClassLayout** pLayout = nullptr);
    var_types TypeHandleToVarType(CorInfoType jitType, CORINFO_CLASS_HANDLE handle, ClassLayout** pLayout = nullptr);

    //-------------------------- Global Compiler Data ------------------------------------

#ifdef DEBUG
private:
    static LONG s_compMethodsCount; // to produce unique label names
#endif

public:
#ifdef DEBUG
    unsigned compGenTreeID   = 0;
    unsigned compStatementID = 0;
#endif
    unsigned compBasicBlockID = 0;
    LONG     compMethodID     = 0;

    BasicBlock* compCurBB = nullptr; // the current basic block in process
    Statement*  compCurStmt;         // the current statement in process
    GenTree*    compCurTree;         // the current tree in process

    //  The following is used to create the 'method JIT info' block.
    size_t compInfoBlkSize;
    BYTE*  compInfoBlkAddr;

    EHblkDsc* compHndBBtab           = nullptr; // array of EH data
    unsigned  compHndBBtabCount      = 0;       // element count of used elements in EH data array
    unsigned  compHndBBtabAllocCount = 0;       // element count of allocated elements in EH data array

#if defined(FEATURE_EH_WINDOWS_X86)

    //-------------------------------------------------------------------------
    //  Tracking of region covered by the monitor in synchronized methods
    void* syncStartEmitCookie; // the emitter cookie for first instruction after the call to MON_ENTER
    void* syncEndEmitCookie;   // the emitter cookie for first instruction after the call to MON_EXIT

#endif // FEATURE_EH_WINDOWS_X86

    Phases      mostRecentlyActivePhase = PHASE_PRE_IMPORT;        // the most recently active phase
    PhaseChecks activePhaseChecks       = PhaseChecks::CHECK_NONE; // the currently active phase checks
    PhaseDumps  activePhaseDumps        = PhaseDumps::DUMP_ALL;    // the currently active phase dumps

    //-------------------------------------------------------------------------
    //  The following keeps track of how many bytes of local frame space we've
    //  grabbed so far in the current function, and how many argument bytes we
    //  need to pop when we return.
    //

    unsigned compLclFrameSize; // secObject+lclBlk+locals+temps

    // Count of callee-saved regs we pushed in the prolog.
    // Does not include EBP for isFramePointerUsed() and double-aligned frames.
    // In case of Amd64 this doesn't include float regs saved on stack.
    unsigned compCalleeRegsPushed;

#if defined(TARGET_XARCH)
    // Mask of callee saved float regs on stack.
    regMaskTP compCalleeFPRegsSavedMask;
#endif
#ifdef TARGET_AMD64
// Quirk for VS debug-launch scenario to work:
// Bytes of padding between save-reg area and locals.
#define VSQUIRK_STACK_PAD (2 * REGSIZE_BYTES)
    unsigned compVSQuirkStackPaddingNeeded;
#endif

    unsigned compArgSize; // total size of arguments in bytes (including register args (lvIsRegArg))

#if defined(TARGET_ARM) || defined(TARGET_RISCV64)
    bool compHasSplitParam;
#endif

    unsigned compMapILargNum(unsigned ILargNum);      // map accounting for hidden args
    unsigned compMapILvarNum(unsigned ILvarNum);      // map accounting for hidden args
    unsigned compMap2ILvarNum(unsigned varNum) const; // map accounting for hidden args

#if defined(TARGET_ARM64)
    struct FrameInfo
    {
        // Frame type (1-5)
        int frameType = 0;

        // Distance from established (method body) SP to base of callee save area
        int calleeSaveSpOffset = 0;

        // Amount to subtract from SP before saving (prolog) OR
        // to add to SP after restoring (epilog) callee saves
        int calleeSaveSpDelta = 0;

        // Distance from established SP to where caller's FP was saved
        int offsetSpToSavedFp = 0;
    } compFrameInfo;
#endif

    //-------------------------------------------------------------------------

    static void compStartup();  // One-time initialization
    static void compShutdown(); // One-time finalization

    void compDone();

    static void compDisplayStaticSizes();

    //------------ Some utility functions --------------

    void* compGetHelperFtn(CorInfoHelpFunc ftnNum, /* IN  */
                           void**          ppIndirection);  /* OUT */

    // Several JIT/EE interface functions return a CorInfoType, and also return a
    // class handle as an out parameter if the type is a value class.  Returns the
    // size of the type these describe.
    unsigned compGetTypeSize(CorInfoType cit, CORINFO_CLASS_HANDLE clsHnd);

#ifdef DEBUG
    // Components used by the compiler may write unit test suites, and
    // have them run within this method.  They will be run only once per process, and only
    // in debug.  (Perhaps should be under the control of a DOTNET_ flag.)
    // These should fail by asserting.
    void compDoComponentUnitTestsOnce();
#endif // DEBUG

    int  compCompile(CORINFO_MODULE_HANDLE classPtr,
                     void**                methodCodePtr,
                     uint32_t*             methodCodeSize,
                     JitFlags*             compileFlags);
    void compCompileFinish();
    int  compCompileHelper(CORINFO_MODULE_HANDLE classPtr,
                           COMP_HANDLE           compHnd,
                           CORINFO_METHOD_INFO*  methodInfo,
                           void**                methodCodePtr,
                           uint32_t*             methodCodeSize,
                           JitFlags*             compileFlag);

    ArenaAllocator* compGetArenaAllocator();

    void generatePatchpointInfo();

#if MEASURE_MEM_ALLOC
    static bool s_dspMemStats; // Display per-phase memory statistics for every function
#endif                         // MEASURE_MEM_ALLOC

#if LOOP_HOIST_STATS
    unsigned m_loopsConsidered             = 0;
    bool     m_curLoopHasHoistedExpression = false;
    unsigned m_loopsWithHoistedExpressions = 0;
    unsigned m_totalHoistedExpressions     = 0;

    void AddLoopHoistStats();
    void PrintPerMethodLoopHoistStats();

    static CritSecObject s_loopHoistStatsLock; // This lock protects the data structures below.
    static unsigned      s_loopsConsidered;
    static unsigned      s_loopsWithHoistedExpressions;
    static unsigned      s_totalHoistedExpressions;

    static void PrintAggregateLoopHoistStats(FILE* f);
#endif // LOOP_HOIST_STATS

#if TRACK_ENREG_STATS
    class EnregisterStats
    {
    private:
        unsigned m_totalNumberOfVars;
        unsigned m_totalNumberOfStructVars;
        unsigned m_totalNumberOfEnregVars;
        unsigned m_totalNumberOfStructEnregVars;

        unsigned m_addrExposed;
        unsigned m_hiddenStructArg;
        unsigned m_VMNeedsStackAddr;
        unsigned m_localField;
        unsigned m_blockOp;
        unsigned m_dontEnregStructs;
        unsigned m_notRegSizeStruct;
        unsigned m_structArg;
        unsigned m_lclAddrNode;
        unsigned m_castTakesAddr;
        unsigned m_storeBlkSrc;
        unsigned m_swizzleArg;
        unsigned m_blockOpRet;
        unsigned m_returnSpCheck;
        unsigned m_callSpCheck;
        unsigned m_simdUserForcesDep;
        unsigned m_liveInOutHndlr;
        unsigned m_depField;
        unsigned m_noRegVars;
#ifdef JIT32_GCENCODER
        unsigned m_PinningRef;
#endif // JIT32_GCENCODER
#if !defined(TARGET_64BIT)
        unsigned m_longParamField;
#endif // !TARGET_64BIT
        unsigned m_parentExposed;
        unsigned m_tooConservative;
        unsigned m_escapeAddress;
        unsigned m_osrExposed;
        unsigned m_stressLclFld;
        unsigned m_dispatchRetBuf;
        unsigned m_wideIndir;
        unsigned m_stressPoisonImplicitByrefs;
        unsigned m_externallyVisibleImplicitly;

    public:
        void RecordLocal(const LclVarDsc* varDsc);
        void Dump(FILE* fout) const;
    };

    static EnregisterStats s_enregisterStats;
#endif // TRACK_ENREG_STATS

    JitMetrics Metrics;

    bool compIsForInlining() const;
    bool compDonotInline();

#ifdef DEBUG
    // Get the default fill char value we randomize this value when JitStress is enabled.
    static unsigned char compGetJitDefaultFill(Compiler* comp);

    const char* compLocalVarName(unsigned varNum, unsigned offs);
    VarName     compVarName(regNumber reg, bool isFloatReg = false);
    const char* compFPregVarName(unsigned fpReg, bool displayVar = false);
    void        compDspSrcLinesByNativeIP(UNATIVE_OFFSET curIP);
    void        compDspSrcLinesByLineNum(unsigned line, bool seek = false);
#endif // DEBUG
    const char* compRegNameForSize(regNumber reg, size_t size);
    const char* compRegVarName(regNumber reg, bool displayVar = false, bool isFloatReg = false);

    //-------------------------------------------------------------------------

    struct VarScopeListNode
    {
        VarScopeDsc*             data;
        VarScopeListNode*        next;
        static VarScopeListNode* Create(VarScopeDsc* value, CompAllocator alloc)
        {
            VarScopeListNode* node = new (alloc) VarScopeListNode;
            node->data             = value;
            node->next             = nullptr;
            return node;
        }
    };

    struct VarScopeMapInfo
    {
        VarScopeListNode*       head;
        VarScopeListNode*       tail;
        static VarScopeMapInfo* Create(VarScopeListNode* node, CompAllocator alloc)
        {
            VarScopeMapInfo* info = new (alloc) VarScopeMapInfo;
            info->head            = node;
            info->tail            = node;
            return info;
        }
    };

    // Max value of scope count for which we would use linear search; for larger values we would use hashtable lookup.
    static const unsigned MAX_LINEAR_FIND_LCL_SCOPELIST = 32;

    typedef JitHashTable<unsigned, JitSmallPrimitiveKeyFuncs<unsigned>, VarScopeMapInfo*> VarNumToScopeDscMap;

    // Map to keep variables' scope indexed by varNum containing it's scope dscs at the index.
    VarNumToScopeDscMap* compVarScopeMap = nullptr;

    VarScopeDsc* compFindLocalVar(unsigned varNum, unsigned lifeBeg, unsigned lifeEnd);

    VarScopeDsc* compFindLocalVar(unsigned varNum, unsigned offs);

    VarScopeDsc* compFindLocalVarLinear(unsigned varNum, unsigned offs);

    void compInitVarScopeMap();

    VarScopeDsc** compEnterScopeList; // List has the offsets where variables
                                      // enter scope, sorted by instr offset
    unsigned compNextEnterScope;

    VarScopeDsc** compExitScopeList; // List has the offsets where variables
                                     // go out of scope, sorted by instr offset
    unsigned compNextExitScope;

    void compInitScopeLists();

    void compResetScopeLists();

    VarScopeDsc* compGetNextEnterScope(unsigned offs, bool scan = false);

    VarScopeDsc* compGetNextExitScope(unsigned offs, bool scan = false);

    void compProcessScopesUntil(unsigned   offset,
                                VARSET_TP* inScope,
                                void (Compiler::*enterScopeFn)(VARSET_TP* inScope, VarScopeDsc*),
                                void (Compiler::*exitScopeFn)(VARSET_TP* inScope, VarScopeDsc*));

#ifdef DEBUG
    void compDispScopeLists();
#endif // DEBUG

    bool compIsProfilerHookNeeded() const;

    //-------------------------------------------------------------------------
    /*               Statistical Data Gathering                               */

    void compJitStats(); // call this function and enable
                         // various ifdef's below for statistical data

#if CALL_ARG_STATS
    void        compCallArgStats();
    static void compDispCallArgStats(FILE* fout);
#endif

    //-------------------------------------------------------------------------

protected:
#ifdef DEBUG
    bool skipMethod();
#endif

public:
    void compFunctionTraceStart();
    void compFunctionTraceEnd(void* methodCodePtr, ULONG methodCodeSize, bool isNYI);

protected:
    size_t compMaxUncheckedOffsetForNullObject;

    void compInitOptions(JitFlags* compileFlags);

    void compSetProcessor();
    void compInitDebuggingInfo();
    void compSetOptimizationLevel();
#if defined(TARGET_ARMARCH) || defined(TARGET_RISCV64)
    bool compRsvdRegCheck(FrameLayoutState curState);
#endif
    void compCompile(void** methodCodePtr, uint32_t* methodCodeSize, JitFlags* compileFlags);

    // Clear annotations produced during optimizations; to be used between iterations when repeating opts.
    void ResetOptAnnotations();

    // Regenerate flow graph annotations; to be used between iterations when repeating opts.
    void RecomputeFlowGraphAnnotations();

#ifdef PROFILING_SUPPORTED
    // Data required for generating profiler Enter/Leave/TailCall hooks

    bool  compProfilerHookNeeded; // Whether profiler Enter/Leave/TailCall hook needs to be generated for the method
    void* compProfilerMethHnd;    // Profiler handle of the method being compiled. Passed as param to ELT callbacks
    bool  compProfilerMethHndIndirected; // Whether compProfilerHandle is pointer to the handle or is an actual handle
#endif

public:
    // Assumes called as part of process shutdown; does any compiler-specific work associated with that.
    static void ProcessShutdownWork(ICorStaticInfo* statInfo);

    CompAllocator getAllocator(CompMemKind cmk = CMK_Generic)
    {
        return CompAllocator(compArenaAllocator, cmk);
    }

    CompAllocator getAllocatorGC()
    {
        return getAllocator(CMK_GC);
    }

    CompAllocator getAllocatorLoopHoist()
    {
        return getAllocator(CMK_LoopHoist);
    }

#ifdef DEBUG
    CompAllocator getAllocatorDebugOnly()
    {
        return getAllocator(CMK_DebugOnly);
    }
#endif // DEBUG

public:
    EntryState stackState;

    void initBBEntryState(BasicBlock* block, EntryState* currentState);

    void initCurrentState();
    void resetCurrentState(BasicBlock* block, EntryState* currentState);

    typeInfo makeTypeInfoForLocal(unsigned lclNum);
    typeInfo makeTypeInfo(CORINFO_CLASS_HANDLE clsHnd); // converts from jit type representation to typeInfo
    typeInfo makeTypeInfo(CorInfoType          ciType,
                          CORINFO_CLASS_HANDLE clsHnd); // converts from jit type representation to typeInfo

    bool checkTailCallConstraint(OPCODE                  opcode,
                                 CORINFO_RESOLVED_TOKEN* pResolvedToken,
                                 CORINFO_RESOLVED_TOKEN* pConstrainedResolvedToken);

#ifdef DEBUG

    // One line log function. Default level is 0. Increasing it gives you
    // more log information

    // levels are currently unused: #define JITDUMP(level,...)                     ();
    void JitLogEE(unsigned level, const char* fmt, ...);

    bool compDebugBreak;

    bool compJitHaltMethod();

    void dumpRegMask(regMaskTP regs) const;
    void dumpRegMask(SingleTypeRegSet regs, var_types type) const;

#endif

    /*
    XXXXXXXXXXXXXXXXXXXXXXXXXXXXXXXXXXXXXXXXXXXXXXXXXXXXXXXXXXXXXXXXXXXXXXXXXXXXXXX
    XXXXXXXXXXXXXXXXXXXXXXXXXXXXXXXXXXXXXXXXXXXXXXXXXXXXXXXXXXXXXXXXXXXXXXXXXXXXXXX
    XX                                                                           XX
    XX                   GS Security checks for unsafe buffers                   XX
    XX                                                                           XX
    XXXXXXXXXXXXXXXXXXXXXXXXXXXXXXXXXXXXXXXXXXXXXXXXXXXXXXXXXXXXXXXXXXXXXXXXXXXXXXX
    XXXXXXXXXXXXXXXXXXXXXXXXXXXXXXXXXXXXXXXXXXXXXXXXXXXXXXXXXXXXXXXXXXXXXXXXXXXXXXX
    */
public:
    struct ShadowParamVarInfo
    {
        FixedBitVect* assignGroup; // the closure set of variables whose values depend on each other
        unsigned      shadowCopy;  // Lcl var num, if not valid set to BAD_VAR_NUM

        static bool mayNeedShadowCopy(LclVarDsc* varDsc)
        {
#if defined(TARGET_AMD64)
            // GS cookie logic to create shadow slots, create trees to copy reg args to shadow
            // slots and update all trees to refer to shadow slots is done immediately after
            // fgMorph().  Lsra could potentially mark a param as DoNotEnregister after JIT determines
            // not to shadow a parameter.  Also, LSRA could potentially spill a param which is passed
            // in register. Therefore, conservatively all params may need a shadow copy.  Note that
            // GS cookie logic further checks whether the param is a ptr or an unsafe buffer before
            // creating a shadow slot even though this routine returns true.
            //
            // TODO-AMD64-CQ: Revisit this conservative approach as it could create more shadow slots than
            // required. There are two cases under which a reg arg could potentially be used from its
            // home location:
            //   a) LSRA marks it as DoNotEnregister (see LinearScan::identifyCandidates())
            //   b) LSRA spills it
            //
            // Possible solution to address case (a)
            //   - The conditions under which LSRA marks a varDsc as DoNotEnregister could be checked
            //     in this routine.  Note that live out of exception handler is something we may not be
            //     able to do it here since GS cookie logic is invoked ahead of liveness computation.
            //     Therefore, for methods with exception handling and need GS cookie check we might have
            //     to take conservative approach.
            //
            // Possible solution to address case (b)
            //   - Whenever a parameter passed in an argument register needs to be spilled by LSRA, we
            //     create a new spill temp if the method needs GS cookie check.
            return varDsc->lvIsParam;
#else // !defined(TARGET_AMD64)
            return varDsc->lvIsParam && !varDsc->lvIsRegArg;
#endif
        }

#ifdef DEBUG
        void Print()
        {
            printf("assignGroup [%p]; shadowCopy: [%d];\n", assignGroup, shadowCopy);
        }
#endif
    };

    GSCookie*           gsGlobalSecurityCookieAddr; // Address of global cookie for unsafe buffer checks
    GSCookie            gsGlobalSecurityCookieVal;  // Value of global cookie if addr is NULL
    ShadowParamVarInfo* gsShadowVarInfo = nullptr;  // Table used by shadow param analysis code

    PhaseStatus gsPhase();
    void        gsGSChecksInitCookie();   // Grabs cookie variable
    void        gsCopyShadowParams();     // Identify vulnerable params and create dhadow copies
    bool        gsFindVulnerableParams(); // Shadow param analysis code
    void        gsParamsToShadows();      // Insert copy code and replave param uses by shadow

    static fgWalkPreFn gsMarkPtrsAndAssignGroups; // Shadow param analysis tree-walk
    static fgWalkPreFn gsReplaceShadowParams;     // Shadow param replacement tree-walk

#define DEFAULT_MAX_INLINE_SIZE                                                                                        \
    100 // Methods with >  DEFAULT_MAX_INLINE_SIZE IL bytes will never be inlined.
        // This can be overwritten by setting DOTNET_JITInlineSize env variable.

#define DEFAULT_MAX_INLINE_DEPTH 20 // Methods at more than this level deep will not be inlined

#define DEFAULT_MAX_FORCE_INLINE_DEPTH 1 // Methods at more than this level deep will not be force inlined

#define DEFAULT_MAX_LOCALLOC_TO_LOCAL_SIZE 32 // fixed locallocs of this size or smaller will convert to local buffers

private:
#ifdef FEATURE_JIT_METHOD_PERF
    JitTimer*                  pCompJitTimer = nullptr; // Timer data structure (by phases) for current compilation.
    static CompTimeSummaryInfo s_compJitTimerSummary;   // Summary of the Timer information for the whole run.

    static const char* JitTimeLogCsv();        // Retrieve the file name for CSV from ConfigDWORD.
    static const char* compJitTimeLogFilename; // If a log file for JIT time is desired, filename to write it to.
#endif
    void BeginPhase(Phases phase); // Indicate the start of the given phase.
    void EndPhase(Phases phase);   // Indicate the end of the given phase.

#if MEASURE_CLRAPI_CALLS
    // Thin wrappers that call into JitTimer (if present).
    inline void CLRApiCallEnter(unsigned apix);
    inline void CLRApiCallLeave(unsigned apix);

public:
    inline void CLR_API_Enter(API_ICorJitInfo_Names ename);
    inline void CLR_API_Leave(API_ICorJitInfo_Names ename);

private:
#endif

#if defined(DEBUG)
    // These variables are associated with maintaining SQM data about compile time.
    uint64_t m_compCyclesAtEndOfInlining; // The thread-virtualized cycle count at the end of the inlining phase
                                          // in the current compilation.
    uint64_t m_compCycles;                // Net cycle count for current compilation
    DWORD m_compTickCountAtEndOfInlining; // The result of GetTickCount() (# ms since some epoch marker) at the end of
                                          // the inlining phase in the current compilation.
#endif                                    // defined(DEBUG)

    // Records the SQM-relevant (cycles and tick count).  Should be called after inlining is complete.
    // (We do this after inlining because this marks the last point at which the JIT is likely to cause
    // type-loading and class initialization).
    void RecordStateAtEndOfInlining();
    // Assumes being called at the end of compilation.  Update the SQM state.
    void RecordStateAtEndOfCompilation();

public:
#if FUNC_INFO_LOGGING
    static const char* compJitFuncInfoFilename; // If a log file for per-function information is required, this is the
                                                // filename to write it to.
    static FILE* compJitFuncInfoFile;           // And this is the actual FILE* to write to.
#endif                                          // FUNC_INFO_LOGGING

#if MEASURE_NOWAY
    void RecordNowayAssert(const char* filename, unsigned line, const char* condStr);
#endif // MEASURE_NOWAY

    // Should we actually fire the noway assert body and the exception handler?
    bool compShouldThrowOnNoway();

#ifdef DEBUG
private:
    NodeToTestDataMap* m_nodeTestData = nullptr;

    static const unsigned FIRST_LOOP_HOIST_CSE_CLASS = 1000;
    unsigned m_loopHoistCSEClass = FIRST_LOOP_HOIST_CSE_CLASS; // LoopHoist test annotations turn into CSE requirements;
                                                               // we label them with CSE Class #'s starting at
                                                               // FIRST_LOOP_HOIST_CSE_CLASS. Current kept in this.
public:
    NodeToTestDataMap* GetNodeTestData()
    {
        Compiler* compRoot = impInlineRoot();
        if (compRoot->m_nodeTestData == nullptr)
        {
            compRoot->m_nodeTestData = new (getAllocatorDebugOnly()) NodeToTestDataMap(getAllocatorDebugOnly());
        }
        return compRoot->m_nodeTestData;
    }

    typedef JitHashTable<GenTree*, JitPtrKeyFuncs<GenTree>, int> NodeToIntMap;

    // Returns the set (i.e., the domain of the result map) of nodes that are keys in m_nodeTestData, and
    // currently occur in the AST graph.
    NodeToIntMap* FindReachableNodesInNodeTestData();

    // Node "from" is being eliminated, and being replaced by node "to".  If "from" had any associated
    // test data, associate that data with "to".
    void TransferTestDataToNode(GenTree* from, GenTree* to);

    // These are the methods that test that the various conditions implied by the
    // test attributes are satisfied.
    void JitTestCheckSSA(); // SSA builder tests.
    void JitTestCheckVN();  // Value numbering tests.
#endif                      // DEBUG

    FieldSeqStore* m_fieldSeqStore = nullptr;

    FieldSeqStore* GetFieldSeqStore()
    {
        Compiler* compRoot = impInlineRoot();
        if (compRoot->m_fieldSeqStore == nullptr)
        {
            CompAllocator alloc       = getAllocator(CMK_FieldSeqStore);
            compRoot->m_fieldSeqStore = new (alloc) FieldSeqStore(alloc);
        }
        return compRoot->m_fieldSeqStore;
    }

    typedef JitHashTable<GenTree*, JitPtrKeyFuncs<GenTree>, unsigned> NodeToUnsignedMap;

    NodeToUnsignedMap* m_memorySsaMap[MemoryKindCount];

    // In some cases, we want to assign intermediate SSA #'s to memory states, and know what nodes create those memory
    // states. (We do this for try blocks, where, if the try block doesn't do a call that loses track of the memory
    // state, all the possible memory states are possible initial states of the corresponding catch block(s).)
    NodeToUnsignedMap* GetMemorySsaMap(MemoryKind memoryKind)
    {
        if (memoryKind == GcHeap && byrefStatesMatchGcHeapStates)
        {
            // Use the same map for GCHeap and ByrefExposed when their states match.
            memoryKind = ByrefExposed;
        }

        assert(memoryKind < MemoryKindCount);
        Compiler* compRoot = impInlineRoot();
        if (compRoot->m_memorySsaMap[memoryKind] == nullptr)
        {
            // Create a CompAllocator that labels sub-structure with CMK_MemorySsaMap, and use that for allocation.
            CompAllocator ialloc(getAllocator(CMK_MemorySsaMap));
            compRoot->m_memorySsaMap[memoryKind] = new (ialloc) NodeToUnsignedMap(ialloc);
        }
        return compRoot->m_memorySsaMap[memoryKind];
    }

    // The Refany type is the only struct type whose structure is implicitly assumed by IL.  We need its fields.
    CORINFO_CLASS_HANDLE m_refAnyClass = NO_CLASS_HANDLE;
    CORINFO_FIELD_HANDLE GetRefanyDataField()
    {
        if (m_refAnyClass == nullptr)
        {
            m_refAnyClass = info.compCompHnd->getBuiltinClass(CLASSID_TYPED_BYREF);
        }
        return info.compCompHnd->getFieldInClass(m_refAnyClass, 0);
    }
    CORINFO_FIELD_HANDLE GetRefanyTypeField()
    {
        if (m_refAnyClass == nullptr)
        {
            m_refAnyClass = info.compCompHnd->getBuiltinClass(CLASSID_TYPED_BYREF);
        }
        return info.compCompHnd->getFieldInClass(m_refAnyClass, 1);
    }

#if VARSET_COUNTOPS
    static BitSetSupport::BitSetOpCounter m_varsetOpCounter;
#endif
#if ALLVARSET_COUNTOPS
    static BitSetSupport::BitSetOpCounter m_allvarsetOpCounter;
#endif

    static HelperCallProperties s_helperCallProperties;

#ifdef UNIX_AMD64_ABI
    static var_types GetTypeFromClassificationAndSizes(SystemVClassificationType classType, int size);
    static var_types GetEightByteType(const SYSTEMV_AMD64_CORINFO_STRUCT_REG_PASSING_DESCRIPTOR& structDesc,
                                      unsigned                                                   slotNum);

    static void GetStructTypeOffset(const SYSTEMV_AMD64_CORINFO_STRUCT_REG_PASSING_DESCRIPTOR& structDesc,
                                    var_types*                                                 type0,
                                    var_types*                                                 type1,
                                    uint8_t*                                                   offset0,
                                    uint8_t*                                                   offset1);

    void GetStructTypeOffset(
        CORINFO_CLASS_HANDLE typeHnd, var_types* type0, var_types* type1, uint8_t* offset0, uint8_t* offset1);

#elif defined(TARGET_RISCV64) || defined(TARGET_LOONGARCH64)
    typedef JitHashTable<CORINFO_CLASS_HANDLE, JitPtrKeyFuncs<struct CORINFO_CLASS_STRUCT_>, CORINFO_FPSTRUCT_LOWERING*>
                                     FpStructLoweringMap;
    FpStructLoweringMap*             m_fpStructLoweringCache = nullptr;
    const CORINFO_FPSTRUCT_LOWERING* GetFpStructLowering(CORINFO_CLASS_HANDLE structHandle);
#endif // defined(UNIX_AMD64_ABI)

    void     fgMorphMultiregStructArgs(GenTreeCall* call);
    GenTree* fgMorphMultiregStructArg(CallArg* arg);

    bool killGCRefs(GenTree* tree);

#if defined(TARGET_AMD64)
private:
    // The following are for initializing register allocator "constants" defined in targetamd64.h
    // that now depend upon runtime ISA information, e.g., the presence of AVX512F/VL, which increases
    // the number of SIMD (xmm, ymm, and zmm) registers from 16 to 32.
    // As only 64-bit xarch has the capability to have the additional registers, we limit the changes
    // to TARGET_AMD64 only.
    //
    // Users of these values need to define four accessor functions:
    //
    //    regMaskTP get_RBM_ALLFLOAT();
    //    regMaskTP get_RBM_FLT_CALLEE_TRASH();
    //    unsigned get_CNT_CALLEE_TRASH_FLOAT();
    //    unsigned get_AVAILABLE_REG_COUNT();
    //
    // which return the values of these variables.
    //
    // This was done to avoid polluting all `targetXXX.h` macro definitions with a compiler parameter, where only
    // TARGET_AMD64 requires one.
    //
    regMaskTP rbmAllFloat;
    regMaskTP rbmFltCalleeTrash;
    unsigned  cntCalleeTrashFloat;

public:
    FORCEINLINE regMaskTP get_RBM_ALLFLOAT() const
    {
        return this->rbmAllFloat;
    }
    FORCEINLINE regMaskTP get_RBM_FLT_CALLEE_TRASH() const
    {
        return this->rbmFltCalleeTrash;
    }
    FORCEINLINE unsigned get_CNT_CALLEE_TRASH_FLOAT() const
    {
        return this->cntCalleeTrashFloat;
    }

#endif // TARGET_AMD64

#if defined(TARGET_XARCH)
private:
    // The following are for initializing register allocator "constants" defined in targetamd64.h
    // that now depend upon runtime ISA information, e.g., the presence of AVX512F/VL, which adds
    // 8 mask registers for use.
    //
    // Users of these values need to define four accessor functions:
    //
    //    regMaskTP get_RBM_ALLMASK();
    //    regMaskTP get_RBM_MSK_CALLEE_TRASH();
    //    unsigned get_CNT_CALLEE_TRASH_MASK();
    //    unsigned get_AVAILABLE_REG_COUNT();
    //
    // which return the values of these variables.
    //
    // This was done to avoid polluting all `targetXXX.h` macro definitions with a compiler parameter, where only
    // TARGET_XARCH requires one.
    //
    regMaskTP rbmAllMask;
    regMaskTP rbmMskCalleeTrash;
    unsigned  cntCalleeTrashMask;
    regMaskTP varTypeCalleeTrashRegs[TYP_COUNT];

public:
    FORCEINLINE regMaskTP get_RBM_ALLMASK() const
    {
        return this->rbmAllMask;
    }
    FORCEINLINE regMaskTP get_RBM_MSK_CALLEE_TRASH() const
    {
        return this->rbmMskCalleeTrash;
    }
    FORCEINLINE unsigned get_CNT_CALLEE_TRASH_MASK() const
    {
        return this->cntCalleeTrashMask;
    }
#endif // TARGET_XARCH

}; // end of class Compiler

//---------------------------------------------------------------------------------------------------------------------
// GenTreeVisitor: a flexible tree walker implemented using the curiously-recurring-template pattern.
//
// This class implements a configurable walker for IR trees. There are five configuration options (defaults values are
// shown in parentheses):
//
// - ComputeStack (false): when true, the walker will push each node onto the `m_ancestors` stack. "Ancestors" is a bit
//                         of a misnomer, as the first entry will always be the current node.
//
// - DoPreOrder (false): when true, the walker will invoke `TVisitor::PreOrderVisit` with the current node as an
//                       argument before visiting the node's operands.
//
// - DoPostOrder (false): when true, the walker will invoke `TVisitor::PostOrderVisit` with the current node as an
//                        argument after visiting the node's operands.
//
// - DoLclVarsOnly (false): when true, the walker will only invoke `TVisitor::PreOrderVisit` for lclVar nodes.
//                          `DoPreOrder` must be true if this option is true.
//
// - UseExecutionOrder (false): when true, then walker will visit a node's operands in execution order (e.g. if a
//                              binary operator has the `GTF_REVERSE_OPS` flag set, the second operand will be
//                              visited before the first).
//
// At least one of `DoPreOrder` and `DoPostOrder` must be specified.
//
// A simple pre-order visitor might look something like the following:
//
//     class CountingVisitor final : public GenTreeVisitor<CountingVisitor>
//     {
//     public:
//         enum
//         {
//             DoPreOrder = true
//         };
//
//         unsigned m_count;
//
//         CountingVisitor(Compiler* compiler)
//             : GenTreeVisitor<CountingVisitor>(compiler), m_count(0)
//         {
//         }
//
//         Compiler::fgWalkResult PreOrderVisit(GenTree* node)
//         {
//             m_count++;
//         }
//     };
//
// This visitor would then be used like so:
//
//     CountingVisitor countingVisitor(compiler);
//     countingVisitor.WalkTree(root);
//
template <typename TVisitor>
class GenTreeVisitor
{
protected:
    typedef Compiler::fgWalkResult fgWalkResult;

    enum
    {
        ComputeStack      = false,
        DoPreOrder        = false,
        DoPostOrder       = false,
        DoLclVarsOnly     = false,
        UseExecutionOrder = false,
    };

    Compiler*            m_compiler;
    ArrayStack<GenTree*> m_ancestors;

    GenTreeVisitor(Compiler* compiler)
        : m_compiler(compiler)
        , m_ancestors(compiler->getAllocator(CMK_ArrayStack))
    {
        assert(compiler != nullptr);

        static_assert_no_msg(TVisitor::DoPreOrder || TVisitor::DoPostOrder);
        static_assert_no_msg(!TVisitor::DoLclVarsOnly || TVisitor::DoPreOrder);
    }

    fgWalkResult PreOrderVisit(GenTree** use, GenTree* user)
    {
        return fgWalkResult::WALK_CONTINUE;
    }

    fgWalkResult PostOrderVisit(GenTree** use, GenTree* user)
    {
        return fgWalkResult::WALK_CONTINUE;
    }

public:
    fgWalkResult WalkTree(GenTree** use, GenTree* user)
    {
        assert(use != nullptr);

        GenTree* node = *use;

        if (TVisitor::ComputeStack)
        {
            m_ancestors.Push(node);
        }

        fgWalkResult result = fgWalkResult::WALK_CONTINUE;
        if (TVisitor::DoPreOrder && !TVisitor::DoLclVarsOnly)
        {
            result = reinterpret_cast<TVisitor*>(this)->PreOrderVisit(use, user);
            if (result == fgWalkResult::WALK_ABORT)
            {
                return result;
            }

            node = *use;
            if ((node == nullptr) || (result == fgWalkResult::WALK_SKIP_SUBTREES))
            {
                goto DONE;
            }
        }

        switch (node->OperGet())
        {
            // Leaf lclVars
            case GT_LCL_VAR:
            case GT_LCL_FLD:
            case GT_LCL_ADDR:
                if (TVisitor::DoLclVarsOnly)
                {
                    result = reinterpret_cast<TVisitor*>(this)->PreOrderVisit(use, user);
                    if (result == fgWalkResult::WALK_ABORT)
                    {
                        return result;
                    }
                }
                FALLTHROUGH;

            // Leaf nodes
            case GT_CATCH_ARG:
            case GT_LABEL:
            case GT_FTN_ADDR:
            case GT_RET_EXPR:
            case GT_CNS_INT:
            case GT_CNS_LNG:
            case GT_CNS_DBL:
            case GT_CNS_STR:
#if defined(FEATURE_SIMD)
            case GT_CNS_VEC:
#endif // FEATURE_SIMD
#if defined(FEATURE_MASKED_HW_INTRINSICS)
            case GT_CNS_MSK:
#endif // FEATURE_MASKED_HW_INTRINSICS
            case GT_MEMORYBARRIER:
            case GT_JMP:
            case GT_JCC:
            case GT_SETCC:
            case GT_NO_OP:
            case GT_START_NONGC:
            case GT_START_PREEMPTGC:
            case GT_PROF_HOOK:
#if defined(FEATURE_EH_WINDOWS_X86)
            case GT_END_LFIN:
#endif // !FEATURE_EH_WINDOWS_X86
            case GT_PHI_ARG:
            case GT_JMPTABLE:
            case GT_PHYSREG:
            case GT_EMITNOP:
            case GT_PINVOKE_PROLOG:
            case GT_PINVOKE_EPILOG:
            case GT_IL_OFFSET:
            case GT_NOP:
            case GT_SWIFT_ERROR:
                break;

            // Lclvar unary operators
            case GT_STORE_LCL_VAR:
            case GT_STORE_LCL_FLD:
                if (TVisitor::DoLclVarsOnly)
                {
                    result = reinterpret_cast<TVisitor*>(this)->PreOrderVisit(use, user);
                    if (result == fgWalkResult::WALK_ABORT)
                    {
                        return result;
                    }
                }
                FALLTHROUGH;

            // Standard unary operators
            case GT_NOT:
            case GT_NEG:
            case GT_BSWAP:
            case GT_BSWAP16:
            case GT_COPY:
            case GT_RELOAD:
            case GT_ARR_LENGTH:
            case GT_MDARR_LENGTH:
            case GT_MDARR_LOWER_BOUND:
            case GT_CAST:
            case GT_BITCAST:
            case GT_CKFINITE:
            case GT_LCLHEAP:
            case GT_IND:
            case GT_BLK:
            case GT_BOX:
            case GT_ALLOCOBJ:
            case GT_INIT_VAL:
            case GT_JTRUE:
            case GT_SWITCH:
            case GT_NULLCHECK:
            case GT_PUTARG_REG:
            case GT_PUTARG_STK:
            case GT_RETURNTRAP:
            case GT_FIELD_ADDR:
            case GT_RETURN:
            case GT_RETFILT:
            case GT_RUNTIMELOOKUP:
            case GT_ARR_ADDR:
            case GT_KEEPALIVE:
            case GT_INC_SATURATE:
            {
                GenTreeUnOp* const unOp = node->AsUnOp();
                if (unOp->gtOp1 != nullptr)
                {
                    result = WalkTree(&unOp->gtOp1, unOp);
                    if (result == fgWalkResult::WALK_ABORT)
                    {
                        return result;
                    }
                }
                break;
            }

            // Special nodes
            case GT_PHI:
                for (GenTreePhi::Use& use : node->AsPhi()->Uses())
                {
                    result = WalkTree(&use.NodeRef(), node);
                    if (result == fgWalkResult::WALK_ABORT)
                    {
                        return result;
                    }
                }
                break;

            case GT_FIELD_LIST:
                for (GenTreeFieldList::Use& use : node->AsFieldList()->Uses())
                {
                    result = WalkTree(&use.NodeRef(), node);
                    if (result == fgWalkResult::WALK_ABORT)
                    {
                        return result;
                    }
                }
                break;

            case GT_CMPXCHG:
            {
                GenTreeCmpXchg* const cmpXchg = node->AsCmpXchg();

                result = WalkTree(&cmpXchg->Addr(), cmpXchg);
                if (result == fgWalkResult::WALK_ABORT)
                {
                    return result;
                }
                result = WalkTree(&cmpXchg->Data(), cmpXchg);
                if (result == fgWalkResult::WALK_ABORT)
                {
                    return result;
                }
                result = WalkTree(&cmpXchg->Comparand(), cmpXchg);
                if (result == fgWalkResult::WALK_ABORT)
                {
                    return result;
                }
                break;
            }

            case GT_ARR_ELEM:
            {
                GenTreeArrElem* const arrElem = node->AsArrElem();

                result = WalkTree(&arrElem->gtArrObj, arrElem);
                if (result == fgWalkResult::WALK_ABORT)
                {
                    return result;
                }

                const unsigned rank = arrElem->gtArrRank;
                for (unsigned dim = 0; dim < rank; dim++)
                {
                    result = WalkTree(&arrElem->gtArrInds[dim], arrElem);
                    if (result == fgWalkResult::WALK_ABORT)
                    {
                        return result;
                    }
                }
                break;
            }

            case GT_CALL:
            {
                GenTreeCall* const call = node->AsCall();

                for (CallArg& arg : call->gtArgs.EarlyArgs())
                {
                    result = WalkTree(&arg.EarlyNodeRef(), call);
                    if (result == fgWalkResult::WALK_ABORT)
                    {
                        return result;
                    }
                }

                for (CallArg& arg : call->gtArgs.LateArgs())
                {
                    result = WalkTree(&arg.LateNodeRef(), call);
                    if (result == fgWalkResult::WALK_ABORT)
                    {
                        return result;
                    }
                }

                if (call->gtCallType == CT_INDIRECT)
                {
                    if (call->gtCallCookie != nullptr)
                    {
                        result = WalkTree(&call->gtCallCookie, call);
                        if (result == fgWalkResult::WALK_ABORT)
                        {
                            return result;
                        }
                    }

                    result = WalkTree(&call->gtCallAddr, call);
                    if (result == fgWalkResult::WALK_ABORT)
                    {
                        return result;
                    }
                }

                if (call->gtControlExpr != nullptr)
                {
                    result = WalkTree(&call->gtControlExpr, call);
                    if (result == fgWalkResult::WALK_ABORT)
                    {
                        return result;
                    }
                }

                break;
            }

#if defined(FEATURE_HW_INTRINSICS)
            case GT_HWINTRINSIC:
                if (TVisitor::UseExecutionOrder && node->IsReverseOp())
                {
                    assert(node->AsMultiOp()->GetOperandCount() == 2);
                    result = WalkTree(&node->AsMultiOp()->Op(2), node);
                    if (result == fgWalkResult::WALK_ABORT)
                    {
                        return result;
                    }
                    result = WalkTree(&node->AsMultiOp()->Op(1), node);
                    if (result == fgWalkResult::WALK_ABORT)
                    {
                        return result;
                    }
                }
                else
                {
                    for (GenTree** use : node->AsMultiOp()->UseEdges())
                    {
                        result = WalkTree(use, node);
                        if (result == fgWalkResult::WALK_ABORT)
                        {
                            return result;
                        }
                    }
                }
                break;
#endif // defined(FEATURE_HW_INTRINSICS)

            case GT_SELECT:
            {
                GenTreeConditional* const conditional = node->AsConditional();

                result = WalkTree(&conditional->gtCond, conditional);
                if (result == fgWalkResult::WALK_ABORT)
                {
                    return result;
                }
                result = WalkTree(&conditional->gtOp1, conditional);
                if (result == fgWalkResult::WALK_ABORT)
                {
                    return result;
                }
                result = WalkTree(&conditional->gtOp2, conditional);
                if (result == fgWalkResult::WALK_ABORT)
                {
                    return result;
                }
                break;
            }

            // Binary nodes
            default:
            {
                assert(node->OperIsBinary());

                GenTreeOp* const op = node->AsOp();

                GenTree** op1Use = &op->gtOp1;
                GenTree** op2Use = &op->gtOp2;

                if (TVisitor::UseExecutionOrder && node->IsReverseOp())
                {
                    std::swap(op1Use, op2Use);
                }

                if (*op1Use != nullptr)
                {
                    result = WalkTree(op1Use, op);
                    if (result == fgWalkResult::WALK_ABORT)
                    {
                        return result;
                    }
                }

                if (*op2Use != nullptr)
                {
                    result = WalkTree(op2Use, op);
                    if (result == fgWalkResult::WALK_ABORT)
                    {
                        return result;
                    }
                }
                break;
            }
        }

    DONE:
        // Finally, visit the current node
        if (TVisitor::DoPostOrder)
        {
            result = reinterpret_cast<TVisitor*>(this)->PostOrderVisit(use, user);
        }

        if (TVisitor::ComputeStack)
        {
            m_ancestors.Pop();
        }

        return result;
    }
};

template <bool doPreOrder, bool doPostOrder, bool doLclVarsOnly, bool useExecutionOrder>
class GenericTreeWalker final
    : public GenTreeVisitor<GenericTreeWalker<doPreOrder, doPostOrder, doLclVarsOnly, useExecutionOrder>>
{
public:
    enum
    {
        ComputeStack      = false,
        DoPreOrder        = doPreOrder,
        DoPostOrder       = doPostOrder,
        DoLclVarsOnly     = doLclVarsOnly,
        UseExecutionOrder = useExecutionOrder,
    };

private:
    Compiler::fgWalkData* m_walkData;

public:
    GenericTreeWalker(Compiler::fgWalkData* walkData)
        : GenTreeVisitor<GenericTreeWalker<doPreOrder, doPostOrder, doLclVarsOnly, useExecutionOrder>>(
              walkData->compiler)
        , m_walkData(walkData)
    {
        assert(walkData != nullptr);
    }

    Compiler::fgWalkResult PreOrderVisit(GenTree** use, GenTree* user)
    {
        m_walkData->parent = user;
        return m_walkData->wtprVisitorFn(use, m_walkData);
    }

    Compiler::fgWalkResult PostOrderVisit(GenTree** use, GenTree* user)
    {
        m_walkData->parent = user;
        return m_walkData->wtpoVisitorFn(use, m_walkData);
    }
};

// A dominator tree visitor implemented using the curiously-recurring-template pattern, similar to GenTreeVisitor.
template <typename TVisitor>
class DomTreeVisitor
{
    friend class FlowGraphDominatorTree;

protected:
    Compiler* m_compiler;

    DomTreeVisitor(Compiler* compiler)
        : m_compiler(compiler)
    {
    }

    void Begin()
    {
    }

    void PreOrderVisit(BasicBlock* block)
    {
    }

    void PostOrderVisit(BasicBlock* block)
    {
    }

    void End()
    {
    }

private:
    void WalkTree(const DomTreeNode* tree)
    {
        static_cast<TVisitor*>(this)->Begin();

        for (BasicBlock *next, *block = m_compiler->fgFirstBB; block != nullptr; block = next)
        {
            static_cast<TVisitor*>(this)->PreOrderVisit(block);

            next = tree[block->bbPostorderNum].firstChild;

            if (next != nullptr)
            {
                assert(next->bbIDom == block);
                continue;
            }

            do
            {
                static_cast<TVisitor*>(this)->PostOrderVisit(block);

                next = tree[block->bbPostorderNum].nextSibling;

                if (next != nullptr)
                {
                    assert(next->bbIDom == block->bbIDom);
                    break;
                }

                block = block->bbIDom;

            } while (block != nullptr);
        }

        static_cast<TVisitor*>(this)->End();
    }

public:
    //------------------------------------------------------------------------
    // WalkTree: Walk the dominator tree starting from the first BB.
    //
    // Parameter:
    //    domTree - Dominator tree.
    //
    // Notes:
    //    This performs a non-recursive, non-allocating walk of the dominator
    //    tree.
    //
    void WalkTree(const FlowGraphDominatorTree* domTree)
    {
        WalkTree(domTree->m_domTree);
    }
};

// EHClauses: adapter class for forward iteration of the exception handling table using range-based `for`, e.g.:
//    for (EHblkDsc* const ehDsc : EHClauses(compiler))
//
class EHClauses
{
    EHblkDsc* m_begin;
    EHblkDsc* m_end;

    // Forward iterator for the exception handling table entries. Iteration is in table order.
    //
    class iterator
    {
        EHblkDsc* m_ehDsc;

    public:
        iterator(EHblkDsc* ehDsc)
            : m_ehDsc(ehDsc)
        {
        }

        EHblkDsc* operator*() const
        {
            return m_ehDsc;
        }

        iterator& operator++()
        {
            ++m_ehDsc;
            return *this;
        }

        bool operator!=(const iterator& i) const
        {
            return m_ehDsc != i.m_ehDsc;
        }
    };

public:
    EHClauses(Compiler* comp)
        : m_begin(comp->compHndBBtab)
        , m_end(comp->compHndBBtab + comp->compHndBBtabCount)
    {
        assert((m_begin != nullptr) || (m_begin == m_end));
    }

    EHClauses(Compiler* comp, EHblkDsc* begin)
        : m_begin(begin)
        , m_end(comp->compHndBBtab + comp->compHndBBtabCount)
    {
        assert((m_begin != nullptr) || (m_begin == m_end));
    }

    iterator begin() const
    {
        return iterator(m_begin);
    }

    iterator end() const
    {
        return iterator(m_end);
    }
};

/*
XXXXXXXXXXXXXXXXXXXXXXXXXXXXXXXXXXXXXXXXXXXXXXXXXXXXXXXXXXXXXXXXXXXXXXXXXXXXXXX
XXXXXXXXXXXXXXXXXXXXXXXXXXXXXXXXXXXXXXXXXXXXXXXXXXXXXXXXXXXXXXXXXXXXXXXXXXXXXXX
XX                                                                           XX
XX                   Miscellaneous Compiler stuff                            XX
XX                                                                           XX
XXXXXXXXXXXXXXXXXXXXXXXXXXXXXXXXXXXXXXXXXXXXXXXXXXXXXXXXXXXXXXXXXXXXXXXXXXXXXXX
XXXXXXXXXXXXXXXXXXXXXXXXXXXXXXXXXXXXXXXXXXXXXXXXXXXXXXXXXXXXXXXXXXXXXXXXXXXXXXX
*/

class StringPrinter
{
    CompAllocator m_alloc;
    char*         m_buffer;
    size_t        m_bufferMax;
    size_t        m_bufferIndex = 0;

    void Grow(size_t newSize);

public:
    StringPrinter(CompAllocator alloc, char* buffer = nullptr, size_t bufferMax = 0)
        : m_alloc(alloc)
        , m_buffer(buffer)
        , m_bufferMax(bufferMax)
    {
        if ((m_buffer == nullptr) || (m_bufferMax == 0))
        {
            m_bufferMax = 128;
            m_buffer    = alloc.allocate<char>(m_bufferMax);
        }

        m_buffer[0] = '\0';
    }

    size_t GetLength()
    {
        return m_bufferIndex;
    }

    char* GetBuffer()
    {
        assert(m_buffer[GetLength()] == '\0');
        return m_buffer;
    }
    void Truncate(size_t newLength)
    {
        assert(newLength <= m_bufferIndex);
        m_bufferIndex           = newLength;
        m_buffer[m_bufferIndex] = '\0';
    }

    void Append(const char* str);
    void Append(char chr);
};

/*****************************************************************************
 *
 *  Variables to keep track of total code amounts.
 */

#if DISPLAY_SIZES

extern size_t grossVMsize;
extern size_t grossNCsize;
extern size_t totalNCsize;

extern unsigned genMethodICnt;
extern unsigned genMethodNCnt;
extern size_t   gcHeaderISize;
extern size_t   gcPtrMapISize;
extern size_t   gcHeaderNSize;
extern size_t   gcPtrMapNSize;

#endif // DISPLAY_SIZES

/*****************************************************************************
 *
 *  Variables to keep track of basic block counts (more data on 1 BB methods)
 */

#if COUNT_BASIC_BLOCKS
extern Histogram bbCntTable;
extern Histogram bbOneBBSizeTable;
extern Histogram computeReachabilitySetsIterationTable;
#endif

/*****************************************************************************
 *
 *  Used by optFindNaturalLoops to gather statistical information such as
 *   - total number of natural loops
 *   - number of loops with 1, 2, ... exit conditions
 *   - number of loops that have an iterator (for like)
 *   - number of loops that have a constant iterator
 */

#if COUNT_LOOPS

extern unsigned  totalLoopMethods;        // counts the total number of methods that have natural loops
extern unsigned  maxLoopsPerMethod;       // counts the maximum number of loops a method has
extern unsigned  totalLoopCount;          // counts the total number of natural loops
extern unsigned  totalUnnatLoopCount;     // counts the total number of (not-necessarily natural) loops
extern unsigned  totalUnnatLoopOverflows; // # of methods that identified more unnatural loops than we can represent
extern unsigned  iterLoopCount;           // counts the # of loops with an iterator (for like)
extern unsigned  constIterLoopCount;      // counts the # of loops with a constant iterator (for like)
extern bool      hasMethodLoops;          // flag to keep track if we already counted a method as having loops
extern unsigned  loopsThisMethod;         // counts the number of loops in the current method
extern bool      loopOverflowThisMethod;  // True if we exceeded the max # of loops in the method.
extern Histogram loopCountTable;          // Histogram of loop counts
extern Histogram loopExitCountTable;      // Histogram of loop exit counts

#endif // COUNT_LOOPS

#if MEASURE_BLOCK_SIZE
extern size_t genFlowNodeSize;
extern size_t genFlowNodeCnt;
#endif // MEASURE_BLOCK_SIZE

#if MEASURE_NODE_SIZE
struct NodeSizeStats
{
    void Init()
    {
        genTreeNodeCnt        = 0;
        genTreeNodeSize       = 0;
        genTreeNodeActualSize = 0;
    }

    // Count of tree nodes allocated.
    uint64_t genTreeNodeCnt;

    // The size we allocate.
    uint64_t genTreeNodeSize;

    // The actual size of the node. Note that the actual size will likely be smaller
    // than the allocated size, but we sometimes use SetOper()/ChangeOper() to change
    // a smaller node to a larger one. TODO-Cleanup: add stats on
    // SetOper()/ChangeOper() usage to quantify this.
    uint64_t genTreeNodeActualSize;
};
extern NodeSizeStats genNodeSizeStats;        // Total node size stats
extern NodeSizeStats genNodeSizeStatsPerFunc; // Per-function node size stats
extern Histogram     genTreeNcntHist;
extern Histogram     genTreeNsizHist;
#endif // MEASURE_NODE_SIZE

/*****************************************************************************
 *  Count fatal errors (including noway_asserts).
 */

#if MEASURE_FATAL
extern unsigned fatal_badCode;
extern unsigned fatal_noWay;
extern unsigned fatal_implLimitation;
extern unsigned fatal_NOMEM;
extern unsigned fatal_noWayAssertBody;
#ifdef DEBUG
extern unsigned fatal_noWayAssertBodyArgs;
#endif // DEBUG
extern unsigned fatal_NYI;
#endif // MEASURE_FATAL

/*****************************************************************************
 * Codegen
 */

#ifdef TARGET_XARCH

const instruction INS_SHIFT_LEFT_LOGICAL  = INS_shl;
const instruction INS_SHIFT_RIGHT_LOGICAL = INS_shr;
const instruction INS_SHIFT_RIGHT_ARITHM  = INS_sar;

const instruction INS_AND             = INS_and;
const instruction INS_OR              = INS_or;
const instruction INS_XOR             = INS_xor;
const instruction INS_NEG             = INS_neg;
const instruction INS_TEST            = INS_test;
const instruction INS_MUL             = INS_imul;
const instruction INS_SIGNED_DIVIDE   = INS_idiv;
const instruction INS_UNSIGNED_DIVIDE = INS_div;
const instruction INS_BREAKPOINT      = INS_int3;
const instruction INS_ADDC            = INS_adc;
const instruction INS_SUBC            = INS_sbb;
const instruction INS_NOT             = INS_not;

#endif // TARGET_XARCH

#ifdef TARGET_ARM

const instruction INS_SHIFT_LEFT_LOGICAL  = INS_lsl;
const instruction INS_SHIFT_RIGHT_LOGICAL = INS_lsr;
const instruction INS_SHIFT_RIGHT_ARITHM  = INS_asr;

const instruction INS_AND             = INS_and;
const instruction INS_OR              = INS_orr;
const instruction INS_XOR             = INS_eor;
const instruction INS_NEG             = INS_rsb;
const instruction INS_TEST            = INS_tst;
const instruction INS_MUL             = INS_mul;
const instruction INS_MULADD          = INS_mla;
const instruction INS_SIGNED_DIVIDE   = INS_sdiv;
const instruction INS_UNSIGNED_DIVIDE = INS_udiv;
const instruction INS_BREAKPOINT      = INS_bkpt;
const instruction INS_ADDC            = INS_adc;
const instruction INS_SUBC            = INS_sbc;
const instruction INS_NOT             = INS_mvn;

const instruction INS_ABS  = INS_vabs;
const instruction INS_SQRT = INS_vsqrt;

#endif // TARGET_ARM

#ifdef TARGET_ARM64

const instruction INS_MULADD     = INS_madd;
const instruction INS_BREAKPOINT = INS_brk;
const instruction INS_ABS        = INS_fabs;
const instruction INS_SQRT       = INS_fsqrt;

#endif // TARGET_ARM64

#ifdef TARGET_LOONGARCH64
const instruction INS_BREAKPOINT = INS_break;
const instruction INS_MULADD     = INS_fmadd_d; // NOTE: default is double.
const instruction INS_ABS        = INS_fabs_d;  // NOTE: default is double.
const instruction INS_SQRT       = INS_fsqrt_d; // NOTE: default is double.
#endif                                          // TARGET_LOONGARCH64

#ifdef TARGET_RISCV64
const instruction INS_BREAKPOINT = INS_ebreak;
#endif // TARGET_RISCV64

/*****************************************************************************/

extern const BYTE genTypeSizes[];
extern const BYTE genTypeAlignments[];
extern const BYTE genTypeStSzs[];
extern const BYTE genActualTypes[];

/*****************************************************************************/

#ifdef DEBUG
void dumpConvertedVarSet(Compiler* comp, VARSET_VALARG_TP vars);
#endif // DEBUG

#include "compiler.hpp" // All the shared inline functions

/*****************************************************************************/
#endif //_COMPILER_H_
/*****************************************************************************/<|MERGE_RESOLUTION|>--- conflicted
+++ resolved
@@ -5361,7 +5361,6 @@
 
     PhaseStatus fgCloneFinally();
 
-<<<<<<< HEAD
     struct CloneTryInfo
     {
         CloneTryInfo(BitVecTraits& traits, BitVec& visited) : Traits(traits), Visited(visited) {}
@@ -5378,9 +5377,8 @@
     bool fgCanCloneTryRegion(BasicBlock* tryEntry);
 
     BasicBlock* fgCloneTryRegion(BasicBlock* tryEntry, CloneTryInfo& info, BasicBlock** insertAfter = nullptr);
-=======
+
     void fgUpdateACDsBeforeEHTableEntryRemoval(unsigned XTnum);
->>>>>>> 342936c5
 
     void fgCleanupContinuation(BasicBlock* continuation);
 
