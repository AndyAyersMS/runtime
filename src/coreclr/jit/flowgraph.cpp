// Licensed to the .NET Foundation under one or more agreements.
// The .NET Foundation licenses this file to you under the MIT license.

#include "jitpch.h"

#ifdef _MSC_VER
#pragma hdrstop
#endif

// Flowgraph Miscellany

//------------------------------------------------------------------------
// blockNeedsGCPoll: Determine whether the block needs GC poll inserted
//
// Arguments:
//   block         - the block to check
//
// Notes:
//    The GC poll may not be required because of optimizations applied earlier
//    or because of GC poll done implicitly by regular unmanaged calls.
//
// Returns:
//    Whether the GC poll needs to be inserted after the block
//
static bool blockNeedsGCPoll(BasicBlock* block)
{
    bool blockMayNeedGCPoll = false;
    for (Statement* const stmt : block->NonPhiStatements())
    {
        if ((stmt->GetRootNode()->gtFlags & GTF_CALL) != 0)
        {
            for (GenTree* const tree : stmt->TreeList())
            {
                if (tree->OperGet() == GT_CALL)
                {
                    GenTreeCall* call = tree->AsCall();
                    if (call->IsUnmanaged())
                    {
                        if (!call->IsSuppressGCTransition())
                        {
                            // If the block contains regular unmanaged call, we can depend on it
                            // to poll for GC. No need to scan further.
                            return false;
                        }

                        blockMayNeedGCPoll = true;
                    }
                }
            }
        }
    }
    return blockMayNeedGCPoll;
}

//------------------------------------------------------------------------------
// fgInsertGCPolls : Insert GC polls for basic blocks containing calls to methods
//                   with SuppressGCTransitionAttribute.
//
// Notes:
//    When not optimizing, the method relies on BBF_HAS_SUPPRESSGC_CALL flag to
//    find the basic blocks that require GC polls; when optimizing the tree nodes
//    are scanned to find calls to methods with SuppressGCTransitionAttribute.
//
//    This must be done after any transformations that would add control flow between
//    calls.
//
// Returns:
//    PhaseStatus indicating what, if anything, was changed.
//
PhaseStatus Compiler::fgInsertGCPolls()
{
    PhaseStatus result = PhaseStatus::MODIFIED_NOTHING;

    if ((optMethodFlags & OMF_NEEDS_GCPOLLS) == 0)
    {
        return result;
    }

    bool createdPollBlocks = false;

    // Walk through the blocks and hunt for a block that needs a GC Poll
    //
    for (BasicBlock* block = fgFirstBB; block != nullptr; block = block->Next())
    {
        compCurBB = block;

        // When optimizations are enabled, we can't rely on BBF_HAS_SUPPRESSGC_CALL flag:
        // the call could've been moved, e.g., hoisted from a loop, CSE'd, etc.
        if (opts.OptimizationDisabled() ? ((block->bbFlags & BBF_HAS_SUPPRESSGC_CALL) == 0) : !blockNeedsGCPoll(block))
        {
            continue;
        }

        result = PhaseStatus::MODIFIED_EVERYTHING;

        // This block needs a GC poll. We either just insert a callout or we split the block and inline part of
        // the test.

        // If we're doing GCPOLL_CALL, just insert a GT_CALL node before the last node in the block.

        assert(block->KindIs(BBJ_RETURN, BBJ_ALWAYS, BBJ_COND, BBJ_SWITCH, BBJ_NONE, BBJ_THROW, BBJ_CALLFINALLY));

        GCPollType pollType = GCPOLL_INLINE;

        // We'd like to insert an inline poll. Below is the list of places where we
        // can't or don't want to emit an inline poll. Check all of those. If after all of that we still
        // have INLINE, then emit an inline check.

        if (opts.OptimizationDisabled())
        {
            // Don't split blocks and create inlined polls unless we're optimizing.
            //
            JITDUMP("Selecting CALL poll in block " FMT_BB " because of debug/minopts\n", block->bbNum);
            pollType = GCPOLL_CALL;
        }
        else if (genReturnBB == block)
        {
            // we don't want to split the single return block
            //
            JITDUMP("Selecting CALL poll in block " FMT_BB " because it is the single return block\n", block->bbNum);
            pollType = GCPOLL_CALL;
        }
        else if (BBJ_SWITCH == block->GetJumpKind())
        {
            // We don't want to deal with all the outgoing edges of a switch block.
            //
            JITDUMP("Selecting CALL poll in block " FMT_BB " because it is a SWITCH block\n", block->bbNum);
            pollType = GCPOLL_CALL;
        }
        else if ((block->bbFlags & BBF_COLD) != 0)
        {
            // We don't want to split a cold block.
            //
            JITDUMP("Selecting CALL poll in block " FMT_BB " because it is a cold block\n", block->bbNum);
            pollType = GCPOLL_CALL;
        }

        BasicBlock* curBasicBlock = fgCreateGCPoll(pollType, block);
        createdPollBlocks |= (block != curBasicBlock);
        block = curBasicBlock;
    }

    // If we split a block to create a GC Poll, then rerun fgReorderBlocks to push the rarely run blocks out
    // past the epilog.  We should never split blocks unless we're optimizing.
    if (createdPollBlocks)
    {
        noway_assert(opts.OptimizationEnabled());
        fgReorderBlocks(/* useProfileData */ false);
        fgUpdateChangedFlowGraph(FlowGraphUpdates::COMPUTE_BASICS);
    }

    return result;
}

//------------------------------------------------------------------------------
// fgCreateGCPoll : Insert a GC poll of the specified type for the given basic block.
//
// Arguments:
//    pollType  - The type of GC poll to insert
//    block     - Basic block to insert the poll for
//
// Return Value:
//    If new basic blocks are inserted, the last inserted block; otherwise, the input block.
//
BasicBlock* Compiler::fgCreateGCPoll(GCPollType pollType, BasicBlock* block)
{
    bool createdPollBlocks;

    void* addrTrap;
    void* pAddrOfCaptureThreadGlobal;

    addrTrap = info.compCompHnd->getAddrOfCaptureThreadGlobal(&pAddrOfCaptureThreadGlobal);

    // If the trap and address of thread global are null, make the call.
    if (addrTrap == nullptr && pAddrOfCaptureThreadGlobal == nullptr)
    {
        pollType = GCPOLL_CALL;
    }

    // Create the GC_CALL node
    GenTree* call = gtNewHelperCallNode(CORINFO_HELP_POLL_GC, TYP_VOID);
    call          = fgMorphCall(call->AsCall());
    gtSetEvalOrder(call);

    BasicBlock* bottom = nullptr;

    if (pollType == GCPOLL_CALL)
    {
        createdPollBlocks = false;

        Statement* newStmt = nullptr;
        if (block->KindIs(BBJ_ALWAYS, BBJ_CALLFINALLY, BBJ_NONE))
        {
            // For BBJ_ALWAYS, BBJ_CALLFINALLY, and BBJ_NONE we don't need to insert it before the condition.
            // Just append it.
            newStmt = fgNewStmtAtEnd(block, call);
        }
        else
        {
            newStmt = fgNewStmtNearEnd(block, call);
            // For DDB156656, we need to associate the GC Poll with the IL offset (and therefore sequence
            // point) of the tree before which we inserted the poll.  One example of when this is a
            // problem:
            //  if (...) {  //1
            //      ...
            //  } //2
            //  else { //3
            //      ...
            //  }
            //  (gcpoll) //4
            //  return. //5
            //
            //  If we take the if statement at 1, we encounter a jump at 2.  This jumps over the else
            //  and lands at 4.  4 is where we inserted the gcpoll.  However, that is associated with
            //  the sequence point a 3.  Therefore, the debugger displays the wrong source line at the
            //  gc poll location.
            //
            //  More formally, if control flow targets an instruction, that instruction must be the
            //  start of a new sequence point.
            Statement* nextStmt = newStmt->GetNextStmt();
            if (nextStmt != nullptr)
            {
                // Is it possible for gtNextStmt to be NULL?
                newStmt->SetDebugInfo(nextStmt->GetDebugInfo());
            }
        }

        if (fgNodeThreading != NodeThreading::None)
        {
            gtSetStmtInfo(newStmt);
            fgSetStmtSeq(newStmt);
        }

        block->bbFlags |= BBF_GC_SAFE_POINT;
#ifdef DEBUG
        if (verbose)
        {
            printf("*** creating GC Poll in block " FMT_BB "\n", block->bbNum);
            gtDispBlockStmts(block);
        }
#endif // DEBUG
    }
    else // GCPOLL_INLINE
    {
        assert(pollType == GCPOLL_INLINE);
        createdPollBlocks = true;
        // if we're doing GCPOLL_INLINE, then:
        //  1) Create two new blocks: Poll and Bottom.  The original block is called Top.

        // I want to create:
        // top -> poll -> bottom (lexically)
        // so that we jump over poll to get to bottom.
        BasicBlock*   top                = block;
        BasicBlock*   topFallThrough     = nullptr;
        unsigned char lpIndexFallThrough = BasicBlock::NOT_IN_LOOP;

        if (top->KindIs(BBJ_COND))
        {
            topFallThrough     = top->Next();
            lpIndexFallThrough = topFallThrough->bbNatLoopNum;
        }

        BasicBlock* poll          = fgNewBBafter(BBJ_NONE, top, true);
        bottom                    = fgNewBBafter(top->GetJumpKind(), poll, true);
        BBjumpKinds   oldJumpKind = top->GetJumpKind();
        unsigned char lpIndex     = top->bbNatLoopNum;

        // Update block flags
        const BasicBlockFlags originalFlags = top->bbFlags | BBF_GC_SAFE_POINT;

        // We are allowed to split loops and we need to keep a few other flags...
        //
        noway_assert((originalFlags & (BBF_SPLIT_NONEXIST &
                                       ~(BBF_LOOP_HEAD | BBF_LOOP_CALL0 | BBF_LOOP_CALL1 | BBF_LOOP_PREHEADER |
                                         BBF_RETLESS_CALL))) == 0);
        top->bbFlags = originalFlags & (~(BBF_SPLIT_LOST | BBF_LOOP_PREHEADER | BBF_RETLESS_CALL) | BBF_GC_SAFE_POINT);
        bottom->bbFlags |= originalFlags & (BBF_SPLIT_GAINED | BBF_IMPORTED | BBF_GC_SAFE_POINT | BBF_LOOP_PREHEADER |
                                            BBF_RETLESS_CALL);
        bottom->inheritWeight(top);
        poll->bbFlags |= originalFlags & (BBF_SPLIT_GAINED | BBF_IMPORTED | BBF_GC_SAFE_POINT);

        // Mark Poll as rarely run.
        poll->bbSetRunRarely();
        poll->bbNatLoopNum = lpIndex; // Set the bbNatLoopNum in case we are in a loop

        // Bottom gets all the outgoing edges and inherited flags of Original.
        bottom->SetJumpDest(top->GetJumpDest());
        bottom->bbNatLoopNum = lpIndex; // Set the bbNatLoopNum in case we are in a loop
        if (lpIndex != BasicBlock::NOT_IN_LOOP)
        {
            // Set the new lpBottom in the natural loop table
            optLoopTable[lpIndex].lpBottom = bottom;
        }

        if (lpIndexFallThrough != BasicBlock::NOT_IN_LOOP)
        {
            // Set the new lpHead in the natural loop table
            optLoopTable[lpIndexFallThrough].lpHead = bottom;
        }

        // Add the GC_CALL node to Poll.
        Statement* pollStmt = fgNewStmtAtEnd(poll, call);
        if (fgNodeThreading != NodeThreading::None)
        {
            gtSetStmtInfo(pollStmt);
            fgSetStmtSeq(pollStmt);
        }

        // Remove the last statement from Top and add it to Bottom if necessary.
        if ((oldJumpKind == BBJ_COND) || (oldJumpKind == BBJ_RETURN) || (oldJumpKind == BBJ_THROW))
        {
            Statement* stmt = top->firstStmt();
            while (stmt->GetNextStmt() != nullptr)
            {
                stmt = stmt->GetNextStmt();
            }
            fgRemoveStmt(top, stmt);
            fgInsertStmtAtEnd(bottom, stmt);
        }

        // for BBJ_ALWAYS blocks, bottom is an empty block.

        // Create a GT_EQ node that checks against g_TrapReturningThreads.  True jumps to Bottom,
        // false falls through to poll.  Add this to the end of Top.  Top is now BBJ_COND.  Bottom is
        // now a jump target
        CLANG_FORMAT_COMMENT_ANCHOR;

#ifdef ENABLE_FAST_GCPOLL_HELPER
        // Prefer the fast gc poll helepr over the double indirection
        noway_assert(pAddrOfCaptureThreadGlobal == nullptr);
#endif

        GenTree* value; // The value of g_TrapReturningThreads
        if (pAddrOfCaptureThreadGlobal != nullptr)
        {
            // Use a double indirection
            GenTree* addr =
                gtNewIndOfIconHandleNode(TYP_I_IMPL, (size_t)pAddrOfCaptureThreadGlobal, GTF_ICON_CONST_PTR, true);
            value = gtNewIndir(TYP_INT, addr, GTF_IND_NONFAULTING);
        }
        else
        {
            // Use a single indirection
            value = gtNewIndOfIconHandleNode(TYP_INT, (size_t)addrTrap, GTF_ICON_GLOBAL_PTR, false);
        }

        // NOTE: in c++ an equivalent load is done via LoadWithoutBarrier() to ensure that the
        // program order is preserved. (not hoisted out of a loop or cached in a local, for example)
        //
        // Here we introduce the read really late after all major optimizations are done, and the location
        // is formally unknown, so noone could optimize the load, thus no special flags are needed.

        // Compare for equal to zero
        GenTree* trapRelop = gtNewOperNode(GT_EQ, TYP_INT, value, gtNewIconNode(0, TYP_INT));

        trapRelop->gtFlags |= GTF_RELOP_JMP_USED | GTF_DONT_CSE;
        GenTree* trapCheck = gtNewOperNode(GT_JTRUE, TYP_VOID, trapRelop);
        gtSetEvalOrder(trapCheck);
        Statement* trapCheckStmt = fgNewStmtAtEnd(top, trapCheck);
        if (fgNodeThreading != NodeThreading::None)
        {
            gtSetStmtInfo(trapCheckStmt);
            fgSetStmtSeq(trapCheckStmt);
        }

#ifdef DEBUG
        if (verbose)
        {
            printf("Adding trapCheck in " FMT_BB "\n", top->bbNum);
            gtDispTree(trapCheck);
        }
#endif

        top->SetJumpKindAndTarget(BBJ_COND, bottom);

        // Bottom has Top and Poll as its predecessors.  Poll has just Top as a predecessor.
        fgAddRefPred(bottom, poll);
        fgAddRefPred(bottom, top);
        fgAddRefPred(poll, top);

        // Replace Top with Bottom in the predecessor list of all outgoing edges from Bottom
        // (1 for unconditional branches, 2 for conditional branches, N for switches).
        switch (oldJumpKind)
        {
            case BBJ_NONE:
                fgReplacePred(bottom->Next(), top, bottom);
                break;
            case BBJ_RETURN:
            case BBJ_THROW:
                // no successors
                break;
            case BBJ_COND:
                // replace predecessor in the fall through block.
                noway_assert(!bottom->IsLast());
                fgReplacePred(bottom->Next(), top, bottom);

                // fall through for the jump target
                FALLTHROUGH;

            case BBJ_ALWAYS:
            case BBJ_CALLFINALLY:
                fgReplacePred(bottom->GetJumpDest(), top, bottom);
                break;
            case BBJ_SWITCH:
                NO_WAY("SWITCH should be a call rather than an inlined poll.");
                break;
            default:
                NO_WAY("Unknown block type for updating predecessor lists.");
        }

        if (compCurBB == top)
        {
            compCurBB = bottom;
        }

#ifdef DEBUG
        if (verbose)
        {
            printf("*** creating inlined GC Poll in top block " FMT_BB "\n", top->bbNum);
            gtDispBlockStmts(top);
            printf(" poll block is " FMT_BB "\n", poll->bbNum);
            gtDispBlockStmts(poll);
            printf(" bottom block is " FMT_BB "\n", bottom->bbNum);
            gtDispBlockStmts(bottom);

            printf("\nAfter this change in fgCreateGCPoll the BB graph is:");
            fgDispBasicBlocks(false);
        }
#endif // DEBUG
    }

    return createdPollBlocks ? bottom : block;
}

//------------------------------------------------------------------------
// fgCanSwitchToOptimized: Determines if conditions are met to allow switching the opt level to optimized
//
// Return Value:
//    True if the opt level may be switched from tier 0 to optimized, false otherwise
//
// Assumptions:
//    - compInitOptions() has been called
//    - compSetOptimizationLevel() has not been called
//
// Notes:
//    This method is to be called at some point before compSetOptimizationLevel() to determine if the opt level may be
//    changed based on information gathered in early phases.

bool Compiler::fgCanSwitchToOptimized()
{
    bool result = opts.jitFlags->IsSet(JitFlags::JIT_FLAG_TIER0) && !opts.jitFlags->IsSet(JitFlags::JIT_FLAG_MIN_OPT) &&
                  !opts.compDbgCode && !compIsForInlining();
    if (result)
    {
        // Ensure that it would be safe to change the opt level
        assert(opts.compFlags == CLFLG_MINOPT);
        assert(!opts.IsMinOptsSet());
    }

    return result;
}

//------------------------------------------------------------------------
// fgSwitchToOptimized: Switch the opt level from tier 0 to optimized
//
// Arguments:
//    reason - reason why opt level was switched
//
// Assumptions:
//    - fgCanSwitchToOptimized() is true
//    - compSetOptimizationLevel() has not been called
//
// Notes:
//    This method is to be called at some point before compSetOptimizationLevel() to switch the opt level to optimized
//    based on information gathered in early phases.

void Compiler::fgSwitchToOptimized(const char* reason)
{
    assert(fgCanSwitchToOptimized());

    // Switch to optimized and re-init options
    JITDUMP("****\n**** JIT Tier0 jit request switching to Tier1 because: %s\n****\n", reason);
    assert(opts.jitFlags->IsSet(JitFlags::JIT_FLAG_TIER0));
    opts.jitFlags->Clear(JitFlags::JIT_FLAG_TIER0);
    opts.jitFlags->Clear(JitFlags::JIT_FLAG_BBINSTR);
    opts.jitFlags->Clear(JitFlags::JIT_FLAG_BBINSTR_IF_LOOPS);
    opts.jitFlags->Clear(JitFlags::JIT_FLAG_OSR);
    opts.jitFlags->Set(JitFlags::JIT_FLAG_BBOPT);

    // Leave a note for jit diagnostics
    compSwitchedToOptimized = true;

    compInitOptions(opts.jitFlags);

    // Notify the VM of the change
    info.compCompHnd->setMethodAttribs(info.compMethodHnd, CORINFO_FLG_SWITCHED_TO_OPTIMIZED);
}

//------------------------------------------------------------------------
// fgMayExplicitTailCall: Estimates conservatively for an explicit tail call, if the importer may actually use a tail
// call.
//
// Return Value:
//    - False if a tail call will not be generated
//    - True if a tail call *may* be generated
//
// Assumptions:
//    - compInitOptions() has been called
//    - info.compIsVarArgs has been initialized
//    - An explicit tail call has been seen
//    - compSetOptimizationLevel() has not been called

bool Compiler::fgMayExplicitTailCall()
{
    assert(!compIsForInlining());

    if (info.compFlags & CORINFO_FLG_SYNCH)
    {
        // Caller is synchronized
        return false;
    }

    if (opts.IsReversePInvoke())
    {
        // Reverse P/Invoke
        return false;
    }

#if !FEATURE_FIXED_OUT_ARGS
    if (info.compIsVarArgs)
    {
        // Caller is varargs
        return false;
    }
#endif // FEATURE_FIXED_OUT_ARGS

    return true;
}

//------------------------------------------------------------------------
// fgFindJumpTargets: walk the IL stream, determining jump target offsets
//
// Arguments:
//    codeAddr   - base address of the IL code buffer
//    codeSize   - number of bytes in the IL code buffer
//    jumpTarget - [OUT] bit vector for flagging jump targets
//
// Notes:
//    If inlining or prejitting the root, this method also makes
//    various observations about the method that factor into inline
//    decisions.
//
//    May throw an exception if the IL is malformed.
//
//    jumpTarget[N] is set to 1 if IL offset N is a jump target in the method.
//
//    Also sets m_addrExposed and lvHasILStoreOp, ilHasMultipleILStoreOp in lvaTable[].

#ifdef _PREFAST_
#pragma warning(push)
#pragma warning(disable : 21000) // Suppress PREFast warning about overly large function
#endif

//------------------------------------------------------------------------
// fgImport: read the IL for the method and create jit IR
//
// Returns:
//    phase status
//
PhaseStatus Compiler::fgImport()
{
    impImport();

    // Estimate how much of method IL was actually imported.
    //
    // Note this includes (to some extent) the impact of importer folded
    // branches, provided the folded tree covered the entire block's IL.
    unsigned importedILSize = 0;
    for (BasicBlock* const block : Blocks())
    {
        if ((block->bbFlags & BBF_IMPORTED) != 0)
        {
            // Assume if we generate any IR for the block we generate IR for the entire block.
            if (block->firstStmt() != nullptr)
            {
                IL_OFFSET beginOffset = block->bbCodeOffs;
                IL_OFFSET endOffset   = block->bbCodeOffsEnd;

                if ((beginOffset != BAD_IL_OFFSET) && (endOffset != BAD_IL_OFFSET) && (endOffset > beginOffset))
                {
                    unsigned blockILSize = endOffset - beginOffset;
                    importedILSize += blockILSize;
                }
            }
        }
    }

    // Could be tripped up if we ever duplicate blocks
    assert(importedILSize <= info.compILCodeSize);

    // Leave a note if we only did a partial import.
    if (importedILSize != info.compILCodeSize)
    {
        JITDUMP("\n** Note: %s IL was partially imported -- imported %u of %u bytes of method IL\n",
                compIsForInlining() ? "inlinee" : "root method", importedILSize, info.compILCodeSize);
    }

    // Record this for diagnostics and for the inliner's budget computations
    info.compILImportSize = importedILSize;

    if (compIsForInlining())
    {
        compInlineResult->SetImportedILSize(info.compILImportSize);
    }

    return PhaseStatus::MODIFIED_EVERYTHING;
}

/*****************************************************************************
 * This function returns true if tree is a node with a call
 * that unconditionally throws an exception
 */

bool Compiler::fgIsThrow(GenTree* tree)
{
    if (!tree->IsCall())
    {
        return false;
    }
    GenTreeCall* call = tree->AsCall();
    if ((call->gtCallType == CT_HELPER) && s_helperCallProperties.AlwaysThrow(eeGetHelperNum(call->gtCallMethHnd)))
    {
        noway_assert(call->gtFlags & GTF_EXCEPT);
        return true;
    }
    return false;
}

/*****************************************************************************
 * This function returns true for blocks that are in different hot-cold regions.
 * It returns false when the blocks are both in the same regions
 */

bool Compiler::fgInDifferentRegions(BasicBlock* blk1, BasicBlock* blk2)
{
    noway_assert(blk1 != nullptr);
    noway_assert(blk2 != nullptr);

    if (fgFirstColdBlock == nullptr)
    {
        return false;
    }

    // If one block is Hot and the other is Cold then we are in different regions
    return ((blk1->bbFlags & BBF_COLD) != (blk2->bbFlags & BBF_COLD));
}

bool Compiler::fgIsBlockCold(BasicBlock* blk)
{
    noway_assert(blk != nullptr);

    if (fgFirstColdBlock == nullptr)
    {
        return false;
    }

    return ((blk->bbFlags & BBF_COLD) != 0);
}

/*****************************************************************************
 * This function returns true if tree is a GT_COMMA node with a call
 * that unconditionally throws an exception
 */

bool Compiler::fgIsCommaThrow(GenTree* tree, bool forFolding /* = false */)
{
    // Instead of always folding comma throws,
    // with stress enabled we only fold half the time

    if (forFolding && compStressCompile(STRESS_FOLD, 50))
    {
        return false; /* Don't fold */
    }

    /* Check for cast of a GT_COMMA with a throw overflow */
    if ((tree->gtOper == GT_COMMA) && (tree->gtFlags & GTF_CALL) && (tree->gtFlags & GTF_EXCEPT))
    {
        return (fgIsThrow(tree->AsOp()->gtOp1));
    }
    return false;
}

//------------------------------------------------------------------------
// fgGetStaticsCCtorHelper: Creates a BasicBlock from the `tree` node.
//
// Arguments:
//    cls       - The class handle
//    helper    - The helper function
//    typeIndex - The static block type index. Used only for
//                CORINFO_HELP_GETSHARED_NONGCTHREADSTATIC_BASE_NOCTOR_OPTIMIZED or
//                CORINFO_HELP_GETSHARED_GCTHREADSTATIC_BASE_NOCTOR_OPTIMIZED to cache
//                the static block in an array at index typeIndex.
//
// Return Value:
//    The call node corresponding to the helper
GenTreeCall* Compiler::fgGetStaticsCCtorHelper(CORINFO_CLASS_HANDLE cls, CorInfoHelpFunc helper, uint32_t typeIndex)
{
    bool         bNeedClassID = true;
    GenTreeFlags callFlags    = GTF_EMPTY;

    var_types type = TYP_BYREF;

    // This is sort of ugly, as we have knowledge of what the helper is returning.
    // We need the return type.
    switch (helper)
    {
        case CORINFO_HELP_GETSHARED_GCSTATIC_BASE_NOCTOR:
        case CORINFO_HELP_GETSHARED_GCTHREADSTATIC_BASE_NOCTOR_OPTIMIZED:
            bNeedClassID = false;
            FALLTHROUGH;

        case CORINFO_HELP_GETSHARED_GCTHREADSTATIC_BASE_NOCTOR:
            callFlags |= GTF_CALL_HOISTABLE;
            FALLTHROUGH;

        case CORINFO_HELP_GETSHARED_GCSTATIC_BASE:
        case CORINFO_HELP_GETSHARED_GCSTATIC_BASE_DYNAMICCLASS:
        case CORINFO_HELP_GETSHARED_NONGCSTATIC_BASE_DYNAMICCLASS:
        case CORINFO_HELP_GETSHARED_GCTHREADSTATIC_BASE:
        case CORINFO_HELP_GETSHARED_GCTHREADSTATIC_BASE_DYNAMICCLASS:
        case CORINFO_HELP_GETSHARED_NONGCTHREADSTATIC_BASE_DYNAMICCLASS:
            // type = TYP_BYREF;
            break;

        case CORINFO_HELP_GETSHARED_NONGCTHREADSTATIC_BASE_NOCTOR_OPTIMIZED:
        case CORINFO_HELP_GETSHARED_NONGCSTATIC_BASE_NOCTOR:
            bNeedClassID = false;
            FALLTHROUGH;

        case CORINFO_HELP_GETSHARED_NONGCTHREADSTATIC_BASE_NOCTOR:
            callFlags |= GTF_CALL_HOISTABLE;
            FALLTHROUGH;

        case CORINFO_HELP_GETSHARED_NONGCSTATIC_BASE:
        case CORINFO_HELP_GETSHARED_NONGCTHREADSTATIC_BASE:
        case CORINFO_HELP_CLASSINIT_SHARED_DYNAMICCLASS:
            type = TYP_I_IMPL;
            break;

        default:
            assert(!"unknown shared statics helper");
            break;
    }

    GenTree* opModuleIDArg;
    GenTree* opClassIDArg;

    // Get the class ID
    unsigned clsID;
    size_t   moduleID;
    void*    pclsID;
    void*    pmoduleID;

    clsID = info.compCompHnd->getClassDomainID(cls, &pclsID);

    moduleID = info.compCompHnd->getClassModuleIdForStatics(cls, nullptr, &pmoduleID);

    if (!(callFlags & GTF_CALL_HOISTABLE))
    {
        if (info.compCompHnd->getClassAttribs(cls) & CORINFO_FLG_BEFOREFIELDINIT)
        {
            callFlags |= GTF_CALL_HOISTABLE;
        }
    }

    if (pmoduleID)
    {
        opModuleIDArg = gtNewIndOfIconHandleNode(TYP_I_IMPL, (size_t)pmoduleID, GTF_ICON_CIDMID_HDL, true);
    }
    else
    {
        opModuleIDArg = gtNewIconNode((size_t)moduleID, TYP_I_IMPL);
    }

    GenTreeCall* result;
    if (bNeedClassID)
    {
        if (pclsID)
        {
            opClassIDArg = gtNewIndOfIconHandleNode(TYP_INT, (size_t)pclsID, GTF_ICON_CIDMID_HDL, true);
        }
        else
        {
            opClassIDArg = gtNewIconNode(clsID, TYP_INT);
        }

        result = gtNewHelperCallNode(helper, type, opModuleIDArg, opClassIDArg);
    }
    else if ((helper == CORINFO_HELP_GETSHARED_NONGCTHREADSTATIC_BASE_NOCTOR_OPTIMIZED) ||
             (helper == CORINFO_HELP_GETSHARED_GCTHREADSTATIC_BASE_NOCTOR_OPTIMIZED))
    {
        result = gtNewHelperCallNode(helper, type, gtNewIconNode(typeIndex));
        result->SetExpTLSFieldAccess();
    }
    else
    {
        result = gtNewHelperCallNode(helper, type, opModuleIDArg);
    }

    if (IsStaticHelperEligibleForExpansion(result))
    {
        // Keep class handle attached to the helper call since it's difficult to restore it.
        result->gtInitClsHnd = cls;
    }
    result->gtFlags |= callFlags;

    // If we're importing the special EqualityComparer<T>.Default or Comparer<T>.Default
    // intrinsics, flag the helper call. Later during inlining, we can
    // remove the helper call if the associated field lookup is unused.
    if ((info.compFlags & CORINFO_FLG_INTRINSIC) != 0)
    {
        NamedIntrinsic ni = lookupNamedIntrinsic(info.compMethodHnd);
        if ((ni == NI_System_Collections_Generic_EqualityComparer_get_Default) ||
            (ni == NI_System_Collections_Generic_Comparer_get_Default))
        {
            JITDUMP("\nmarking helper call [%06u] as special dce...\n", result->gtTreeID);
            result->gtCallMoreFlags |= GTF_CALL_M_HELPER_SPECIAL_DCE;
        }
    }

    return result;
}

//------------------------------------------------------------------------------
// fgSetPreferredInitCctor: Set CORINFO_HELP_READYTORUN_NONGCSTATIC_BASE as the
// preferred call constructure if it is undefined.
//
void Compiler::fgSetPreferredInitCctor()
{
    if (m_preferredInitCctor == CORINFO_HELP_UNDEF)
    {
        // This is the cheapest helper that triggers the constructor.
        m_preferredInitCctor = CORINFO_HELP_READYTORUN_NONGCSTATIC_BASE;
    }
}

GenTreeCall* Compiler::fgGetSharedCCtor(CORINFO_CLASS_HANDLE cls)
{
#ifdef FEATURE_READYTORUN
    if (opts.IsReadyToRun())
    {
        CORINFO_RESOLVED_TOKEN resolvedToken;
        memset(&resolvedToken, 0, sizeof(resolvedToken));
        resolvedToken.hClass = cls;
        fgSetPreferredInitCctor();
        return impReadyToRunHelperToTree(&resolvedToken, m_preferredInitCctor, TYP_BYREF);
    }
#endif

    // Call the shared non gc static helper, as its the fastest
    return fgGetStaticsCCtorHelper(cls, info.compCompHnd->getSharedCCtorHelper(cls));
}

//------------------------------------------------------------------------------
// fgAddrCouldBeNull : Check whether the address tree can represent null.
//
// Arguments:
//    addr     -  Address to check
//
// Return Value:
//    True if address could be null; false otherwise
//
bool Compiler::fgAddrCouldBeNull(GenTree* addr)
{
    switch (addr->OperGet())
    {
        case GT_CNS_INT:
            return !addr->IsIconHandle();

        case GT_CNS_STR:
        case GT_FIELD_ADDR:
        case GT_LCL_ADDR:
        case GT_CLS_VAR_ADDR:
            return false;

        case GT_IND:
            return (addr->gtFlags & GTF_IND_NONNULL) == 0;

        case GT_INDEX_ADDR:
            return !addr->AsIndexAddr()->IsNotNull();

        case GT_ARR_ADDR:
            return (addr->gtFlags & GTF_ARR_ADDR_NONNULL) == 0;

        case GT_LCL_VAR:
            return !lvaIsImplicitByRefLocal(addr->AsLclVar()->GetLclNum());

        case GT_COMMA:
            return fgAddrCouldBeNull(addr->AsOp()->gtOp2);

        case GT_CALL:
            return !addr->IsHelperCall() || !s_helperCallProperties.NonNullReturn(addr->AsCall()->GetHelperNum());

        case GT_ADD:
            if (addr->AsOp()->gtOp1->gtOper == GT_CNS_INT)
            {
                GenTree* cns1Tree = addr->AsOp()->gtOp1;
                if (!cns1Tree->IsIconHandle())
                {
                    if (!fgIsBigOffset(cns1Tree->AsIntCon()->gtIconVal))
                    {
                        // Op1 was an ordinary small constant
                        return fgAddrCouldBeNull(addr->AsOp()->gtOp2);
                    }
                }
                else // Op1 was a handle represented as a constant
                {
                    // Is Op2 also a constant?
                    if (addr->AsOp()->gtOp2->gtOper == GT_CNS_INT)
                    {
                        GenTree* cns2Tree = addr->AsOp()->gtOp2;
                        // Is this an addition of a handle and constant
                        if (!cns2Tree->IsIconHandle())
                        {
                            if (!fgIsBigOffset(cns2Tree->AsIntCon()->gtIconVal))
                            {
                                // Op2 was an ordinary small constant
                                return false; // we can't have a null address
                            }
                        }
                    }
                }
            }
            else
            {
                // Op1 is not a constant. What about Op2?
                if (addr->AsOp()->gtOp2->gtOper == GT_CNS_INT)
                {
                    GenTree* cns2Tree = addr->AsOp()->gtOp2;
                    // Is this an addition of a small constant
                    if (!cns2Tree->IsIconHandle())
                    {
                        if (!fgIsBigOffset(cns2Tree->AsIntCon()->gtIconVal))
                        {
                            // Op2 was an ordinary small constant
                            return fgAddrCouldBeNull(addr->AsOp()->gtOp1);
                        }
                    }
                }
            }
            break;

        default:
            break;
    }

    return true; // default result: addr could be null.
}

//------------------------------------------------------------------------------
// fgOptimizeDelegateConstructor: try and optimize construction of a delegate
//
// Arguments:
//    call -- call to original delegate constructor
//    exactContextHnd -- [out] context handle to update
//    ldftnToken -- [in]  resolved token for the method the delegate will invoke,
//      if known, or nullptr if not known
//
// Return Value:
//    Original call tree if no optimization applies.
//    Updated call tree if optimized.

GenTree* Compiler::fgOptimizeDelegateConstructor(GenTreeCall*            call,
                                                 CORINFO_CONTEXT_HANDLE* ExactContextHnd,
                                                 methodPointerInfo*      ldftnToken)
{
    JITDUMP("\nfgOptimizeDelegateConstructor: ");
    noway_assert(call->gtCallType == CT_USER_FUNC);
    CORINFO_METHOD_HANDLE methHnd = call->gtCallMethHnd;
    CORINFO_CLASS_HANDLE  clsHnd  = info.compCompHnd->getMethodClass(methHnd);

    assert(call->gtArgs.HasThisPointer());
    assert(call->gtArgs.CountArgs() == 3);
    assert(!call->gtArgs.AreArgsComplete());
    GenTree* targetMethod = call->gtArgs.GetArgByIndex(2)->GetNode();
    noway_assert(targetMethod->TypeGet() == TYP_I_IMPL);
    genTreeOps            oper            = targetMethod->OperGet();
    CORINFO_METHOD_HANDLE targetMethodHnd = nullptr;
    GenTree*              qmarkNode       = nullptr;
    if (oper == GT_FTN_ADDR)
    {
        GenTreeFptrVal* fptrValTree       = targetMethod->AsFptrVal();
        fptrValTree->gtFptrDelegateTarget = true;
        targetMethodHnd                   = fptrValTree->gtFptrMethod;
    }
    else if (oper == GT_CALL && targetMethod->AsCall()->gtCallMethHnd == eeFindHelper(CORINFO_HELP_VIRTUAL_FUNC_PTR))
    {
        assert(targetMethod->AsCall()->gtArgs.CountArgs() == 3);
        GenTree* handleNode = targetMethod->AsCall()->gtArgs.GetArgByIndex(2)->GetNode();

        if (handleNode->OperGet() == GT_CNS_INT)
        {
            // it's a ldvirtftn case, fetch the methodhandle off the helper for ldvirtftn. It's the 3rd arg
            targetMethodHnd = CORINFO_METHOD_HANDLE(handleNode->AsIntCon()->gtCompileTimeHandle);
        }
        // Sometimes the argument to this is the result of a generic dictionary lookup, which shows
        // up as a GT_QMARK.
        else if (handleNode->OperGet() == GT_QMARK)
        {
            qmarkNode = handleNode;
        }
    }
    // Sometimes we don't call CORINFO_HELP_VIRTUAL_FUNC_PTR but instead just call
    // CORINFO_HELP_RUNTIMEHANDLE_METHOD directly.
    else if (oper == GT_QMARK)
    {
        qmarkNode = targetMethod;
    }
    if (qmarkNode)
    {
        noway_assert(qmarkNode->OperGet() == GT_QMARK);
        // The argument is actually a generic dictionary lookup.  For delegate creation it looks
        // like:
        // GT_QMARK
        //  GT_COLON
        //      op1 -> call
        //              Arg 1 -> token (has compile time handle)
        //      op2 -> lclvar
        //
        //
        // In this case I can find the token (which is a method handle) and that is the compile time
        // handle.
        noway_assert(qmarkNode->AsOp()->gtOp2->OperGet() == GT_COLON);
        noway_assert(qmarkNode->AsOp()->gtOp2->AsOp()->gtOp1->OperGet() == GT_CALL);
        GenTreeCall* runtimeLookupCall = qmarkNode->AsOp()->gtOp2->AsOp()->gtOp1->AsCall();

        // This could be any of CORINFO_HELP_RUNTIMEHANDLE_(METHOD|CLASS)(_LOG?)
        GenTree* tokenNode = runtimeLookupCall->gtArgs.GetArgByIndex(1)->GetNode();
        noway_assert(tokenNode->OperGet() == GT_CNS_INT);
        targetMethodHnd = CORINFO_METHOD_HANDLE(tokenNode->AsIntCon()->gtCompileTimeHandle);
    }

    // Verify using the ldftnToken gives us all of what we used to get
    // via the above pattern match, and more...
    if (ldftnToken != nullptr)
    {
        assert(ldftnToken->m_token.hMethod != nullptr);

        if (targetMethodHnd != nullptr)
        {
            assert(targetMethodHnd == ldftnToken->m_token.hMethod);
        }

        targetMethodHnd = ldftnToken->m_token.hMethod;
    }
    else
    {
        assert(targetMethodHnd == nullptr);
    }

#ifdef FEATURE_READYTORUN
    if (opts.IsReadyToRun())
    {
        if (IsTargetAbi(CORINFO_NATIVEAOT_ABI))
        {
            if (ldftnToken != nullptr)
            {
                JITDUMP("optimized\n");

                GenTree*       thisPointer       = call->gtArgs.GetThisArg()->GetNode();
                GenTree*       targetObjPointers = call->gtArgs.GetArgByIndex(1)->GetNode();
                CORINFO_LOOKUP pLookup;
                info.compCompHnd->getReadyToRunDelegateCtorHelper(&ldftnToken->m_token, ldftnToken->m_tokenConstraint,
                                                                  clsHnd, &pLookup);
                if (!pLookup.lookupKind.needsRuntimeLookup)
                {
                    call = gtNewHelperCallNode(CORINFO_HELP_READYTORUN_DELEGATE_CTOR, TYP_VOID, thisPointer,
                                               targetObjPointers);
                    call->setEntryPoint(pLookup.constLookup);
                }
                else
                {
                    assert(oper != GT_FTN_ADDR);
                    CORINFO_CONST_LOOKUP genericLookup;
                    info.compCompHnd->getReadyToRunHelper(&ldftnToken->m_token, &pLookup.lookupKind,
                                                          CORINFO_HELP_READYTORUN_GENERIC_HANDLE, &genericLookup);
                    GenTree* ctxTree = getRuntimeContextTree(pLookup.lookupKind.runtimeLookupKind);
                    call             = gtNewHelperCallNode(CORINFO_HELP_READYTORUN_DELEGATE_CTOR, TYP_VOID, thisPointer,
                                               targetObjPointers, ctxTree);
                    call->setEntryPoint(genericLookup);
                }
            }
            else
            {
                JITDUMP("not optimized, NATIVEAOT no ldftnToken\n");
            }
        }
        // ReadyToRun has this optimization for a non-virtual function pointers only for now.
        else if (oper == GT_FTN_ADDR)
        {
            JITDUMP("optimized\n");

            GenTree* thisPointer       = call->gtArgs.GetArgByIndex(0)->GetNode();
            GenTree* targetObjPointers = call->gtArgs.GetArgByIndex(1)->GetNode();
            call = gtNewHelperCallNode(CORINFO_HELP_READYTORUN_DELEGATE_CTOR, TYP_VOID, thisPointer, targetObjPointers);

            CORINFO_LOOKUP entryPoint;
            info.compCompHnd->getReadyToRunDelegateCtorHelper(&ldftnToken->m_token, ldftnToken->m_tokenConstraint,
                                                              clsHnd, &entryPoint);
            assert(!entryPoint.lookupKind.needsRuntimeLookup);
            call->setEntryPoint(entryPoint.constLookup);
        }
        else
        {
            JITDUMP("not optimized, R2R virtual case\n");
        }
    }
    else
#endif
        if (targetMethodHnd != nullptr)
    {
        CORINFO_METHOD_HANDLE alternateCtor = nullptr;
        DelegateCtorArgs      ctorData;
        ctorData.pMethod = info.compMethodHnd;
        ctorData.pArg3   = nullptr;
        ctorData.pArg4   = nullptr;
        ctorData.pArg5   = nullptr;

        alternateCtor = info.compCompHnd->GetDelegateCtor(methHnd, clsHnd, targetMethodHnd, &ctorData);
        if (alternateCtor != methHnd)
        {
            JITDUMP("optimized\n");
            // we erase any inline info that may have been set for generics has it is not needed here,
            // and in fact it will pass the wrong info to the inliner code
            *ExactContextHnd = nullptr;

            call->gtCallMethHnd = alternateCtor;

            CallArg* lastArg = nullptr;
            if (ctorData.pArg3 != nullptr)
            {
                GenTree* arg3 = gtNewIconHandleNode(size_t(ctorData.pArg3), GTF_ICON_FTN_ADDR);
                lastArg       = call->gtArgs.PushBack(this, NewCallArg::Primitive(arg3));
            }

            if (ctorData.pArg4 != nullptr)
            {
                GenTree* arg4 = gtNewIconHandleNode(size_t(ctorData.pArg4), GTF_ICON_FTN_ADDR);
                lastArg       = call->gtArgs.InsertAfter(this, lastArg, NewCallArg::Primitive(arg4));
            }

            if (ctorData.pArg5 != nullptr)
            {
                GenTree* arg5 = gtNewIconHandleNode(size_t(ctorData.pArg5), GTF_ICON_FTN_ADDR);
                lastArg       = call->gtArgs.InsertAfter(this, lastArg, NewCallArg::Primitive(arg5));
            }
        }
        else
        {
            JITDUMP("not optimized, no alternate ctor\n");
        }
    }
    else
    {
        JITDUMP("not optimized, no target method\n");
    }
    return call;
}

bool Compiler::fgCastNeeded(GenTree* tree, var_types toType)
{
    //
    // If tree is a relop and we need an 4-byte integer
    //  then we never need to insert a cast
    //
    if (tree->OperIsCompare() && (genActualType(toType) == TYP_INT))
    {
        return false;
    }

    var_types fromType;

    //
    // Is the tree as GT_CAST or a GT_CALL ?
    //
    if (tree->OperGet() == GT_CAST)
    {
        fromType = tree->CastToType();
    }
    else if (tree->OperGet() == GT_CALL)
    {
        fromType = (var_types)tree->AsCall()->gtReturnType;
    }
    else
    {
        fromType = tree->TypeGet();
    }

    //
    // If both types are the same then an additional cast is not necessary
    //
    if (toType == fromType)
    {
        return false;
    }
    //
    // If the sign-ness of the two types are different then a cast is necessary, except for
    // an unsigned -> signed cast where we already know the sign bit is zero.
    //
    if (varTypeIsUnsigned(toType) != varTypeIsUnsigned(fromType))
    {
        bool isZeroExtension = varTypeIsUnsigned(fromType) && (genTypeSize(fromType) < genTypeSize(toType));
        if (!isZeroExtension)
        {
            return true;
        }
    }
    //
    // If the from type is the same size or smaller then an additional cast is not necessary
    //
    if (genTypeSize(toType) >= genTypeSize(fromType))
    {
        return false;
    }

    //
    // Looks like we will need the cast
    //
    return true;
}

/*****************************************************************************
 *
 *  Mark whether the edge "srcBB -> dstBB" forms a loop that will always
 *  execute a call or not.
 */

void Compiler::fgLoopCallTest(BasicBlock* srcBB, BasicBlock* dstBB)
{
    /* Bail if this is not a backward edge */

    if (srcBB->bbNum < dstBB->bbNum)
    {
        return;
    }

    /* Unless we already know that there is a loop without a call here ... */

    if (!(dstBB->bbFlags & BBF_LOOP_CALL0))
    {
        /* Check whether there is a loop path that doesn't call */

        if (optReachWithoutCall(dstBB, srcBB))
        {
            dstBB->bbFlags |= BBF_LOOP_CALL0;
            dstBB->bbFlags &= ~BBF_LOOP_CALL1;
        }
        else
        {
            dstBB->bbFlags |= BBF_LOOP_CALL1;
        }
    }
}

//------------------------------------------------------------------------
// fgLoopCallMark: Mark which loops are guaranteed to execute a call by setting the
// block BBF_LOOP_CALL0 and BBF_LOOP_CALL1 flags, as appropriate.
//
void Compiler::fgLoopCallMark()
{
    // If we've already marked all the blocks, bail.

    if (fgLoopCallMarked)
    {
        return;
    }

    fgLoopCallMarked = true;

#ifdef DEBUG
    // This code depends on properly ordered bbNum, so check that.
    fgDebugCheckBBNumIncreasing();
#endif // DEBUG

    // Walk the blocks, looking for backward edges.

    for (BasicBlock* const block : Blocks())
    {
        switch (block->GetJumpKind())
        {
            case BBJ_COND:
            case BBJ_CALLFINALLY:
            case BBJ_ALWAYS:
            case BBJ_EHCATCHRET:
                fgLoopCallTest(block, block->GetJumpDest());
                break;

            case BBJ_SWITCH:
                for (BasicBlock* const bTarget : block->SwitchTargets())
                {
                    fgLoopCallTest(block, bTarget);
                }
                break;

            default:
                break;
        }
    }
}

/*****************************************************************************
 *
 *  Note the fact that the given block is a loop header.
 */

void Compiler::fgMarkLoopHead(BasicBlock* block)
{
#ifdef DEBUG
    if (verbose)
    {
        printf("fgMarkLoopHead: Checking loop head block " FMT_BB ": ", block->bbNum);
    }
#endif

    /* Have we decided to generate fully interruptible code already? */

    if (GetInterruptible())
    {
#ifdef DEBUG
        if (verbose)
        {
            printf("method is already fully interruptible\n");
        }
#endif
        return;
    }

    /* Is the loop head block known to execute a method call? */

    if (block->bbFlags & BBF_GC_SAFE_POINT)
    {
#ifdef DEBUG
        if (verbose)
        {
            printf("this block will execute a call\n");
        }
#endif
        return;
    }

    /* Are dominator sets available? */

    if (fgDomsComputed)
    {
        /* Make sure that we know which loops will always execute calls */

        if (!fgLoopCallMarked)
        {
            fgLoopCallMark();
        }

        /* Will every trip through our loop execute a call? */

        if (block->bbFlags & BBF_LOOP_CALL1)
        {
#ifdef DEBUG
            if (verbose)
            {
                printf("this block dominates a block that will execute a call\n");
            }
#endif
            return;
        }
    }

    /*
     *  We have to make this method fully interruptible since we can not
     *  ensure that this loop will execute a call every time it loops.
     *
     *  We'll also need to generate a full register map for this method.
     */

    assert(!codeGen->isGCTypeFixed());

    if (!compCanEncodePtrArgCntMax())
    {
#ifdef DEBUG
        if (verbose)
        {
            printf("a callsite with more than 1023 pushed args exists\n");
        }
#endif
        return;
    }

#ifdef DEBUG
    if (verbose)
    {
        printf("no guaranteed callsite exits, marking method as fully interruptible\n");
    }
#endif
    SetInterruptible(true);
}

GenTree* Compiler::fgGetCritSectOfStaticMethod()
{
    noway_assert(!compIsForInlining());

    noway_assert(info.compIsStatic); // This method should only be called for static methods.

    GenTree* tree = nullptr;

    CORINFO_LOOKUP_KIND kind;
    info.compCompHnd->getLocationOfThisType(info.compMethodHnd, &kind);

    if (!kind.needsRuntimeLookup)
    {
        void *critSect = nullptr, **pCrit = nullptr;
        critSect = info.compCompHnd->getMethodSync(info.compMethodHnd, (void**)&pCrit);
        noway_assert((!critSect) != (!pCrit));

        tree = gtNewIconEmbHndNode(critSect, pCrit, GTF_ICON_GLOBAL_PTR, info.compMethodHnd);
    }
    else
    {
        // Collectible types requires that for shared generic code, if we use the generic context parameter
        // that we report it. (This is a conservative approach, we could detect some cases particularly when the
        // context parameter is this that we don't need the eager reporting logic.)
        lvaGenericsContextInUse = true;

        switch (kind.runtimeLookupKind)
        {
            case CORINFO_LOOKUP_THISOBJ:
            {
                noway_assert(!"Should never get this for static method.");
                break;
            }

            case CORINFO_LOOKUP_CLASSPARAM:
            {
                // In this case, the hidden param is the class handle.
                tree = gtNewLclvNode(info.compTypeCtxtArg, TYP_I_IMPL);
                tree->gtFlags |= GTF_VAR_CONTEXT;
                break;
            }

            case CORINFO_LOOKUP_METHODPARAM:
            {
                // In this case, the hidden param is the method handle.
                tree = gtNewLclvNode(info.compTypeCtxtArg, TYP_I_IMPL);
                tree->gtFlags |= GTF_VAR_CONTEXT;
                // Call helper CORINFO_HELP_GETCLASSFROMMETHODPARAM to get the class handle
                // from the method handle.
                tree = gtNewHelperCallNode(CORINFO_HELP_GETCLASSFROMMETHODPARAM, TYP_I_IMPL, tree);
                break;
            }

            default:
            {
                noway_assert(!"Unknown LOOKUP_KIND");
                break;
            }
        }

        noway_assert(tree); // tree should now contain the CORINFO_CLASS_HANDLE for the exact class.

        // Given the class handle, get the pointer to the Monitor.
        tree = gtNewHelperCallNode(CORINFO_HELP_GETSYNCFROMCLASSHANDLE, TYP_I_IMPL, tree);
    }

    noway_assert(tree);
    return tree;
}

#if defined(FEATURE_EH_FUNCLETS)

/*****************************************************************************
 *
 *  Add monitor enter/exit calls for synchronized methods, and a try/fault
 *  to ensure the 'exit' is called if the 'enter' was successful. On x86, we
 *  generate monitor enter/exit calls and tell the VM the code location of
 *  these calls. When an exception occurs between those locations, the VM
 *  automatically releases the lock. For non-x86 platforms, the JIT is
 *  responsible for creating a try/finally to protect the monitor enter/exit,
 *  and the VM doesn't need to know anything special about the method during
 *  exception processing -- it's just a normal try/finally.
 *
 *  We generate the following code:
 *
 *      void Foo()
 *      {
 *          unsigned byte acquired = 0;
 *          try {
 *              JIT_MonEnterWorker(<lock object>, &acquired);
 *
 *              *** all the preexisting user code goes here ***
 *
 *              JIT_MonExitWorker(<lock object>, &acquired);
 *          } fault {
 *              JIT_MonExitWorker(<lock object>, &acquired);
 *         }
 *      L_return:
 *         ret
 *      }
 *
 *  If the lock is actually acquired, then the 'acquired' variable is set to 1
 *  by the helper call. During normal exit, the finally is called, 'acquired'
 *  is 1, and the lock is released. If an exception occurs before the lock is
 *  acquired, but within the 'try' (extremely unlikely, but possible), 'acquired'
 *  will be 0, and the monitor exit call will quickly return without attempting
 *  to release the lock. Otherwise, 'acquired' will be 1, and the lock will be
 *  released during exception processing.
 *
 *  For synchronized methods, we generate a single return block.
 *  We can do this without creating additional "step" blocks because "ret" blocks
 *  must occur at the top-level (of the original code), not nested within any EH
 *  constructs. From the CLI spec, 12.4.2.8.2.3 "ret": "Shall not be enclosed in any
 *  protected block, filter, or handler." Also, 3.57: "The ret instruction cannot be
 *  used to transfer control out of a try, filter, catch, or finally block. From within
 *  a try or catch, use the leave instruction with a destination of a ret instruction
 *  that is outside all enclosing exception blocks."
 *
 *  In addition, we can add a "fault" at the end of a method and be guaranteed that no
 *  control falls through. From the CLI spec, section 12.4 "Control flow": "Control is not
 *  permitted to simply fall through the end of a method. All paths shall terminate with one
 *  of these instructions: ret, throw, jmp, or (tail. followed by call, calli, or callvirt)."
 *
 *  We only need to worry about "ret" and "throw", as the CLI spec prevents any other
 *  alternatives. Section 15.4.3.3 "Implementation information" states about exiting
 *  synchronized methods: "Exiting a synchronized method using a tail. call shall be
 *  implemented as though the tail. had not been specified." Section 3.37 "jmp" states:
 *  "The jmp instruction cannot be used to transferred control out of a try, filter,
 *  catch, fault or finally block; or out of a synchronized region." And, "throw" will
 *  be handled naturally; no additional work is required.
 */

void Compiler::fgAddSyncMethodEnterExit()
{
    assert((info.compFlags & CORINFO_FLG_SYNCH) != 0);

    // We need to do this transformation before funclets are created.
    assert(!fgFuncletsCreated);

    // We need to update the bbPreds lists.
    assert(fgPredsComputed);

#if !FEATURE_EH
    // If we don't support EH, we can't add the EH needed by synchronized methods.
    // Of course, we could simply ignore adding the EH constructs, since we don't
    // support exceptions being thrown in this mode, but we would still need to add
    // the monitor enter/exit, and that doesn't seem worth it for this minor case.
    // By the time EH is working, we can just enable the whole thing.
    NYI("No support for synchronized methods");
#endif // !FEATURE_EH

    // Create a scratch first BB where we can put the new variable initialization.
    // Don't put the scratch BB in the protected region.

    fgEnsureFirstBBisScratch();

    // Create a block for the start of the try region, where the monitor enter call
    // will go.
    BasicBlock* const tryBegBB  = fgSplitBlockAtEnd(fgFirstBB);
    BasicBlock* const tryNextBB = tryBegBB->Next();
    BasicBlock* const tryLastBB = fgLastBB;

    // If we have profile data the new block will inherit the next block's weight
    if (tryNextBB->hasProfileWeight())
    {
        tryBegBB->inheritWeight(tryNextBB);
    }

    // Create a block for the fault.
    // It gets an artificial ref count.

    assert(!tryLastBB->bbFallsThrough());
    BasicBlock* faultBB = fgNewBBafter(BBJ_EHFAULTRET, tryLastBB, false);

    assert(tryLastBB->NextIs(faultBB));
    assert(faultBB->IsLast());
    assert(faultBB == fgLastBB);

    faultBB->bbRefs = 1;

    { // Scope the EH region creation

        // Add the new EH region at the end, since it is the least nested,
        // and thus should be last.

        EHblkDsc* newEntry;
        unsigned  XTnew = compHndBBtabCount;

        newEntry = fgAddEHTableEntry(XTnew);

        // Initialize the new entry

        newEntry->ebdHandlerType = EH_HANDLER_FAULT;

        newEntry->ebdTryBeg  = tryBegBB;
        newEntry->ebdTryLast = tryLastBB;

        newEntry->ebdHndBeg  = faultBB;
        newEntry->ebdHndLast = faultBB;

        newEntry->ebdTyp = 0; // unused for fault

        newEntry->ebdEnclosingTryIndex = EHblkDsc::NO_ENCLOSING_INDEX;
        newEntry->ebdEnclosingHndIndex = EHblkDsc::NO_ENCLOSING_INDEX;

        newEntry->ebdTryBegOffset    = tryBegBB->bbCodeOffs;
        newEntry->ebdTryEndOffset    = tryLastBB->bbCodeOffsEnd;
        newEntry->ebdFilterBegOffset = 0;
        newEntry->ebdHndBegOffset    = 0; // handler doesn't correspond to any IL
        newEntry->ebdHndEndOffset    = 0; // handler doesn't correspond to any IL

        // Set some flags on the new region. This is the same as when we set up
        // EH regions in fgFindBasicBlocks(). Note that the try has no enclosing
        // handler, and the fault has no enclosing try.

        tryBegBB->bbFlags |= BBF_DONT_REMOVE | BBF_IMPORTED;

        faultBB->bbFlags |= BBF_DONT_REMOVE | BBF_IMPORTED;
        faultBB->bbCatchTyp = BBCT_FAULT;

        tryBegBB->setTryIndex(XTnew);
        tryBegBB->clearHndIndex();

        faultBB->clearTryIndex();
        faultBB->setHndIndex(XTnew);

        // Walk the user code blocks and set all blocks that don't already have a try handler
        // to point to the new try handler.

        BasicBlock* tmpBB;
        for (tmpBB = tryBegBB->Next(); tmpBB != faultBB; tmpBB = tmpBB->Next())
        {
            if (!tmpBB->hasTryIndex())
            {
                tmpBB->setTryIndex(XTnew);
            }
        }

        // Walk the EH table. Make every EH entry that doesn't already have an enclosing
        // try index mark this new entry as their enclosing try index.

        unsigned  XTnum;
        EHblkDsc* HBtab;

        for (XTnum = 0, HBtab = compHndBBtab; XTnum < XTnew; XTnum++, HBtab++)
        {
            if (HBtab->ebdEnclosingTryIndex == EHblkDsc::NO_ENCLOSING_INDEX)
            {
                HBtab->ebdEnclosingTryIndex =
                    (unsigned short)XTnew; // This EH region wasn't previously nested, but now it is.
            }
        }

#ifdef DEBUG
        if (verbose)
        {
            JITDUMP("Synchronized method - created additional EH descriptor EH#%u for try/fault wrapping monitor "
                    "enter/exit\n",
                    XTnew);
            fgDispBasicBlocks();
            fgDispHandlerTab();
        }

        fgVerifyHandlerTab();
#endif // DEBUG
    }

    // Create a 'monitor acquired' boolean (actually, an unsigned byte: 1 = acquired, 0 = not acquired).
    // For EnC this is part of the frame header. Furthermore, this is allocated above PSP on ARM64.
    // To avoid complicated reasoning about alignment we always allocate a full pointer sized slot for this.
    var_types typeMonAcquired = TYP_I_IMPL;
    this->lvaMonAcquired      = lvaGrabTemp(true DEBUGARG("Synchronized method monitor acquired boolean"));

    lvaTable[lvaMonAcquired].lvType = typeMonAcquired;

    // Create IR to initialize the 'acquired' boolean.
    //
    if (!opts.IsOSR())
    {
        GenTree* zero     = gtNewZeroConNode(typeMonAcquired);
        GenTree* initNode = gtNewStoreLclVarNode(lvaMonAcquired, zero);

        fgNewStmtAtEnd(fgFirstBB, initNode);

#ifdef DEBUG
        if (verbose)
        {
            printf("\nSynchronized method - Add 'acquired' initialization in first block %s\n",
                   fgFirstBB->dspToString());
            gtDispTree(initNode);
            printf("\n");
        }
#endif
    }

    // Make a copy of the 'this' pointer to be used in the handler so it does
    // not inhibit enregistration of all uses of the variable. We cannot do
    // this optimization in EnC code as we would need to take care to save the
    // copy on EnC transitions, so guard this on optimizations being enabled.
    unsigned lvaCopyThis = BAD_VAR_NUM;
    if (opts.OptimizationEnabled() && !info.compIsStatic)
    {
        lvaCopyThis                  = lvaGrabTemp(true DEBUGARG("Synchronized method copy of this for handler"));
        lvaTable[lvaCopyThis].lvType = TYP_REF;

        GenTree* thisNode = gtNewLclVarNode(info.compThisArg);
        GenTree* initNode = gtNewStoreLclVarNode(lvaCopyThis, thisNode);

        fgNewStmtAtEnd(tryBegBB, initNode);
    }

    // For OSR, we do not need the enter tree as the monitor is acquired by the original method.
    //
    if (!opts.IsOSR())
    {
        fgCreateMonitorTree(lvaMonAcquired, info.compThisArg, tryBegBB, true /*enter*/);
    }

    // exceptional case
    fgCreateMonitorTree(lvaMonAcquired, lvaCopyThis != BAD_VAR_NUM ? lvaCopyThis : info.compThisArg, faultBB,
                        false /*exit*/);

    // non-exceptional cases
    for (BasicBlock* const block : Blocks())
    {
        if (block->KindIs(BBJ_RETURN))
        {
            fgCreateMonitorTree(lvaMonAcquired, info.compThisArg, block, false /*exit*/);
        }
    }
}

// fgCreateMonitorTree: Create tree to execute a monitor enter or exit operation for synchronized methods
//    lvaMonAcquired: lvaNum of boolean variable that tracks if monitor has been acquired.
//    lvaThisVar: lvaNum of variable being used as 'this' pointer, may not be the original one.  Is only used for
//    nonstatic methods
//    block: block to insert the tree in.  It is inserted at the end or in the case of a return, immediately before the
//    GT_RETURN
//    enter: whether to create a monitor enter or exit

GenTree* Compiler::fgCreateMonitorTree(unsigned lvaMonAcquired, unsigned lvaThisVar, BasicBlock* block, bool enter)
{
    // Insert the expression "enter/exitCrit(this, &acquired)" or "enter/exitCrit(handle, &acquired)"

    GenTree* varAddrNode = gtNewLclVarAddrNode(lvaMonAcquired);
    GenTree* tree;

    if (info.compIsStatic)
    {
        tree = fgGetCritSectOfStaticMethod();
        tree = gtNewHelperCallNode(enter ? CORINFO_HELP_MON_ENTER_STATIC : CORINFO_HELP_MON_EXIT_STATIC, TYP_VOID, tree,
                                   varAddrNode);
    }
    else
    {
        tree = gtNewLclvNode(lvaThisVar, TYP_REF);
        tree = gtNewHelperCallNode(enter ? CORINFO_HELP_MON_ENTER : CORINFO_HELP_MON_EXIT, TYP_VOID, tree, varAddrNode);
    }

#ifdef DEBUG
    if (verbose)
    {
        printf("\nSynchronized method - Add monitor %s call to block %s\n", enter ? "enter" : "exit",
               block->dspToString());
        gtDispTree(tree);
        printf("\n");
    }
#endif

    if (block->KindIs(BBJ_RETURN) && block->lastStmt()->GetRootNode()->gtOper == GT_RETURN)
    {
        GenTreeUnOp* retNode = block->lastStmt()->GetRootNode()->AsUnOp();
        GenTree*     retExpr = retNode->gtOp1;

        if (retExpr != nullptr)
        {
            // have to insert this immediately before the GT_RETURN so we transform:
            // ret(...) ->
            // ret(comma(comma(tmp=...,call mon_exit), tmp))
            //
            TempInfo tempInfo = fgMakeTemp(retExpr);
            GenTree* lclVar   = tempInfo.load;

            // TODO-1stClassStructs: delete this NO_CSE propagation. Requires handling multi-regs in copy prop.
            lclVar->gtFlags |= (retExpr->gtFlags & GTF_DONT_CSE);

            retExpr        = gtNewOperNode(GT_COMMA, lclVar->TypeGet(), tree, lclVar);
            retExpr        = gtNewOperNode(GT_COMMA, lclVar->TypeGet(), tempInfo.store, retExpr);
            retNode->gtOp1 = retExpr;
            retNode->AddAllEffectsFlags(retExpr);
        }
        else
        {
            // Insert this immediately before the GT_RETURN
            fgNewStmtNearEnd(block, tree);
        }
    }
    else
    {
        fgNewStmtAtEnd(block, tree);
    }

    return tree;
}

// Convert a BBJ_RETURN block in a synchronized method to a BBJ_ALWAYS.
// We've previously added a 'try' block around the original program code using fgAddSyncMethodEnterExit().
// Thus, we put BBJ_RETURN blocks inside a 'try'. In IL this is illegal. Instead, we would
// see a 'leave' inside a 'try' that would get transformed into BBJ_CALLFINALLY/BBJ_ALWAYS blocks
// during importing, and the BBJ_ALWAYS would point at an outer block with the BBJ_RETURN.
// Here, we mimic some of the logic of importing a LEAVE to get the same effect for synchronized methods.
void Compiler::fgConvertSyncReturnToLeave(BasicBlock* block)
{
    assert(!fgFuncletsCreated);
    assert(info.compFlags & CORINFO_FLG_SYNCH);
    assert(genReturnBB != nullptr);
    assert(genReturnBB != block);
    assert(fgReturnCount <= 1); // We have a single return for synchronized methods
    assert(block->KindIs(BBJ_RETURN));
    assert((block->bbFlags & BBF_HAS_JMP) == 0);
    assert(block->hasTryIndex());
    assert(!block->hasHndIndex());
    assert(compHndBBtabCount >= 1);

    unsigned tryIndex = block->getTryIndex();
    assert(tryIndex == compHndBBtabCount - 1); // The BBJ_RETURN must be at the top-level before we inserted the
                                               // try/finally, which must be the last EH region.

    EHblkDsc* ehDsc = ehGetDsc(tryIndex);
    assert(ehDsc->ebdEnclosingTryIndex ==
           EHblkDsc::NO_ENCLOSING_INDEX); // There are no enclosing regions of the BBJ_RETURN block
    assert(ehDsc->ebdEnclosingHndIndex == EHblkDsc::NO_ENCLOSING_INDEX);

    // Convert the BBJ_RETURN to BBJ_ALWAYS, jumping to genReturnBB.
    block->SetJumpKindAndTarget(BBJ_ALWAYS, genReturnBB);
    fgAddRefPred(genReturnBB, block);

#ifdef DEBUG
    if (verbose)
    {
        printf("Synchronized method - convert block " FMT_BB " to BBJ_ALWAYS [targets " FMT_BB "]\n", block->bbNum,
               block->GetJumpDest()->bbNum);
    }
#endif
}

#endif // FEATURE_EH_FUNCLETS

//------------------------------------------------------------------------
// fgAddReversePInvokeEnterExit: Add enter/exit calls for reverse PInvoke methods
//
// Arguments:
//      None.
//
// Return Value:
//      None.

void Compiler::fgAddReversePInvokeEnterExit()
{
    assert(opts.IsReversePInvoke());

    lvaReversePInvokeFrameVar = lvaGrabTempWithImplicitUse(false DEBUGARG("Reverse Pinvoke FrameVar"));

    LclVarDsc* varDsc = lvaGetDesc(lvaReversePInvokeFrameVar);
    lvaSetStruct(lvaReversePInvokeFrameVar, typGetBlkLayout(eeGetEEInfo()->sizeOfReversePInvokeFrame), false);

    // Add enter pinvoke exit callout at the start of prolog

    GenTree* pInvokeFrameVar = gtNewLclVarAddrNode(lvaReversePInvokeFrameVar);

    GenTree* tree;

    if (opts.jitFlags->IsSet(JitFlags::JIT_FLAG_TRACK_TRANSITIONS))
    {
        GenTree* stubArgument;
        if (info.compPublishStubParam)
        {
            // If we have a secret param for a Reverse P/Invoke, that means that we are in an IL stub.
            // In this case, the method handle we pass down to the Reverse P/Invoke helper should be
            // the target method, which is passed in the secret parameter.
            stubArgument = gtNewLclvNode(lvaStubArgumentVar, TYP_I_IMPL);
        }
        else
        {
            stubArgument = gtNewIconNode(0, TYP_I_IMPL);
        }

        tree = gtNewHelperCallNode(CORINFO_HELP_JIT_REVERSE_PINVOKE_ENTER_TRACK_TRANSITIONS, TYP_VOID, pInvokeFrameVar,
                                   gtNewIconEmbMethHndNode(info.compMethodHnd), stubArgument);
    }
    else
    {
        tree = gtNewHelperCallNode(CORINFO_HELP_JIT_REVERSE_PINVOKE_ENTER, TYP_VOID, pInvokeFrameVar);
    }

    fgEnsureFirstBBisScratch();

    fgNewStmtAtBeg(fgFirstBB, tree);

#ifdef DEBUG
    if (verbose)
    {
        printf("\nReverse PInvoke method - Add reverse pinvoke enter in first basic block %s\n",
               fgFirstBB->dspToString());
        gtDispTree(tree);
        printf("\n");
    }
#endif

    // Add reverse pinvoke exit callout at the end of epilog

    tree = gtNewLclVarAddrNode(lvaReversePInvokeFrameVar);

    CorInfoHelpFunc reversePInvokeExitHelper = opts.jitFlags->IsSet(JitFlags::JIT_FLAG_TRACK_TRANSITIONS)
                                                   ? CORINFO_HELP_JIT_REVERSE_PINVOKE_EXIT_TRACK_TRANSITIONS
                                                   : CORINFO_HELP_JIT_REVERSE_PINVOKE_EXIT;

    tree = gtNewHelperCallNode(reversePInvokeExitHelper, TYP_VOID, tree);

    assert(genReturnBB != nullptr);

    fgNewStmtNearEnd(genReturnBB, tree);

#ifdef DEBUG
    if (verbose)
    {
        printf("\nReverse PInvoke method - Add reverse pinvoke exit in return basic block %s\n",
               genReturnBB->dspToString());
        gtDispTree(tree);
        printf("\n");
    }
#endif
}

/*****************************************************************************
 *
 *  Return 'true' if there is more than one BBJ_RETURN block.
 */

bool Compiler::fgMoreThanOneReturnBlock()
{
    unsigned retCnt = 0;

    for (BasicBlock* const block : Blocks())
    {
        if (block->KindIs(BBJ_RETURN))
        {
            retCnt++;
            if (retCnt > 1)
            {
                return true;
            }
        }
    }

    return false;
}

namespace
{
// Define a helper class for merging return blocks (which we do when the input has
// more than the limit for this configuration).
//
// Notes: sets fgReturnCount, genReturnBB, and genReturnLocal.
class MergedReturns
{
public:
#ifdef JIT32_GCENCODER

    // X86 GC encoding has a hard limit of SET_EPILOGCNT_MAX epilogs.
    const static unsigned ReturnCountHardLimit = SET_EPILOGCNT_MAX;
#else  // JIT32_GCENCODER

    // We currently apply a hard limit of '4' to all other targets (see
    // the other uses of SET_EPILOGCNT_MAX), though it would be good
    // to revisit that decision based on CQ analysis.
    const static unsigned ReturnCountHardLimit = 4;
#endif // JIT32_GCENCODER

private:
    Compiler* comp;

    // As we discover returns, we'll record them in `returnBlocks`, until
    // the limit is reached, at which point we'll keep track of the merged
    // return blocks in `returnBlocks`.
    BasicBlock* returnBlocks[ReturnCountHardLimit];

    // Each constant value returned gets its own merged return block that
    // returns that constant (up to the limit on number of returns); in
    // `returnConstants` we track the constant values returned by these
    // merged constant return blocks.
    INT64 returnConstants[ReturnCountHardLimit];

    // Indicators of where in the lexical block list we'd like to place
    // each constant return block.
    BasicBlock* insertionPoints[ReturnCountHardLimit];

    // Number of return blocks allowed
    PhasedVar<unsigned> maxReturns;

    // Flag to keep track of when we've hit the limit of returns and are
    // actively merging returns together.
    bool mergingReturns = false;

public:
    MergedReturns(Compiler* comp) : comp(comp)
    {
        comp->fgReturnCount = 0;
    }

    void SetMaxReturns(unsigned value)
    {
        maxReturns = value;
        maxReturns.MarkAsReadOnly();
    }

    //------------------------------------------------------------------------
    // Record: Make note of a return block in the input program.
    //
    // Arguments:
    //    returnBlock - Block in the input that has jump kind BBJ_RETURN
    //
    // Notes:
    //    Updates fgReturnCount appropriately, and generates a merged return
    //    block if necessary.  If a constant merged return block is used,
    //    `returnBlock` is rewritten to jump to it.  If a non-constant return
    //    block is used, `genReturnBB` is set to that block, and `genReturnLocal`
    //    is set to the lclvar that it returns; morph will need to rewrite
    //    `returnBlock` to set the local and jump to the return block in such
    //    cases, which it will do after some key transformations like rewriting
    //    tail calls and calls that return to hidden buffers.  In either of these
    //    cases, `fgReturnCount` and the merged return block's profile information
    //    will be updated to reflect or anticipate the rewrite of `returnBlock`.
    //
    void Record(BasicBlock* returnBlock)
    {
        // Add this return to our tally
        unsigned oldReturnCount = comp->fgReturnCount++;

        if (!mergingReturns)
        {
            if (oldReturnCount < maxReturns)
            {
                // No need to merge just yet; simply record this return.
                returnBlocks[oldReturnCount] = returnBlock;
                return;
            }

            // We'e reached our threshold
            mergingReturns = true;

            // Merge any returns we've already identified
            for (unsigned i = 0, searchLimit = 0; i < oldReturnCount; ++i)
            {
                BasicBlock* mergedReturnBlock = Merge(returnBlocks[i], searchLimit);
                if (returnBlocks[searchLimit] == mergedReturnBlock)
                {
                    // We've added a new block to the searchable set
                    ++searchLimit;
                }
            }
        }

        // We have too many returns, so merge this one in.
        // Search limit is new return count minus one (to exclude this block).
        unsigned searchLimit = comp->fgReturnCount - 1;
        Merge(returnBlock, searchLimit);
    }

    //------------------------------------------------------------------------
    // EagerCreate: Force creation of a non-constant merged return block `genReturnBB`.
    //
    // Return Value:
    //    The newly-created block which returns `genReturnLocal`.
    //
    BasicBlock* EagerCreate()
    {
        mergingReturns = true;
        return Merge(nullptr, 0);
    }

    //------------------------------------------------------------------------
    // PlaceReturns: Move any generated const return blocks to an appropriate
    //    spot in the lexical block list.
    //
    // Returns:
    //    True if any returns were impacted.
    //
    // Notes:
    //    The goal is to set things up favorably for a reasonable layout without
    //    putting too much burden on fgReorderBlocks; in particular, since that
    //    method doesn't (currently) shuffle non-profile, non-rare code to create
    //    fall-through and reduce gotos, this method places each const return
    //    block immediately after its last predecessor, so that the flow from
    //    there to it can become fallthrough without requiring any motion to be
    //    performed by fgReorderBlocks.
    //
    bool PlaceReturns()
    {
        if (!mergingReturns)
        {
            // No returns generated => no returns to place.
            return false;
        }

        for (unsigned index = 0; index < comp->fgReturnCount; ++index)
        {
            BasicBlock* returnBlock    = returnBlocks[index];
            BasicBlock* genReturnBlock = comp->genReturnBB;
            if (returnBlock == genReturnBlock)
            {
                continue;
            }

            BasicBlock* insertionPoint = insertionPoints[index];
            assert(insertionPoint != nullptr);

            comp->fgUnlinkBlock(returnBlock);
            comp->fgMoveBlocksAfter(returnBlock, returnBlock, insertionPoint);
            // Treat the merged return block as belonging to the same EH region
            // as the insertion point block, to make sure we don't break up
            // EH regions; since returning a constant won't throw, this won't
            // affect program behavior.
            comp->fgExtendEHRegionAfter(insertionPoint);
        }

        return true;
    }

private:
    //------------------------------------------------------------------------
    // CreateReturnBB: Create a basic block to serve as a merged return point, stored to
    //    `returnBlocks` at the given index, and optionally returning the given constant.
    //
    // Arguments:
    //    index - Index into `returnBlocks` to store the new block into.
    //    returnConst - Constant that the new block should return; may be nullptr to
    //      indicate that the new merged return is for the non-constant case, in which
    //      case, if the method's return type is non-void, `comp->genReturnLocal` will
    //      be initialized to a new local of the appropriate type, and the new block will
    //      return it.
    //
    // Return Value:
    //    The new merged return block.
    //
    BasicBlock* CreateReturnBB(unsigned index, GenTreeIntConCommon* returnConst = nullptr)
    {
        BasicBlock* newReturnBB = comp->fgNewBBinRegion(BBJ_RETURN);
        comp->fgReturnCount++;

        noway_assert(newReturnBB->IsLast());

        JITDUMP("\n newReturnBB [" FMT_BB "] created\n", newReturnBB->bbNum);

        GenTree* returnExpr;

        if (returnConst != nullptr)
        {
            returnExpr             = comp->gtNewOperNode(GT_RETURN, returnConst->gtType, returnConst);
            returnConstants[index] = returnConst->IntegralValue();
        }
        else if (comp->compMethodHasRetVal())
        {
            // There is a return value, so create a temp for it.  Real returns will store the value in there and
            // it'll be reloaded by the single return.
            unsigned retLclNum   = comp->lvaGrabTemp(true DEBUGARG("Single return block return value"));
            comp->genReturnLocal = retLclNum;
            LclVarDsc* retVarDsc = comp->lvaGetDesc(retLclNum);
            var_types  retLclType =
                comp->compMethodReturnsRetBufAddr() ? TYP_BYREF : genActualType(comp->info.compRetType);

            if (varTypeIsStruct(retLclType))
            {
                comp->lvaSetStruct(retLclNum, comp->info.compMethodInfo->args.retTypeClass, false);

                if (comp->compMethodReturnsMultiRegRetType())
                {
                    retVarDsc->lvIsMultiRegRet = true;
                }
            }
            else
            {
                retVarDsc->lvType = retLclType;
            }

            if (varTypeIsFloating(retVarDsc->TypeGet()))
            {
                comp->compFloatingPointUsed = true;
            }

#ifdef DEBUG
            // This temporary should not be converted to a double in stress mode,
            // because we introduce assigns to it after the stress conversion
            retVarDsc->lvKeepType = 1;
#endif

            GenTree* retTemp = comp->gtNewLclvNode(retLclNum, retVarDsc->TypeGet());

            // make sure copy prop ignores this node (make sure it always does a reload from the temp).
            retTemp->gtFlags |= GTF_DONT_CSE;
            returnExpr = comp->gtNewOperNode(GT_RETURN, retTemp->TypeGet(), retTemp);
        }
        else // Return void.
        {
            assert((comp->info.compRetType == TYP_VOID) || varTypeIsStruct(comp->info.compRetType));
            comp->genReturnLocal = BAD_VAR_NUM;

            returnExpr = new (comp, GT_RETURN) GenTreeOp(GT_RETURN, TYP_VOID);
        }

        // Add 'return' expression to the return block
        comp->fgNewStmtAtEnd(newReturnBB, returnExpr);
        // Flag that this 'return' was generated by return merging so that subsequent
        // return block morhping will know to leave it alone.
        returnExpr->gtFlags |= GTF_RET_MERGED;

#ifdef DEBUG
        if (comp->verbose)
        {
            printf("\nmergeReturns statement tree ");
            Compiler::printTreeID(returnExpr);
            printf(" added to genReturnBB %s\n", newReturnBB->dspToString());
            comp->gtDispTree(returnExpr);
            printf("\n");
        }
#endif
        assert(index < maxReturns);
        returnBlocks[index] = newReturnBB;
        return newReturnBB;
    }

    //------------------------------------------------------------------------
    // Merge: Find or create an appropriate merged return block for the given input block.
    //
    // Arguments:
    //    returnBlock - Return block from the input program to find a merged return for.
    //                  May be nullptr to indicate that new block suitable for non-constant
    //                  returns should be generated but no existing block modified.
    //    searchLimit - Blocks in `returnBlocks` up to but not including index `searchLimit`
    //                  will be checked to see if we already have an appropriate merged return
    //                  block for this case.  If a new block must be created, it will be stored
    //                  to `returnBlocks` at index `searchLimit`.
    //
    // Return Value:
    //    Merged return block suitable for handling this return value.  May be newly-created
    //    or pre-existing.
    //
    // Notes:
    //    If a constant-valued merged return block is used, `returnBlock` will be rewritten to
    //    jump to the merged return block and its `GT_RETURN` statement will be removed.  If
    //    a non-constant-valued merged return block is used, `genReturnBB` and `genReturnLocal`
    //    will be set so that Morph can perform that rewrite, which it will do after some key
    //    transformations like rewriting tail calls and calls that return to hidden buffers.
    //    In either of these cases, `fgReturnCount` and the merged return block's profile
    //    information will be updated to reflect or anticipate the rewrite of `returnBlock`.
    //
    BasicBlock* Merge(BasicBlock* returnBlock, unsigned searchLimit)
    {
        assert(mergingReturns);

        BasicBlock* mergedReturnBlock = nullptr;

        // Do not look for mergeable constant returns in debug codegen as
        // we may lose track of sequence points.
        if ((returnBlock != nullptr) && (maxReturns > 1) && !comp->opts.compDbgCode)
        {
            // Check to see if this is a constant return so that we can search
            // for and/or create a constant return block for it.

            GenTreeIntConCommon* retConst = GetReturnConst(returnBlock);
            if (retConst != nullptr)
            {
                // We have a constant.  Now find or create a corresponding return block.

                unsigned    index;
                BasicBlock* constReturnBlock = FindConstReturnBlock(retConst, searchLimit, &index);

                if (constReturnBlock == nullptr)
                {
                    // We didn't find a const return block.  See if we have space left
                    // to make one.

                    // We have already allocated `searchLimit` slots.
                    unsigned slotsReserved = searchLimit;
                    if (comp->genReturnBB == nullptr)
                    {
                        // We haven't made a non-const return yet, so we have to reserve
                        // a slot for one.
                        ++slotsReserved;
                    }

                    if (slotsReserved < maxReturns)
                    {
                        // We have enough space to allocate a slot for this constant.
                        constReturnBlock = CreateReturnBB(searchLimit, retConst);
                    }
                }

                if (constReturnBlock != nullptr)
                {
                    // Found a constant merged return block.
                    mergedReturnBlock = constReturnBlock;

                    // Change BBJ_RETURN to BBJ_ALWAYS targeting const return block.
                    assert((comp->info.compFlags & CORINFO_FLG_SYNCH) == 0);
                    returnBlock->SetJumpKindAndTarget(BBJ_ALWAYS, constReturnBlock);
                    comp->fgAddRefPred(constReturnBlock, returnBlock);

                    // Remove GT_RETURN since constReturnBlock returns the constant.
                    assert(returnBlock->lastStmt()->GetRootNode()->OperIs(GT_RETURN));
                    assert(returnBlock->lastStmt()->GetRootNode()->gtGetOp1()->IsIntegralConst());
                    comp->fgRemoveStmt(returnBlock, returnBlock->lastStmt());

                    // Using 'returnBlock' as the insertion point for 'mergedReturnBlock'
                    // will give it a chance to use fallthrough rather than BBJ_ALWAYS.
                    // Resetting this after each merge ensures that any branches to the
                    // merged return block are lexically forward.

                    insertionPoints[index] = returnBlock;

                    // Update profile information in the mergedReturnBlock to
                    // reflect the additional flow.
                    //
                    if (returnBlock->hasProfileWeight())
                    {
                        weight_t const oldWeight =
                            mergedReturnBlock->hasProfileWeight() ? mergedReturnBlock->bbWeight : BB_ZERO_WEIGHT;
                        weight_t const newWeight = oldWeight + returnBlock->bbWeight;

                        JITDUMP("merging profile weight " FMT_WT " from " FMT_BB " to const return " FMT_BB "\n",
                                returnBlock->bbWeight, returnBlock->bbNum, mergedReturnBlock->bbNum);

                        mergedReturnBlock->setBBProfileWeight(newWeight);
                        DISPBLOCK(mergedReturnBlock);
                    }
                }
            }
        }

        if (mergedReturnBlock == nullptr)
        {
            // No constant return block for this return; use the general one.
            // We defer flow update and profile update to morph.
            //
            mergedReturnBlock = comp->genReturnBB;
            if (mergedReturnBlock == nullptr)
            {
                // No general merged return for this function yet; create one.
                // There had better still be room left in the array.
                assert(searchLimit < maxReturns);
                mergedReturnBlock = CreateReturnBB(searchLimit);
                comp->genReturnBB = mergedReturnBlock;
                // Downstream code expects the `genReturnBB` to always remain
                // once created, so that it can redirect flow edges to it.
                mergedReturnBlock->bbFlags |= BBF_DONT_REMOVE;
            }
        }

        if (returnBlock != nullptr)
        {
            // Update fgReturnCount to reflect or anticipate that `returnBlock` will no longer
            // be a return point.
            comp->fgReturnCount--;
        }

        return mergedReturnBlock;
    }

    //------------------------------------------------------------------------
    // GetReturnConst: If the given block returns an integral constant, return the
    //     GenTreeIntConCommon that represents the constant.
    //
    // Arguments:
    //    returnBlock - Block whose return value is to be inspected.
    //
    // Return Value:
    //    GenTreeIntCommon that is the argument of `returnBlock`'s `GT_RETURN` if
    //    such exists; nullptr otherwise.
    //
    static GenTreeIntConCommon* GetReturnConst(BasicBlock* returnBlock)
    {
        Statement* lastStmt = returnBlock->lastStmt();
        if (lastStmt == nullptr)
        {
            return nullptr;
        }

        GenTree* lastExpr = lastStmt->GetRootNode();
        if (!lastExpr->OperIs(GT_RETURN))
        {
            return nullptr;
        }

        GenTree* retExpr = lastExpr->gtGetOp1();
        if ((retExpr == nullptr) || !retExpr->IsIntegralConst())
        {
            return nullptr;
        }

        return retExpr->AsIntConCommon();
    }

    //------------------------------------------------------------------------
    // FindConstReturnBlock: Scan the already-created merged return blocks, up to `searchLimit`,
    //     and return the one corresponding to the given const expression if it exists.
    //
    // Arguments:
    //    constExpr - GenTreeIntCommon representing the constant return value we're
    //        searching for.
    //    searchLimit - Check `returnBlocks`/`returnConstants` up to but not including
    //        this index.
    //    index - [out] Index of return block in the `returnBlocks` array, if found;
    //        searchLimit otherwise.
    //
    // Return Value:
    //    A block that returns the same constant, if one is found; otherwise nullptr.
    //
    BasicBlock* FindConstReturnBlock(GenTreeIntConCommon* constExpr, unsigned searchLimit, unsigned* index)
    {
        INT64 constVal = constExpr->IntegralValue();

        for (unsigned i = 0; i < searchLimit; ++i)
        {
            // Need to check both for matching const val and for genReturnBB
            // because genReturnBB is used for non-constant returns and its
            // corresponding entry in the returnConstants array is garbage.
            // Check the returnBlocks[] first, so we don't access an uninitialized
            // returnConstants[] value (which some tools like valgrind will
            // complain about).

            BasicBlock* returnBlock = returnBlocks[i];

            if (returnBlock == comp->genReturnBB)
            {
                continue;
            }

            if (returnConstants[i] == constVal)
            {
                *index = i;
                return returnBlock;
            }
        }

        *index = searchLimit;
        return nullptr;
    }
};
}

//------------------------------------------------------------------------
// fgAddInternal: add blocks and trees to express special method semantics
//
// Notes:
//   * rewrites shared generic catches in to filters
//   * adds code to handle modifiable this
//   * determines number of epilogs and merges returns
//   * does special setup for pinvoke/reverse pinvoke methods
//   * adds callouts and EH for synchronized methods
//   * adds just my code callback
//
// Returns:
//   Suitable phase status.
//
PhaseStatus Compiler::fgAddInternal()
{
    noway_assert(!compIsForInlining());

    bool madeChanges = false;

    // For runtime determined Exception types we're going to emit a fake EH filter with isinst for this
    // type with a runtime lookup
    madeChanges |= fgCreateFiltersForGenericExceptions();

    // The backend requires a scratch BB into which it can safely insert a P/Invoke method prolog if one is
    // required. Similarly, we need a scratch BB for poisoning. Create it here.
    if (compMethodRequiresPInvokeFrame() || compShouldPoisonFrame())
    {
        madeChanges |= fgEnsureFirstBBisScratch();
        fgFirstBB->bbFlags |= BBF_DONT_REMOVE;
    }

    /*
    <BUGNUM> VSW441487 </BUGNUM>

    The "this" pointer is implicitly used in the following cases:
    1. Locking of synchronized methods
    2. Dictionary access of shared generics code
    3. If a method has "catch(FooException<T>)", the EH code accesses "this" to determine T.
    4. Initializing the type from generic methods which require precise cctor semantics
    5. Verifier does special handling of "this" in the .ctor

    However, we might overwrite it with a "starg 0".
    In this case, we will redirect all "ldarg(a)/starg(a) 0" to a temp lvaTable[lvaArg0Var]
    */

    if (!info.compIsStatic)
    {
        if (lvaArg0Var != info.compThisArg)
        {
            // When we're using the general encoder, we mark compThisArg address-taken to ensure that it is not
            // enregistered (since the decoder always reports a stack location for "this" for generics
            // context vars).
            bool lva0CopiedForGenericsCtxt;
#ifndef JIT32_GCENCODER
            lva0CopiedForGenericsCtxt = ((info.compMethodInfo->options & CORINFO_GENERICS_CTXT_FROM_THIS) != 0);
#else  // JIT32_GCENCODER
            lva0CopiedForGenericsCtxt          = false;
#endif // JIT32_GCENCODER
            noway_assert(lva0CopiedForGenericsCtxt || !lvaTable[info.compThisArg].IsAddressExposed());
            noway_assert(!lvaTable[info.compThisArg].lvHasILStoreOp);
            noway_assert(lvaTable[lvaArg0Var].IsAddressExposed() || lvaTable[lvaArg0Var].lvHasILStoreOp ||
                         lva0CopiedForGenericsCtxt);

            // Now assign the original input "this" to the temp.
            GenTree* store = gtNewStoreLclVarNode(lvaArg0Var, gtNewLclVarNode(info.compThisArg));

            fgEnsureFirstBBisScratch();
            fgNewStmtAtEnd(fgFirstBB, store);

            JITDUMP("\nCopy \"this\" to lvaArg0Var in first basic block %s\n", fgFirstBB->dspToString());
            DISPTREE(store);
            JITDUMP("\n");

            madeChanges = true;
        }
    }

    // Merge return points if required or beneficial
    MergedReturns merger(this);

#if defined(FEATURE_EH_FUNCLETS)
    // Add the synchronized method enter/exit calls and try/finally protection. Note
    // that this must happen before the one BBJ_RETURN block is created below, so the
    // BBJ_RETURN block gets placed at the top-level, not within an EH region. (Otherwise,
    // we'd have to be really careful when creating the synchronized method try/finally
    // not to include the BBJ_RETURN block.)
    if ((info.compFlags & CORINFO_FLG_SYNCH) != 0)
    {
        fgAddSyncMethodEnterExit();
    }
#endif // FEATURE_EH_FUNCLETS

    //
    //  We will generate just one epilog (return block)
    //   when we are asked to generate enter/leave callbacks
    //   or for methods with PInvoke
    //   or for methods calling into unmanaged code
    //   or for synchronized methods.
    //
    BasicBlock* lastBlockBeforeGenReturns = fgLastBB;
    if (compIsProfilerHookNeeded() || compMethodRequiresPInvokeFrame() || opts.IsReversePInvoke() ||
        ((info.compFlags & CORINFO_FLG_SYNCH) != 0))
    {
        // We will generate only one return block
        // We will transform the BBJ_RETURN blocks
        //  into jumps to the one return block
        //
        merger.SetMaxReturns(1);

        // Eagerly create the genReturnBB since the lowering of these constructs
        // will expect to find it.
        BasicBlock* mergedReturn = merger.EagerCreate();
        assert(mergedReturn == genReturnBB);
    }
    else
    {
        bool stressMerging = compStressCompile(STRESS_MERGED_RETURNS, 50);

        //
        // We are allowed to have multiple individual exits
        // However we can still decide to have a single return
        //
        if ((compCodeOpt() == SMALL_CODE) || stressMerging)
        {
            // Under stress or for Small_Code case we always
            // generate a single return block when we have multiple
            // return points
            //
            merger.SetMaxReturns(1);
        }
        else
        {
            merger.SetMaxReturns(MergedReturns::ReturnCountHardLimit);
        }
    }

    // Visit the BBJ_RETURN blocks and merge as necessary.

    for (BasicBlock* block = fgFirstBB; !lastBlockBeforeGenReturns->NextIs(block); block = block->Next())
    {
        if (block->KindIs(BBJ_RETURN) && ((block->bbFlags & BBF_HAS_JMP) == 0))
        {
            merger.Record(block);
        }
    }

    madeChanges |= merger.PlaceReturns();

    if (compMethodRequiresPInvokeFrame())
    {
        // The P/Invoke helpers only require a frame variable, so only allocate the
        // TCB variable if we're not using them.
        if (!opts.ShouldUsePInvokeHelpers())
        {
            info.compLvFrameListRoot           = lvaGrabTemp(false DEBUGARG("Pinvoke FrameListRoot"));
            LclVarDsc* rootVarDsc              = lvaGetDesc(info.compLvFrameListRoot);
            rootVarDsc->lvType                 = TYP_I_IMPL;
            rootVarDsc->lvImplicitlyReferenced = 1;
        }

        lvaInlinedPInvokeFrameVar = lvaGrabTempWithImplicitUse(false DEBUGARG("Pinvoke FrameVar"));

        // Lowering::InsertPInvokeMethodProlog will create a call with this local addr as an argument.
        lvaSetVarAddrExposed(lvaInlinedPInvokeFrameVar DEBUGARG(AddressExposedReason::ESCAPE_ADDRESS));

        LclVarDsc* varDsc = lvaGetDesc(lvaInlinedPInvokeFrameVar);
        // Make room for the inlined frame.
        lvaSetStruct(lvaInlinedPInvokeFrameVar, typGetBlkLayout(eeGetEEInfo()->inlinedCallFrameInfo.size), false);
    }

    // Do we need to insert a "JustMyCode" callback?

    CORINFO_JUST_MY_CODE_HANDLE* pDbgHandle = nullptr;
    CORINFO_JUST_MY_CODE_HANDLE  dbgHandle  = nullptr;
    if (opts.compDbgCode && !opts.jitFlags->IsSet(JitFlags::JIT_FLAG_IL_STUB))
    {
        dbgHandle = info.compCompHnd->getJustMyCodeHandle(info.compMethodHnd, &pDbgHandle);
    }

    noway_assert(!dbgHandle || !pDbgHandle);

    if (dbgHandle || pDbgHandle)
    {
        // Test the JustMyCode VM global state variable
        GenTree* embNode        = gtNewIconEmbHndNode(dbgHandle, pDbgHandle, GTF_ICON_GLOBAL_PTR, info.compMethodHnd);
        GenTree* guardCheckVal  = gtNewIndir(TYP_INT, embNode);
        GenTree* guardCheckCond = gtNewOperNode(GT_EQ, TYP_INT, guardCheckVal, gtNewZeroConNode(TYP_INT));

        // Create the callback which will yield the final answer

        GenTree* callback = gtNewHelperCallNode(CORINFO_HELP_DBG_IS_JUST_MY_CODE, TYP_VOID);
        callback          = new (this, GT_COLON) GenTreeColon(TYP_VOID, gtNewNothingNode(), callback);

        // Stick the conditional call at the start of the method

        fgEnsureFirstBBisScratch();
        fgNewStmtAtEnd(fgFirstBB, gtNewQmarkNode(TYP_VOID, guardCheckCond, callback->AsColon()));

        madeChanges = true;
    }

#if !defined(FEATURE_EH_FUNCLETS)

    /* Is this a 'synchronized' method? */

    if (info.compFlags & CORINFO_FLG_SYNCH)
    {
        GenTree* tree = NULL;

        /* Insert the expression "enterCrit(this)" or "enterCrit(handle)" */

        if (info.compIsStatic)
        {
            tree = fgGetCritSectOfStaticMethod();

            tree = gtNewHelperCallNode(CORINFO_HELP_MON_ENTER_STATIC, TYP_VOID, tree);
        }
        else
        {
            noway_assert(lvaTable[info.compThisArg].lvType == TYP_REF);

            tree = gtNewLclvNode(info.compThisArg, TYP_REF);

            tree = gtNewHelperCallNode(CORINFO_HELP_MON_ENTER, TYP_VOID, tree);
        }

        /* Create a new basic block and stick the call in it */

        fgEnsureFirstBBisScratch();

        fgNewStmtAtEnd(fgFirstBB, tree);

#ifdef DEBUG
        if (verbose)
        {
            printf("\nSynchronized method - Add enterCrit statement in first basic block %s\n",
                   fgFirstBB->dspToString());
            gtDispTree(tree);
            printf("\n");
        }
#endif

        /* We must be generating a single exit point for this to work */

        noway_assert(genReturnBB != nullptr);

        /* Create the expression "exitCrit(this)" or "exitCrit(handle)" */

        if (info.compIsStatic)
        {
            tree = fgGetCritSectOfStaticMethod();

            tree = gtNewHelperCallNode(CORINFO_HELP_MON_EXIT_STATIC, TYP_VOID, tree);
        }
        else
        {
            tree = gtNewLclvNode(info.compThisArg, TYP_REF);

            tree = gtNewHelperCallNode(CORINFO_HELP_MON_EXIT, TYP_VOID, tree);
        }

        fgNewStmtNearEnd(genReturnBB, tree);

#ifdef DEBUG
        if (verbose)
        {
            printf("\nSynchronized method - Add exit expression ");
            printTreeID(tree);
            printf("\n");
        }
#endif

        // Reset cookies used to track start and end of the protected region in synchronized methods
        syncStartEmitCookie = NULL;
        syncEndEmitCookie   = NULL;
        madeChanges         = true;
    }

#endif // !FEATURE_EH_FUNCLETS

    if (opts.IsReversePInvoke())
    {
        fgAddReversePInvokeEnterExit();
        madeChanges = true;
    }

#ifdef DEBUG
    if (verbose)
    {
        printf("\n*************** After fgAddInternal()\n");
        fgDispBasicBlocks();
        fgDispHandlerTab();
    }
#endif

    return madeChanges ? PhaseStatus::MODIFIED_EVERYTHING : PhaseStatus::MODIFIED_NOTHING;
}

/*****************************************************************************/
/*****************************************************************************/

PhaseStatus Compiler::fgFindOperOrder()
{
#ifdef DEBUG
    if (verbose)
    {
        printf("*************** In fgFindOperOrder()\n");
    }
#endif

    /* Walk the basic blocks and for each statement determine
     * the evaluation order, cost, FP levels, etc... */

    for (BasicBlock* const block : Blocks())
    {
        compCurBB = block;
        for (Statement* const stmt : block->Statements())
        {
            /* Recursively process the statement */

            compCurStmt = stmt;
            gtSetStmtInfo(stmt);
        }
    }

    return PhaseStatus::MODIFIED_EVERYTHING;
}

//------------------------------------------------------------------------
// fgSimpleLowering: do full walk of all IR, lowering selected operations
// and computing lvaOutgoingArgSpaceSize.
//
// Returns:
//    Suitable phase status
//
// Notes:
//    Lowers GT_ARR_LENGTH, GT_MDARR_LENGTH, GT_MDARR_LOWER_BOUND, GT_BOUNDS_CHECK.
//
PhaseStatus Compiler::fgSimpleLowering()
{
    bool madeChanges = false;

#if FEATURE_FIXED_OUT_ARGS
    unsigned outgoingArgSpaceSize = 0;
#endif // FEATURE_FIXED_OUT_ARGS

    for (BasicBlock* const block : Blocks())
    {
        // Walk the statement trees in this basic block.
        compCurBB = block; // Used in fgRngChkTarget.

        LIR::Range& range = LIR::AsRange(block);
        for (GenTree* tree : range)
        {
            switch (tree->OperGet())
            {
                case GT_ARR_LENGTH:
                case GT_MDARR_LENGTH:
                case GT_MDARR_LOWER_BOUND:
                {
                    GenTree* arr       = tree->AsArrCommon()->ArrRef();
                    int      lenOffset = 0;

                    switch (tree->OperGet())
                    {
                        case GT_ARR_LENGTH:
                        {
                            lenOffset = tree->AsArrLen()->ArrLenOffset();
                            noway_assert(lenOffset == OFFSETOF__CORINFO_Array__length ||
                                         lenOffset == OFFSETOF__CORINFO_String__stringLen);
                            break;
                        }

                        case GT_MDARR_LENGTH:
                            lenOffset = (int)eeGetMDArrayLengthOffset(tree->AsMDArr()->Rank(), tree->AsMDArr()->Dim());
                            break;

                        case GT_MDARR_LOWER_BOUND:
                            lenOffset =
                                (int)eeGetMDArrayLowerBoundOffset(tree->AsMDArr()->Rank(), tree->AsMDArr()->Dim());
                            break;

                        default:
                            unreached();
                    }

                    // Create the expression `*(array_addr + lenOffset)`

                    GenTree* addr;

                    noway_assert(arr->gtNext == tree);

                    JITDUMP("Lower %s:\n", GenTree::OpName(tree->OperGet()));
                    DISPRANGE(LIR::ReadOnlyRange(arr, tree));

                    if ((arr->gtOper == GT_CNS_INT) && (arr->AsIntCon()->gtIconVal == 0))
                    {
                        // If the array is NULL, then we should get a NULL reference
                        // exception when computing its length.  We need to maintain
                        // an invariant where there is no sum of two constants node, so
                        // let's simply return an indirection of NULL.

                        addr = arr;
                    }
                    else
                    {
                        GenTree* con = gtNewIconNode(lenOffset, TYP_I_IMPL);
                        addr         = gtNewOperNode(GT_ADD, TYP_BYREF, arr, con);
                        range.InsertAfter(arr, con, addr);
                    }

                    // Change to a GT_IND.
                    tree->ChangeOper(GT_IND);
                    tree->AsIndir()->Addr() = addr;

                    JITDUMP("After Lower %s:\n", GenTree::OpName(tree->OperGet()));
                    DISPRANGE(LIR::ReadOnlyRange(arr, tree));
                    madeChanges = true;
                    break;
                }

                case GT_BOUNDS_CHECK:
                {
                    // We need to have created the appropriate throw helper.
                    //
                    fgAddCodeRef(block, tree->AsBoundsChk()->gtThrowKind);
                    break;
                }

                case GT_CAST:
                {
                    if (tree->AsCast()->CastOp()->OperIsSimple() && fgSimpleLowerCastOfSmpOp(range, tree->AsCast()))
                    {
                        madeChanges = true;
                    }
                    break;
                }

                default:
                {
                    // No other operators need processing.
                    break;
                }
            } // switch on oper
        }     // foreach tree
    }         // foreach BB

    // Create any throw helper blocks that might be needed
    //
    madeChanges |= fgCreateThrowHelperBlocks();

    return madeChanges ? PhaseStatus::MODIFIED_EVERYTHING : PhaseStatus::MODIFIED_NOTHING;
}

//------------------------------------------------------------------------
// fgSimpleLowerCastOfSmpOp: Optimization to remove CAST nodes from operands of some simple ops that are safe to do so
// since the upper bits do not affect the lower bits, and result of the simple op is zero/sign-extended via a CAST.
// Example:
//      CAST(ADD(CAST(x), CAST(y))) transforms to CAST(ADD(x, y))
//
// Returns:
//      True or false, representing changes were made.
//
// Notes:
//      This optimization could be done in morph, but it cannot because there are correctness
//      problems with NOLs (normalized-on-load locals) and how they are handled in VN.
//      Simple put, you cannot remove a CAST from CAST(LCL_VAR{nol}) in HIR.
//
//      Because the optimization happens after rationalization, turning into LIR, it is safe to remove the CAST.
//
bool Compiler::fgSimpleLowerCastOfSmpOp(LIR::Range& range, GenTreeCast* cast)
{
    GenTree*  castOp     = cast->CastOp();
    var_types castToType = cast->CastToType();
    var_types srcType    = castOp->TypeGet();

    assert(castOp->OperIsSimple());

    if (opts.OptimizationDisabled())
        return false;

    if (cast->gtOverflow())
        return false;

    if (castOp->OperMayOverflow() && castOp->gtOverflow())
        return false;

    // Only optimize if the castToType is a small integer type.
    // Only optimize if the srcType is an integer type.
    if (!varTypeIsSmall(castToType) || !varTypeIsIntegral(srcType))
        return false;

    // These are the only safe ops where the CAST is not necessary for the inputs.
    if (castOp->OperIs(GT_ADD, GT_SUB, GT_MUL, GT_AND, GT_XOR, GT_OR, GT_NOT, GT_NEG))
    {
        bool madeChanges = false;

        if (castOp->gtGetOp1()->OperIs(GT_CAST))
        {
            GenTreeCast* op1 = castOp->gtGetOp1()->AsCast();

            if (!op1->gtOverflow() && (genActualType(op1->CastOp()) == genActualType(srcType)) &&
                (castToType == op1->CastToType()))
            {
                // Removes the cast.
                castOp->AsOp()->gtOp1 = op1->CastOp();
                range.Remove(op1);
                madeChanges = true;
            }
        }

        if (castOp->OperIsBinary() && castOp->gtGetOp2()->OperIs(GT_CAST))
        {
            GenTreeCast* op2 = castOp->gtGetOp2()->AsCast();

            if (!op2->gtOverflow() && (genActualType(op2->CastOp()) == genActualType(srcType)) &&
                (castToType == op2->CastToType()))
            {
                // Removes the cast.
                castOp->AsOp()->gtOp2 = op2->CastOp();
                range.Remove(op2);
                madeChanges = true;
            }
        }

#ifdef DEBUG
        if (madeChanges)
        {
            JITDUMP("Lower - Cast of Simple Op %s:\n", GenTree::OpName(cast->OperGet()));
            DISPTREE(cast);
        }
#endif // DEBUG

        return madeChanges;
    }

    return false;
}

//------------------------------------------------------------------------------
// fgGetDomSpeculatively: Try determine a more accurate dominator than cached bbIDom
//
// Arguments:
//    block - Basic block to get a dominator for
//
// Return Value:
//    Basic block that dominates this block
//
BasicBlock* Compiler::fgGetDomSpeculatively(const BasicBlock* block)
{
    assert(fgDomsComputed);
    BasicBlock* lastReachablePred = nullptr;

    // Check if we have unreachable preds
    for (const FlowEdge* predEdge : block->PredEdges())
    {
        BasicBlock* predBlock = predEdge->getSourceBlock();
        if (predBlock == block)
        {
            continue;
        }

        // We check pred's count of InEdges - it's quite conservative.
        // We, probably, could use fgReachable(fgFirstBb, pred) here to detect unreachable preds
        if (predBlock->countOfInEdges() > 0)
        {
            if (lastReachablePred != nullptr)
            {
                // More than one of "reachable" preds - return cached result
                return block->bbIDom;
            }
            lastReachablePred = predBlock;
        }
        else if (predBlock == block->bbIDom)
        {
            // IDom is unreachable, so assume this block is too.
            //
            return nullptr;
        }
    }

    return lastReachablePred == nullptr ? block->bbIDom : lastReachablePred;
}

//------------------------------------------------------------------------------
// fgLastBBInMainFunction: Return the last basic block in the main part of the function.
// With funclets, it is the block immediately before the first funclet.
//
BasicBlock* Compiler::fgLastBBInMainFunction()
{
#if defined(FEATURE_EH_FUNCLETS)

    if (fgFirstFuncletBB != nullptr)
    {
        return fgFirstFuncletBB->Prev();
    }

#endif // FEATURE_EH_FUNCLETS

    assert(fgLastBB->IsLast());
    return fgLastBB;
}

//------------------------------------------------------------------------------
// fgEndBBAfterMainFunction: Return the first basic block after the main part of the function.
// With funclets, it is the block of the first funclet. Otherwise it is nullptr if there are no
// funclets. This is equivalent to fgLastBBInMainFunction()->Next().
//
BasicBlock* Compiler::fgEndBBAfterMainFunction()
{
#if defined(FEATURE_EH_FUNCLETS)

    if (fgFirstFuncletBB != nullptr)
    {
        return fgFirstFuncletBB;
    }

#endif // FEATURE_EH_FUNCLETS

    assert(fgLastBB->IsLast());
    return nullptr;
}

#if defined(FEATURE_EH_FUNCLETS)

/*****************************************************************************
 * Introduce a new head block of the handler for the prolog to be put in, ahead
 * of the current handler head 'block'.
 * Note that this code has some similarities to fgCreateLoopPreHeader().
 */

void Compiler::fgInsertFuncletPrologBlock(BasicBlock* block)
{
#ifdef DEBUG
    if (verbose)
    {
        printf("\nCreating funclet prolog header for " FMT_BB "\n", block->bbNum);
    }
#endif

    assert(block->hasHndIndex());
    assert(fgFirstBlockOfHandler(block) == block); // this block is the first block of a handler

    /* Allocate a new basic block */

    BasicBlock* newHead = bbNewBasicBlock(BBJ_NONE);
    newHead->bbFlags |= BBF_INTERNAL;
    newHead->inheritWeight(block);
    newHead->bbRefs = 0;

    fgInsertBBbefore(block, newHead); // insert the new block in the block list
    fgExtendEHRegionBefore(block);    // Update the EH table to make the prolog block the first block in the block's EH
                                      // block.

    // Distribute the pred list between newHead and block. Incoming edges coming from outside
    // the handler go to the prolog. Edges coming from with the handler are back-edges, and
    // go to the existing 'block'.

    for (BasicBlock* const predBlock : block->PredBlocks())
    {
        if (!fgIsIntraHandlerPred(predBlock, block))
        {
            // It's a jump from outside the handler; add it to the newHead preds list and remove
            // it from the block preds list.

            switch (predBlock->GetJumpKind())
            {
                case BBJ_CALLFINALLY:
                    noway_assert(predBlock->HasJumpTo(block));
                    predBlock->SetJumpDest(newHead);
                    fgRemoveRefPred(block, predBlock);
                    fgAddRefPred(newHead, predBlock);
                    break;

                default:
                    // The only way into the handler is via a BBJ_CALLFINALLY (to a finally handler), or
                    // via exception handling.
                    noway_assert(false);
                    break;
            }
        }
    }

    assert(nullptr == fgGetPredForBlock(block, newHead));
    fgAddRefPred(block, newHead);

    assert((newHead->bbFlags & BBF_INTERNAL) == BBF_INTERNAL);
}

//------------------------------------------------------------------------
// fgCreateFuncletPrologBlocks: create prolog blocks for funclets if needed
//
// Notes:
//   Every funclet will have a prolog. That prolog will be inserted as the first instructions
//   in the first block of the funclet. If the prolog is also the head block of a loop, we
//   would end up with the prolog instructions being executed more than once.
//   Check for this by searching the predecessor list for loops, and create a new prolog header
//   block when needed. We detect a loop by looking for any predecessor that isn't in the
//   handler's try region, since the only way to get into a handler is via that try region.
//
void Compiler::fgCreateFuncletPrologBlocks()
{
    noway_assert(fgPredsComputed);
    noway_assert(!fgDomsComputed); // this function doesn't maintain the dom sets
    assert(!fgFuncletsCreated);

    bool prologBlocksCreated = false;

    for (EHblkDsc* const HBtab : EHClauses(this))
    {
        BasicBlock* head = HBtab->ebdHndBeg;

        if (fgAnyIntraHandlerPreds(head))
        {
            // We need to create a new block in which to place the prolog, and split the existing
            // head block predecessor edges into those that should point to the prolog, and those
            // that shouldn't.
            //
            // It's arguable that we should just always do this, and not only when we "need to",
            // so there aren't two different code paths. However, it's unlikely to be necessary
            // for catch handlers because they have an incoming argument (the exception object)
            // that needs to get stored or saved, so back-arcs won't normally go to the head. It's
            // possible when writing in IL to generate a legal loop (e.g., push an Exception object
            // on the stack before jumping back to the catch head), but C# probably won't. This will
            // most commonly only be needed for finallys with a do/while loop at the top of the
            // finally.
            //
            // Note that we don't check filters. This might be a bug, but filters always have a filter
            // object live on entry, so it's at least unlikely (illegal?) that a loop edge targets the
            // filter head.

            fgInsertFuncletPrologBlock(head);
            prologBlocksCreated = true;
        }
    }

    if (prologBlocksCreated)
    {
        // If we've modified the graph, reset the 'modified' flag, since the dominators haven't
        // been computed.
        fgModified = false;

#if DEBUG
        if (verbose)
        {
            JITDUMP("\nAfter fgCreateFuncletPrologBlocks()");
            fgDispBasicBlocks();
            fgDispHandlerTab();
        }

        fgVerifyHandlerTab();
        fgDebugCheckBBlist();
#endif // DEBUG
    }
}

//------------------------------------------------------------------------
// fgCreateFunclets: create funclets for EH catch/finally/fault blocks.
//
// Returns:
//    Suitable phase status
//
// Notes:
//    We only move filter and handler blocks, not try blocks.
//
PhaseStatus Compiler::fgCreateFunclets()
{
    assert(!fgFuncletsCreated);

    fgCreateFuncletPrologBlocks();

    unsigned           XTnum;
    EHblkDsc*          HBtab;
    const unsigned int funcCnt = ehFuncletCount() + 1;

    if (!FitsIn<unsigned short>(funcCnt))
    {
        IMPL_LIMITATION("Too many funclets");
    }

    FuncInfoDsc* funcInfo = new (this, CMK_BasicBlock) FuncInfoDsc[funcCnt];

    unsigned short funcIdx;

    // Setup the root FuncInfoDsc and prepare to start associating
    // FuncInfoDsc's with their corresponding EH region
    memset((void*)funcInfo, 0, funcCnt * sizeof(FuncInfoDsc));
    assert(funcInfo[0].funKind == FUNC_ROOT);
    funcIdx = 1;

    // Because we iterate from the top to the bottom of the compHndBBtab array, we are iterating
    // from most nested (innermost) to least nested (outermost) EH region. It would be reasonable
    // to iterate in the opposite order, but the order of funclets shouldn't matter.
    //
    // We move every handler region to the end of the function: each handler will become a funclet.
    //
    // Note that fgRelocateEHRange() can add new entries to the EH table. However, they will always
    // be added *after* the current index, so our iteration here is not invalidated.
    // It *can* invalidate the compHndBBtab pointer itself, though, if it gets reallocated!

    for (XTnum = 0; XTnum < compHndBBtabCount; XTnum++)
    {
        HBtab = ehGetDsc(XTnum); // must re-compute this every loop, since fgRelocateEHRange changes the table
        if (HBtab->HasFilter())
        {
            assert(funcIdx < funcCnt);
            funcInfo[funcIdx].funKind    = FUNC_FILTER;
            funcInfo[funcIdx].funEHIndex = (unsigned short)XTnum;
            funcIdx++;
        }
        assert(funcIdx < funcCnt);
        funcInfo[funcIdx].funKind    = FUNC_HANDLER;
        funcInfo[funcIdx].funEHIndex = (unsigned short)XTnum;
        HBtab->ebdFuncIndex          = funcIdx;
        funcIdx++;
        fgRelocateEHRange(XTnum, FG_RELOCATE_HANDLER);
    }

    // We better have populated all of them by now
    assert(funcIdx == funcCnt);

    // Publish
    compCurrFuncIdx   = 0;
    compFuncInfos     = funcInfo;
    compFuncInfoCount = (unsigned short)funcCnt;

    fgFuncletsCreated = true;

    return (compHndBBtabCount > 0) ? PhaseStatus::MODIFIED_EVERYTHING : PhaseStatus::MODIFIED_NOTHING;
}

//------------------------------------------------------------------------
// fgFuncletsAreCold: Determine if EH funclets can be moved to cold section.
//
// Notes:
//   Walk the EH funclet blocks of a function to determine if the funclet
//   section is cold. If any of the funclets are hot, then it may not be
//   beneficial to split at fgFirstFuncletBB and move all funclets to
//   the cold section.
//
bool Compiler::fgFuncletsAreCold()
{
    for (BasicBlock* block = fgFirstFuncletBB; block != nullptr; block = block->Next())
    {
        if (!block->isRunRarely())
        {
            return false;
        }
    }

    return true;
}

#endif // defined(FEATURE_EH_FUNCLETS)

//------------------------------------------------------------------------
// fgDetermineFirstColdBlock: figure out where we might split the block
//    list to put some blocks into the cold code section
//
// Returns:
//    Suitable phase status
//
// Notes:
//    Walk the basic blocks list to determine the first block to place in the
//    cold section.  This would be the first of a series of rarely executed blocks
//    such that no succeeding blocks are in a try region or an exception handler
//    or are rarely executed.
//
PhaseStatus Compiler::fgDetermineFirstColdBlock()
{
    // Since we may need to create a new transition block
    // we assert that it is OK to create new blocks.
    //
    assert(fgPredsComputed);
    assert(fgSafeBasicBlockCreation);
    assert(fgFirstColdBlock == nullptr);

    if (!opts.compProcedureSplitting)
    {
        JITDUMP("No procedure splitting will be done for this method\n");
        return PhaseStatus::MODIFIED_NOTHING;
    }

#ifdef DEBUG
    if ((compHndBBtabCount > 0) && !opts.compProcedureSplittingEH)
    {
        JITDUMP("No procedure splitting will be done for this method with EH (by request)\n");
        return PhaseStatus::MODIFIED_NOTHING;
    }
#endif // DEBUG

    BasicBlock* firstColdBlock       = nullptr;
    BasicBlock* prevToFirstColdBlock = nullptr;
    BasicBlock* block;
    BasicBlock* lblk;

    bool forceSplit = false;

#ifdef DEBUG
    // If stress-splitting, split right after the first block
    forceSplit = JitConfig.JitStressProcedureSplitting();
#endif

    if (forceSplit)
    {
        firstColdBlock       = fgFirstBB->Next();
        prevToFirstColdBlock = fgFirstBB;
        JITDUMP("JitStressProcedureSplitting is enabled: Splitting after the first basic block\n");
    }
    else
    {
        bool inFuncletSection = false;

        for (lblk = nullptr, block = fgFirstBB; block != nullptr; lblk = block, block = block->Next())
        {
            bool blockMustBeInHotSection = false;

#if HANDLER_ENTRY_MUST_BE_IN_HOT_SECTION
            if (bbIsHandlerBeg(block))
            {
                blockMustBeInHotSection = true;
            }
#endif // HANDLER_ENTRY_MUST_BE_IN_HOT_SECTION

#ifdef FEATURE_EH_FUNCLETS
            // Make note of if we're in the funclet section,
            // so we can stop the search early.
            if (block == fgFirstFuncletBB)
            {
                inFuncletSection = true;
            }
#endif // FEATURE_EH_FUNCLETS

            // Do we have a candidate for the first cold block?
            if (firstColdBlock != nullptr)
            {
                // We have a candidate for first cold block

                // Is this a hot block?
                if (blockMustBeInHotSection || (block->isRunRarely() == false))
                {
                    // We have to restart the search for the first cold block
                    firstColdBlock       = nullptr;
                    prevToFirstColdBlock = nullptr;

#ifdef FEATURE_EH_FUNCLETS
                    // If we're already in the funclet section, try to split
                    // at fgFirstFuncletBB, and stop the search.
                    if (inFuncletSection)
                    {
                        if (fgFuncletsAreCold())
                        {
                            firstColdBlock       = fgFirstFuncletBB;
                            prevToFirstColdBlock = fgFirstFuncletBB->Prev();
                        }

                        break;
                    }
#endif // FEATURE_EH_FUNCLETS
                }
            }
            else // (firstColdBlock == NULL) -- we don't have a candidate for first cold block
            {

#ifdef FEATURE_EH_FUNCLETS
                //
                // If a function has exception handling and we haven't found the first cold block yet,
                // consider splitting at the first funclet; do not consider splitting between funclets,
                // as this may break unwind info.
                //
                if (inFuncletSection)
                {
                    if (fgFuncletsAreCold())
                    {
                        firstColdBlock       = block;
                        prevToFirstColdBlock = lblk;
                    }

                    break;
                }
#endif // FEATURE_EH_FUNCLETS

                // Is this a cold block?
                if (!blockMustBeInHotSection && block->isRunRarely())
                {
                    //
                    // If the last block that was hot was a BBJ_COND
                    // then we will have to add an unconditional jump
                    // so the code size for block needs be large
                    // enough to make it worth our while
                    //
                    if ((lblk == nullptr) || !lblk->KindIs(BBJ_COND) || (fgGetCodeEstimate(block) >= 8))
                    {
                        // This block is now a candidate for first cold block
                        // Also remember the predecessor to this block
                        firstColdBlock       = block;
                        prevToFirstColdBlock = lblk;
                    }
                }
            }
        }
    }

    if (firstColdBlock == fgFirstBB)
    {
        // If the first block is Cold then we can't move any blocks
        // into the cold section

        firstColdBlock = nullptr;
    }

    if (firstColdBlock != nullptr)
    {
        noway_assert(prevToFirstColdBlock != nullptr);

        if (prevToFirstColdBlock == nullptr)
        {
            return PhaseStatus::MODIFIED_EVERYTHING; // To keep Prefast happy
        }

        // If we only have one cold block
        // then it may not be worth it to move it
        // into the Cold section as a jump to the
        // Cold section is 5 bytes in size.
        // Ignore if stress-splitting.
        //
        if (!forceSplit && firstColdBlock->IsLast())
        {
            // If the size of the cold block is 7 or less
            // then we will keep it in the Hot section.
            //
            if (fgGetCodeEstimate(firstColdBlock) < 8)
            {
                firstColdBlock = nullptr;
                goto EXIT;
            }
        }

        // When the last Hot block fall through into the Cold section
        // we may need to add a jump
        //
        if (prevToFirstColdBlock->bbFallsThrough())
        {
            switch (prevToFirstColdBlock->GetJumpKind())
            {
                default:
                    noway_assert(!"Unhandled jumpkind in fgDetermineFirstColdBlock()");
                    break;

                case BBJ_CALLFINALLY:
                    // A BBJ_CALLFINALLY that falls through is always followed
                    // by an empty BBJ_ALWAYS.
                    //
                    assert(prevToFirstColdBlock->isBBCallAlwaysPair());
                    firstColdBlock =
                        firstColdBlock->Next(); // Note that this assignment could make firstColdBlock == nullptr
                    break;

                case BBJ_COND:
                    //
                    // This is a slightly more complicated case, because we will
                    // probably need to insert a block to jump to the cold section.
                    //
                    if (firstColdBlock->isEmpty() && firstColdBlock->KindIs(BBJ_ALWAYS))
                    {
                        // We can just use this block as the transitionBlock
                        firstColdBlock = firstColdBlock->Next();
                        // Note that this assignment could make firstColdBlock == NULL
                    }
                    else
                    {
                        BasicBlock* transitionBlock = fgNewBBafter(BBJ_ALWAYS, prevToFirstColdBlock, true);
                        transitionBlock->SetJumpDest(firstColdBlock);
                        transitionBlock->inheritWeight(firstColdBlock);

                        // Update the predecessor list for firstColdBlock
                        fgReplacePred(firstColdBlock, prevToFirstColdBlock, transitionBlock);

                        // Add prevToFirstColdBlock as a predecessor for transitionBlock
                        fgAddRefPred(transitionBlock, prevToFirstColdBlock);
                    }
                    break;

                case BBJ_NONE:
                    // If the block preceding the first cold block is BBJ_NONE,
                    // convert it to BBJ_ALWAYS to force an explicit jump.

                    prevToFirstColdBlock->SetJumpKindAndTarget(BBJ_ALWAYS, firstColdBlock);
                    break;
            }
        }
    }

    for (block = firstColdBlock; block != nullptr; block = block->Next())
    {
        block->bbFlags |= BBF_COLD;
        block->unmarkLoopAlign(this DEBUG_ARG("Loop alignment disabled for cold blocks"));
    }

EXIT:;

#ifdef DEBUG
    if (verbose)
    {
        if (firstColdBlock)
        {
            printf("fgFirstColdBlock is " FMT_BB ".\n", firstColdBlock->bbNum);
        }
        else
        {
            printf("fgFirstColdBlock is NULL.\n");
        }
    }
#endif // DEBUG

    fgFirstColdBlock = firstColdBlock;

    return PhaseStatus::MODIFIED_EVERYTHING;
}

/* static */
unsigned Compiler::acdHelper(SpecialCodeKind codeKind)
{
    switch (codeKind)
    {
        case SCK_RNGCHK_FAIL:
            return CORINFO_HELP_RNGCHKFAIL;
        case SCK_ARG_EXCPN:
            return CORINFO_HELP_THROW_ARGUMENTEXCEPTION;
        case SCK_ARG_RNG_EXCPN:
            return CORINFO_HELP_THROW_ARGUMENTOUTOFRANGEEXCEPTION;
        case SCK_DIV_BY_ZERO:
            return CORINFO_HELP_THROWDIVZERO;
        case SCK_ARITH_EXCPN:
            return CORINFO_HELP_OVERFLOW;
        case SCK_FAIL_FAST:
            return CORINFO_HELP_FAIL_FAST;
        default:
            assert(!"Bad codeKind");
            return 0;
    }
}

//------------------------------------------------------------------------
// fgAddCodeRef: Indicate that a particular throw helper block will
//   be needed by the method.
//
// Arguments:
//   srcBlk  - the block that needs an entry;
//   kind    - the kind of exception;
//
// Notes:
//   You can call this method after throw helpers have been created,
//   but it will assert if this entails creation of a new helper.
//
void Compiler::fgAddCodeRef(BasicBlock* srcBlk, SpecialCodeKind kind)
{
<<<<<<< HEAD
    if (!fgUseThrowHelperBlocks())
    {
        return;
    }

    JITDUMP(FMT_BB " requires throw helper block for SCK-%u\n", srcBlk->bbNum, kind);
=======
    // Record that the code will call a THROW_HELPER
    // so on Windows Amd64 we can allocate the 4 outgoing
    // arg slots on the stack frame if there are no other calls.
    compUsesThrowHelper = true;

    if (!fgUseThrowHelperBlocks() && (kind != SCK_FAIL_FAST))
    {
        // We'll create a throw block in-place then (for better debugging)
        // It's not needed for fail fast, since it's not recoverable anyway.
        return nullptr;
    }

    const static BBjumpKinds jumpKinds[] = {
        BBJ_NONE,  // SCK_NONE
        BBJ_THROW, // SCK_RNGCHK_FAIL
        BBJ_THROW, // SCK_DIV_BY_ZERO
        BBJ_THROW, // SCK_ARITH_EXCP, SCK_OVERFLOW
        BBJ_THROW, // SCK_ARG_EXCPN
        BBJ_THROW, // SCK_ARG_RNG_EXCPN
        BBJ_THROW, // SCK_FAIL_FAST
    };
>>>>>>> 1e6a9065

    unsigned const refData = bbThrowIndex(srcBlk);

    // Record that the code will call a THROW_HELPER
    // so on Windows Amd64 we can allocate the 4 outgoing
    // arg slots on the stack frame if there are no other calls.
    compUsesThrowHelper = true;

    // Look for an existing entry that matches what we're looking for
    //
    AddCodeDsc* add = fgFindExcptnTarget(kind, refData);

    if (add != nullptr)
    {
        return;
    }

    assert(!fgRngChkThrowAdded);

    // Allocate a new entry and prepend it to the list
    //
    add          = new (this, CMK_Unknown) AddCodeDsc;
    add->acdData = refData;
    add->acdKind = kind;
    add->acdNext = fgAddCodeList;
#if !FEATURE_FIXED_OUT_ARGS
    add->acdStkLvl     = 0;
    add->acdStkLvlInit = false;
#endif // !FEATURE_FIXED_OUT_ARGS

    fgAddCodeList = add;

    // Defer creating of the blocks until later.
    //
    add->acdDstBlk = srcBlk;
}

//------------------------------------------------------------------------
// fgCreateThrowHelperBlocks: create the needed throw helpers
//
// Returns:
//   true if any helper blocks were created.
//
bool Compiler::fgCreateThrowHelperBlocks()
{
    if (!fgUseThrowHelperBlocks())
    {
        return false;
    }

    assert(!fgRngChkThrowAdded);

    const static BBjumpKinds jumpKinds[] = {
        BBJ_NONE,  // SCK_NONE
        BBJ_THROW, // SCK_RNGCHK_FAIL
        BBJ_THROW, // SCK_DIV_BY_ZERO
        BBJ_THROW, // SCK_ARITH_EXCP, SCK_OVERFLOW
        BBJ_THROW, // SCK_ARG_EXCPN
        BBJ_THROW, // SCK_ARG_RNG_EXCPN
    };

    noway_assert(sizeof(jumpKinds) == SCK_COUNT); // sanity check

    bool created = false;

    for (AddCodeDsc* add = fgAddCodeList; add != nullptr; add = add->acdNext)
    {
        // Create the target basic block in the region indicated by srcBlk.
        //
        BasicBlock* const srcBlk = add->acdDstBlk;

        // Double-check that srcBlk hasn't changed EH regions since the time
        // the add was created.
        //
        assert(bbThrowIndex(srcBlk) == add->acdData);

        BasicBlock* const newBlk =
            fgNewBBinRegion(jumpKinds[add->acdKind], srcBlk, /* runRarely */ true, /* insertAtEnd */ true);

        created = true;

        // Update the descriptor
        //
        add->acdDstBlk = newBlk;

#ifdef DEBUG
        if (verbose)
        {
            const char* msgWhere = "";
            if (!srcBlk->hasTryIndex() && !srcBlk->hasHndIndex())
            {
                msgWhere = "non-EH region";
            }
            else if (!srcBlk->hasTryIndex())
            {
                msgWhere = "handler";
            }
            else if (!srcBlk->hasHndIndex())
            {
                msgWhere = "try";
            }
            else if (srcBlk->getTryIndex() < srcBlk->getHndIndex())
            {
                msgWhere = "try";
            }
            else
            {
                msgWhere = "handler";
            }

            const char* msg;
            switch (add->acdKind)
            {
                case SCK_RNGCHK_FAIL:
                    msg = " for RNGCHK_FAIL";
                    break;
                case SCK_DIV_BY_ZERO:
                    msg = " for DIV_BY_ZERO";
                    break;
                case SCK_OVERFLOW:
                    msg = " for OVERFLOW";
                    break;
                case SCK_ARG_EXCPN:
                    msg = " for ARG_EXCPN";
                    break;
                case SCK_ARG_RNG_EXCPN:
                    msg = " for ARG_RNG_EXCPN";
                    break;
                default:
                    msg = " for ??";
                    break;
            }

            printf("\nfgAddCodeRef - Add BB in %s%s (based on " FMT_BB "), new block %s\n", msgWhere, msg,
                   srcBlk->bbNum, add->acdDstBlk->dspToString());
        }
#endif // DEBUG

        /* Mark the block as added by the compiler and not removable by future flow
           graph optimizations. Note that no bbJumpDest points to these blocks. */

        newBlk->bbFlags |= BBF_IMPORTED;
        newBlk->bbFlags |= BBF_DONT_REMOVE;

        /* Now figure out what code to insert */

        int helper = CORINFO_HELP_UNDEF;

        switch (add->acdKind)
        {
            case SCK_RNGCHK_FAIL:
                helper = CORINFO_HELP_RNGCHKFAIL;
                break;

            case SCK_DIV_BY_ZERO:
                helper = CORINFO_HELP_THROWDIVZERO;
                break;

            case SCK_ARITH_EXCPN:
                helper = CORINFO_HELP_OVERFLOW;
                noway_assert(SCK_OVERFLOW == SCK_ARITH_EXCPN);
                break;

            case SCK_ARG_EXCPN:
                helper = CORINFO_HELP_THROW_ARGUMENTEXCEPTION;
                break;

            case SCK_ARG_RNG_EXCPN:
                helper = CORINFO_HELP_THROW_ARGUMENTOUTOFRANGEEXCEPTION;
                break;
<<<<<<< HEAD

=======
            case SCK_FAIL_FAST:
                msg = " for FAIL_FAST";
                break;
>>>>>>> 1e6a9065
            default:
                noway_assert(!"unexpected code addition kind");
        }

<<<<<<< HEAD
        noway_assert(helper != CORINFO_HELP_UNDEF);
=======
        printf("\nfgAddCodeRef - Add BB in %s%s, new block %s\n", msgWhere, msg, add->acdDstBlk->dspToString());
    }
#endif // DEBUG

    /* Mark the block as added by the compiler and not removable by future flow
       graph optimizations. Note that no bbJumpDest points to these blocks. */

    newBlk->bbFlags |= BBF_IMPORTED;
    newBlk->bbFlags |= BBF_DONT_REMOVE;

    /* Remember that we're adding a new basic block */

    fgAddCodeModf = true;

    /* Now figure out what code to insert */
>>>>>>> 1e6a9065

        // Add the appropriate helper call.
        GenTreeCall* tree = gtNewHelperCallNode(helper, TYP_VOID);

        // There are no args here but fgMorphArgs has side effects
        // such as setting the outgoing arg area (which is necessary
        // on AMD if there are any calls).
        tree = fgMorphArgs(tree);

<<<<<<< HEAD
        // Store the tree in the new basic block.
        // assert(!srcBlk->isEmpty());
        if (fgNodeThreading != NodeThreading::LIR)
        {
            fgInsertStmtAtEnd(newBlk, fgNewStmtFromTree(tree));
        }
        else
        {
            LIR::AsRange(newBlk).InsertAtEnd(LIR::SeqTree(this, tree));
        }
    }

    fgRngChkThrowAdded = true;
=======
        case SCK_ARG_RNG_EXCPN:
            helper = CORINFO_HELP_THROW_ARGUMENTOUTOFRANGEEXCEPTION;
            break;

        case SCK_FAIL_FAST:
            helper = CORINFO_HELP_FAIL_FAST;
            break;

        default:
            noway_assert(!"unexpected code addition kind");
            return nullptr;
    }

    noway_assert(helper != CORINFO_HELP_UNDEF);

    // Add the appropriate helper call.
    tree = gtNewHelperCallNode(helper, TYP_VOID);

    // There are no args here but fgMorphArgs has side effects
    // such as setting the outgoing arg area (which is necessary
    // on AMD if there are any calls).
    tree = fgMorphArgs(tree);

    // Store the tree in the new basic block.
    if (!srcBlk->IsLIR())
    {
        fgInsertStmtAtEnd(newBlk, fgNewStmtFromTree(tree));
    }
    else
    {
        LIR::AsRange(newBlk).InsertAtEnd(LIR::SeqTree(this, tree));
    }
>>>>>>> 1e6a9065

    return created;
}

//------------------------------------------------------------------------
// fgFindExcptnTarget: finds the block to jump that will throw a given kind of exception
//
// Arguments:
//    kind - kind of exception to throw
//    block - block where we need to throw an exception
//
// Return Value:
//    Code descriptor for the appropriate throw helper block, or nullptr if no such
//    descriptor exists
//
// Notes:
//   We maintain a cache of one AddCodeDsc for each kind, to make searching fast.
//
//   Each block in an EH region uses the same (maybe shared) block as the jump target for
//   this exception kind.
//
Compiler::AddCodeDsc* Compiler::fgFindExcptnTarget(SpecialCodeKind kind, unsigned refData)
{
<<<<<<< HEAD
    assert(fgUseThrowHelperBlocks());
    // assert(fgRngChkThrowAdded);

=======
    assert(fgUseThrowHelperBlocks() || (kind == SCK_FAIL_FAST));
>>>>>>> 1e6a9065
    if (!(fgExcptnTargetCache[kind] && // Try the cached value first
          fgExcptnTargetCache[kind]->acdData == refData))
    {
        // Too bad, have to search for the jump target for the exception

        AddCodeDsc* add = nullptr;

        for (add = fgAddCodeList; add != nullptr; add = add->acdNext)
        {
            if (add->acdData == refData && add->acdKind == kind)
            {
                break;
            }
        }

        fgExcptnTargetCache[kind] = add;
    }

    return fgExcptnTargetCache[kind];
}

//------------------------------------------------------------------------
// fgSetTreeSeq: Sequence the tree, setting the "gtPrev" and "gtNext" links.
//
// Also sets the sequence numbers for dumps. The last and first node of
// the resulting "range" will have their "gtNext" and "gtPrev" links set
// to "nullptr".
//
// Arguments:
//    tree  - the tree to sequence
//    isLIR - whether the sequencing is being done for LIR. If so, the
//            GTF_REVERSE_OPS flag will be cleared on all nodes.
//
// Return Value:
//    The first node to execute in the sequenced tree.
//
GenTree* Compiler::fgSetTreeSeq(GenTree* tree, bool isLIR)
{
    class SetTreeSeqVisitor final : public GenTreeVisitor<SetTreeSeqVisitor>
    {
        GenTree*   m_prevNode;
        const bool m_isLIR;

    public:
        enum
        {
            DoPostOrder       = true,
            UseExecutionOrder = true
        };

        SetTreeSeqVisitor(Compiler* compiler, GenTree* tree, bool isLIR)
            : GenTreeVisitor<SetTreeSeqVisitor>(compiler), m_prevNode(tree), m_isLIR(isLIR)
        {
            INDEBUG(tree->gtSeqNum = 0);
        }

        fgWalkResult PostOrderVisit(GenTree** use, GenTree* user)
        {
            GenTree* node = *use;

            if (m_isLIR)
            {
                node->ClearReverseOp();
            }

            node->gtPrev       = m_prevNode;
            m_prevNode->gtNext = node;

            INDEBUG(node->gtSeqNum = m_prevNode->gtSeqNum + 1);

            m_prevNode = node;

            return fgWalkResult::WALK_CONTINUE;
        }

        GenTree* Sequence()
        {
            // We have set "m_prevNode" to "tree" in the constructor - this will give us a
            // circular list here ("tree->gtNext == firstNode", "firstNode->gtPrev == tree").
            GenTree* tree = m_prevNode;
            WalkTree(&tree, nullptr);
            assert(tree == m_prevNode);

            // Extract the first node in the sequence and break the circularity.
            GenTree* lastNode  = tree;
            GenTree* firstNode = lastNode->gtNext;
            lastNode->gtNext   = nullptr;
            firstNode->gtPrev  = nullptr;

            return firstNode;
        }
    };

#ifdef DEBUG
    if (isLIR)
    {
        assert((fgNodeThreading == NodeThreading::LIR) || (mostRecentlyActivePhase == PHASE_RATIONALIZE));
    }
    else
    {
        assert((fgNodeThreading == NodeThreading::AllTrees) || (mostRecentlyActivePhase == PHASE_SET_BLOCK_ORDER));
    }
#endif
    return SetTreeSeqVisitor(this, tree, isLIR).Sequence();
}

/*****************************************************************************
 *
 *  Figure out the order in which operators should be evaluated, along with
 *  other information (such as the register sets trashed by each subtree).
 *  Also finds blocks that need GC polls and inserts them as needed.
 */

PhaseStatus Compiler::fgSetBlockOrder()
{
#ifdef DEBUG
    if (verbose)
    {
        printf("*************** In fgSetBlockOrder()\n");
    }
#endif // DEBUG

#ifdef DEBUG
    BasicBlock::s_nMaxTrees = 0;
#endif

    /* Walk the basic blocks to assign sequence numbers */

    /* If we don't compute the doms, then we never mark blocks as loops. */
    if (fgDomsComputed)
    {
        for (BasicBlock* const block : Blocks())
        {
            /* If this block is a loop header, mark it appropriately */

            if (block->isLoopHead())
            {
                fgMarkLoopHead(block);
            }
        }
    }
    else
    {
        /* If we don't have the dominators, use an abbreviated test for fully interruptible.  If there are
         * any back edges, check the source and destination blocks to see if they're GC Safe.  If not, then
         * go fully interruptible. */
        for (BasicBlock* const block : Blocks())
        {
// true if the edge is forward, or if it is a back edge and either the source and dest are GC safe.
#define EDGE_IS_GC_SAFE(src, dst)                                                                                      \
    (((src)->bbNum < (dst)->bbNum) || (((src)->bbFlags | (dst)->bbFlags) & BBF_GC_SAFE_POINT))

            bool partiallyInterruptible = true;
            switch (block->GetJumpKind())
            {
                case BBJ_COND:
                case BBJ_ALWAYS:
                    partiallyInterruptible = EDGE_IS_GC_SAFE(block, block->GetJumpDest());
                    break;

                case BBJ_SWITCH:
                    for (BasicBlock* const bTarget : block->SwitchTargets())
                    {
                        partiallyInterruptible &= EDGE_IS_GC_SAFE(block, bTarget);
                    }
                    break;

                default:
                    break;
            }

            if (!partiallyInterruptible)
            {
                // DDB 204533:
                // The GC encoding for fully interruptible methods does not
                // support more than 1023 pushed arguments, so we can't set
                // SetInterruptible() here when we have 1024 or more pushed args
                //
                if (compCanEncodePtrArgCntMax())
                {
                    SetInterruptible(true);
                }
                break;
            }
#undef EDGE_IS_GC_SAFE
        }
    }

    for (BasicBlock* const block : Blocks())
    {

#if FEATURE_FASTTAILCALL
#ifndef JIT32_GCENCODER
        if (block->endsWithTailCallOrJmp(this, true) && optReachWithoutCall(fgFirstBB, block))
        {
            // This tail call might combine with other tail calls to form a
            // loop.  Thus we need to either add a poll, or make the method
            // fully interruptible.  I chose the later because that's what
            // JIT64 does.
            SetInterruptible(true);
        }
#endif // !JIT32_GCENCODER
#endif // FEATURE_FASTTAILCALL

        fgSetBlockOrder(block);
    }

#ifdef DEBUG
    if (verbose)
    {
        printf("The biggest BB has %4u tree nodes\n", BasicBlock::s_nMaxTrees);
    }
#endif // DEBUG

    // Return "everything" to enable consistency checking of the statement links during post phase.
    //
    return PhaseStatus::MODIFIED_EVERYTHING;
}

/*****************************************************************************/

void Compiler::fgSetStmtSeq(Statement* stmt)
{
    stmt->SetTreeList(fgSetTreeSeq(stmt->GetRootNode()));

#ifdef DEBUG
    // Keep track of the highest # of tree nodes.
    if (BasicBlock::s_nMaxTrees < stmt->GetRootNode()->gtSeqNum)
    {
        BasicBlock::s_nMaxTrees = stmt->GetRootNode()->gtSeqNum;
    }
#endif // DEBUG
}

/*****************************************************************************/

void Compiler::fgSetBlockOrder(BasicBlock* block)
{
    for (Statement* const stmt : block->Statements())
    {
        fgSetStmtSeq(stmt);

        /* Are there any more trees in this basic block? */

        if (stmt->GetNextStmt() == nullptr)
        {
            /* last statement in the tree list */
            noway_assert(block->lastStmt() == stmt);
            break;
        }

#ifdef DEBUG
        if (block->bbStmtList == stmt)
        {
            /* first statement in the list */
            assert(stmt->GetPrevStmt()->GetNextStmt() == nullptr);
        }
        else
        {
            assert(stmt->GetPrevStmt()->GetNextStmt() == stmt);
        }

        assert(stmt->GetNextStmt()->GetPrevStmt() == stmt);
#endif // DEBUG
    }
}

//------------------------------------------------------------------------
// fgGetFirstNode: Get the first node in the tree, in execution order
//
// Arguments:
//    tree - The top node of the tree of interest
//
// Return Value:
//    The first node in execution order, that belongs to tree.
//
// Notes:
//    This function is only correct for HIR trees.
//
/* static */ GenTree* Compiler::fgGetFirstNode(GenTree* tree)
{
    GenTree* firstNode = tree;
    while (true)
    {
        auto operandsBegin = firstNode->OperandsBegin();
        auto operandsEnd   = firstNode->OperandsEnd();

        if (operandsBegin == operandsEnd)
        {
            break;
        }

        firstNode = *operandsBegin;
    }

    return firstNode;
}

void Compiler::fgLclFldAssign(unsigned lclNum)
{
    assert(varTypeIsStruct(lvaTable[lclNum].lvType));
    if (lvaTable[lclNum].lvPromoted && lvaTable[lclNum].lvFieldCnt > 1)
    {
        lvaSetVarDoNotEnregister(lclNum DEBUGARG(DoNotEnregisterReason::LocalField));
    }
}<|MERGE_RESOLUTION|>--- conflicted
+++ resolved
@@ -3610,25 +3610,66 @@
 //
 void Compiler::fgAddCodeRef(BasicBlock* srcBlk, SpecialCodeKind kind)
 {
-<<<<<<< HEAD
     if (!fgUseThrowHelperBlocks())
     {
         return;
     }
 
     JITDUMP(FMT_BB " requires throw helper block for SCK-%u\n", srcBlk->bbNum, kind);
-=======
+
+    unsigned const refData = bbThrowIndex(srcBlk);
+
     // Record that the code will call a THROW_HELPER
     // so on Windows Amd64 we can allocate the 4 outgoing
     // arg slots on the stack frame if there are no other calls.
     compUsesThrowHelper = true;
 
+    // Look for an existing entry that matches what we're looking for
+    //
+    AddCodeDsc* add = fgFindExcptnTarget(kind, refData);
+
+    if (add != nullptr)
+    {
+        return;
+    }
+
+    assert(!fgRngChkThrowAdded);
+
+    // Allocate a new entry and prepend it to the list
+    //
+    add          = new (this, CMK_Unknown) AddCodeDsc;
+    add->acdData = refData;
+    add->acdKind = kind;
+    add->acdNext = fgAddCodeList;
+#if !FEATURE_FIXED_OUT_ARGS
+    add->acdStkLvl     = 0;
+    add->acdStkLvlInit = false;
+#endif // !FEATURE_FIXED_OUT_ARGS
+
+    fgAddCodeList = add;
+
+    // Defer creating of the blocks until later.
+    //
+    add->acdDstBlk = srcBlk;
+}
+
+//------------------------------------------------------------------------
+// fgCreateThrowHelperBlocks: create the needed throw helpers
+//
+// Returns:
+//   true if any helper blocks were created.
+//
+bool Compiler::fgCreateThrowHelperBlocks()
+{
     if (!fgUseThrowHelperBlocks() && (kind != SCK_FAIL_FAST))
     {
         // We'll create a throw block in-place then (for better debugging)
         // It's not needed for fail fast, since it's not recoverable anyway.
-        return nullptr;
-    }
+        //
+        return false;
+    }
+
+    assert(!fgRngChkThrowAdded);
 
     const static BBjumpKinds jumpKinds[] = {
         BBJ_NONE,  // SCK_NONE
@@ -3638,67 +3679,6 @@
         BBJ_THROW, // SCK_ARG_EXCPN
         BBJ_THROW, // SCK_ARG_RNG_EXCPN
         BBJ_THROW, // SCK_FAIL_FAST
-    };
->>>>>>> 1e6a9065
-
-    unsigned const refData = bbThrowIndex(srcBlk);
-
-    // Record that the code will call a THROW_HELPER
-    // so on Windows Amd64 we can allocate the 4 outgoing
-    // arg slots on the stack frame if there are no other calls.
-    compUsesThrowHelper = true;
-
-    // Look for an existing entry that matches what we're looking for
-    //
-    AddCodeDsc* add = fgFindExcptnTarget(kind, refData);
-
-    if (add != nullptr)
-    {
-        return;
-    }
-
-    assert(!fgRngChkThrowAdded);
-
-    // Allocate a new entry and prepend it to the list
-    //
-    add          = new (this, CMK_Unknown) AddCodeDsc;
-    add->acdData = refData;
-    add->acdKind = kind;
-    add->acdNext = fgAddCodeList;
-#if !FEATURE_FIXED_OUT_ARGS
-    add->acdStkLvl     = 0;
-    add->acdStkLvlInit = false;
-#endif // !FEATURE_FIXED_OUT_ARGS
-
-    fgAddCodeList = add;
-
-    // Defer creating of the blocks until later.
-    //
-    add->acdDstBlk = srcBlk;
-}
-
-//------------------------------------------------------------------------
-// fgCreateThrowHelperBlocks: create the needed throw helpers
-//
-// Returns:
-//   true if any helper blocks were created.
-//
-bool Compiler::fgCreateThrowHelperBlocks()
-{
-    if (!fgUseThrowHelperBlocks())
-    {
-        return false;
-    }
-
-    assert(!fgRngChkThrowAdded);
-
-    const static BBjumpKinds jumpKinds[] = {
-        BBJ_NONE,  // SCK_NONE
-        BBJ_THROW, // SCK_RNGCHK_FAIL
-        BBJ_THROW, // SCK_DIV_BY_ZERO
-        BBJ_THROW, // SCK_ARITH_EXCP, SCK_OVERFLOW
-        BBJ_THROW, // SCK_ARG_EXCPN
-        BBJ_THROW, // SCK_ARG_RNG_EXCPN
     };
 
     noway_assert(sizeof(jumpKinds) == SCK_COUNT); // sanity check
@@ -3768,6 +3748,9 @@
                 case SCK_ARG_RNG_EXCPN:
                     msg = " for ARG_RNG_EXCPN";
                     break;
+                case SCK_FAIL_FAST:
+                    msg = " for FAIL_FAST";
+                    break;
                 default:
                     msg = " for ??";
                     break;
@@ -3810,36 +3793,16 @@
             case SCK_ARG_RNG_EXCPN:
                 helper = CORINFO_HELP_THROW_ARGUMENTOUTOFRANGEEXCEPTION;
                 break;
-<<<<<<< HEAD
-
-=======
+
             case SCK_FAIL_FAST:
-                msg = " for FAIL_FAST";
+                helper = CORINFO_HELP_FAIL_FAST;
                 break;
->>>>>>> 1e6a9065
+
             default:
                 noway_assert(!"unexpected code addition kind");
         }
 
-<<<<<<< HEAD
         noway_assert(helper != CORINFO_HELP_UNDEF);
-=======
-        printf("\nfgAddCodeRef - Add BB in %s%s, new block %s\n", msgWhere, msg, add->acdDstBlk->dspToString());
-    }
-#endif // DEBUG
-
-    /* Mark the block as added by the compiler and not removable by future flow
-       graph optimizations. Note that no bbJumpDest points to these blocks. */
-
-    newBlk->bbFlags |= BBF_IMPORTED;
-    newBlk->bbFlags |= BBF_DONT_REMOVE;
-
-    /* Remember that we're adding a new basic block */
-
-    fgAddCodeModf = true;
-
-    /* Now figure out what code to insert */
->>>>>>> 1e6a9065
 
         // Add the appropriate helper call.
         GenTreeCall* tree = gtNewHelperCallNode(helper, TYP_VOID);
@@ -3849,7 +3812,6 @@
         // on AMD if there are any calls).
         tree = fgMorphArgs(tree);
 
-<<<<<<< HEAD
         // Store the tree in the new basic block.
         // assert(!srcBlk->isEmpty());
         if (fgNodeThreading != NodeThreading::LIR)
@@ -3863,40 +3825,6 @@
     }
 
     fgRngChkThrowAdded = true;
-=======
-        case SCK_ARG_RNG_EXCPN:
-            helper = CORINFO_HELP_THROW_ARGUMENTOUTOFRANGEEXCEPTION;
-            break;
-
-        case SCK_FAIL_FAST:
-            helper = CORINFO_HELP_FAIL_FAST;
-            break;
-
-        default:
-            noway_assert(!"unexpected code addition kind");
-            return nullptr;
-    }
-
-    noway_assert(helper != CORINFO_HELP_UNDEF);
-
-    // Add the appropriate helper call.
-    tree = gtNewHelperCallNode(helper, TYP_VOID);
-
-    // There are no args here but fgMorphArgs has side effects
-    // such as setting the outgoing arg area (which is necessary
-    // on AMD if there are any calls).
-    tree = fgMorphArgs(tree);
-
-    // Store the tree in the new basic block.
-    if (!srcBlk->IsLIR())
-    {
-        fgInsertStmtAtEnd(newBlk, fgNewStmtFromTree(tree));
-    }
-    else
-    {
-        LIR::AsRange(newBlk).InsertAtEnd(LIR::SeqTree(this, tree));
-    }
->>>>>>> 1e6a9065
 
     return created;
 }
@@ -3920,13 +3848,8 @@
 //
 Compiler::AddCodeDsc* Compiler::fgFindExcptnTarget(SpecialCodeKind kind, unsigned refData)
 {
-<<<<<<< HEAD
-    assert(fgUseThrowHelperBlocks());
-    // assert(fgRngChkThrowAdded);
-
-=======
     assert(fgUseThrowHelperBlocks() || (kind == SCK_FAIL_FAST));
->>>>>>> 1e6a9065
+
     if (!(fgExcptnTargetCache[kind] && // Try the cached value first
           fgExcptnTargetCache[kind]->acdData == refData))
     {
