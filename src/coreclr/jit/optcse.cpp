--- conflicted
+++ resolved
@@ -1807,61 +1807,6 @@
                     regAvailEstimate = 0;
                 }
             }
-<<<<<<< HEAD
-=======
-
-#ifdef TARGET_XARCH
-            if (frameSize > 0x080)
-            {
-                // We likely have a large stack frame.
-                //
-                // On XARCH stack frame displacements can either use a 1-byte or a 4-byte displacement.
-                // With a large frame we will need to use some 4-byte displacements.
-                //
-                largeFrame = true;
-                break; // early out, we don't need to keep increasing frameSize
-            }
-#elif defined(TARGET_ARM)
-            if (frameSize > 0x0400)
-            {
-                // We likely have a large stack frame.
-                //
-                // Thus we might need to use large displacements when loading or storing
-                // to CSE LclVars that are not enregistered.
-                // On ARM32 this means using rsGetRsvdReg() to hold the large displacement
-                largeFrame = true;
-            }
-            if (frameSize > 0x10000)
-            {
-                hugeFrame = true;
-                break; // early out, we don't need to keep increasing frameSize
-            }
-#elif defined(TARGET_ARM64)
-            if (frameSize > 0x1000)
-            {
-                // We likely have a large stack frame.
-                //
-                // Thus we might need to use large displacements when loading or storing
-                // to CSE LclVars that are not enregistered.
-                // On ARM64 this means using rsGetRsvdReg() or R21 to hold the large displacement
-                //
-                largeFrame = true;
-                break; // early out, we don't need to keep increasing frameSize
-            }
-#elif defined(TARGET_LOONGARCH64) || defined(TARGET_RISCV64)
-            if (frameSize > 0x7ff)
-            {
-                // We likely have a large stack frame.
-                //
-                // Thus we might need to use large displacements when loading or storing
-                // to CSE LclVars that are not enregistered.
-                // On LoongArch64/RISC-V64 this means using rsGetRsvdReg() to hold the large displacement.
-                //
-                largeFrame = true;
-                break; // early out, we don't need to keep increasing frameSize
-            }
-#endif
->>>>>>> 303571a0
         }
 
 #ifdef TARGET_XARCH
@@ -1902,7 +1847,7 @@
             largeFrame = true;
             break; // early out, we don't need to keep increasing frameSize
         }
-#elif defined(TARGET_LOONGARCH64)
+#elif defined(TARGET_LOONGARCH64) || defined(TARGET_RISCV64)
         if (frameSize > 0x7ff)
         {
             // We likely have a large stack frame.
