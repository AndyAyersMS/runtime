// Licensed to the .NET Foundation under one or more agreements.
// The .NET Foundation licenses this file to you under the MIT license.

/*XXXXXXXXXXXXXXXXXXXXXXXXXXXXXXXXXXXXXXXXXXXXXXXXXXXXXXXXXXXXXXXXXXXXXXXXXXXXX
XXXXXXXXXXXXXXXXXXXXXXXXXXXXXXXXXXXXXXXXXXXXXXXXXXXXXXXXXXXXXXXXXXXXXXXXXXXXXXX
XX                                                                           XX
XX                         ObjectAllocator                                   XX
XX                                                                           XX
XXXXXXXXXXXXXXXXXXXXXXXXXXXXXXXXXXXXXXXXXXXXXXXXXXXXXXXXXXXXXXXXXXXXXXXXXXXXXXX
XXXXXXXXXXXXXXXXXXXXXXXXXXXXXXXXXXXXXXXXXXXXXXXXXXXXXXXXXXXXXXXXXXXXXXXXXXXXXXX
*/

#include "jitpch.h"
#ifdef _MSC_VER
#pragma hdrstop
#endif

#include "gentree.h"
#include "jitstd/algorithm.h"

//------------------------------------------------------------------------
// ObjectAllocator: construct the object allocator object
//
// Arguments:
//    comp - compiler instance
//
// Notes:
//    Runs only if Compiler::optMethodFlags has flag OMF_HAS_NEWOBJ or OMF_HAS_NEWARR.
//
//    Builds a connection graph where nodes mostly represent gc typed local vars,
//    showing how these locals can assign values to one another.
//
//    The graph also includes a abstract node types: a node representing an unknown source of values,
//    pseudo nodes representing assignments that only happen under particular conditions,
//    and nodes representing fields of local structs.
//
ObjectAllocator::ObjectAllocator(Compiler* comp)
    : Phase(comp, PHASE_ALLOCATE_OBJECTS)
    , m_IsObjectStackAllocationEnabled(false)
    , m_AnalysisDone(false)
    , m_isR2R(comp->IsReadyToRun())
    , m_bvCount(0)
    , m_bitVecTraits(BitVecTraits(comp->lvaCount, comp))
    , m_unknownSourceIndex(BAD_VAR_NUM)
    , m_HeapLocalToStackObjLocalMap(comp->getAllocator(CMK_ObjectAllocator))
    , m_HeapLocalToStackArrLocalMap(comp->getAllocator(CMK_ObjectAllocator))
    , m_ConnGraphAdjacencyMatrix(nullptr)
    , m_StackAllocMaxSize(0)
    , m_stackAllocationCount(0)
    , m_EnumeratorLocalToPseudoIndexMap(comp->getAllocator(CMK_ObjectAllocator))
    , m_CloneMap(comp->getAllocator(CMK_ObjectAllocator))
    , m_nextLocalIndex(0)
    , m_firstPseudoIndex(BAD_VAR_NUM)
    , m_numPseudos(0)
    , m_maxPseudos(0)
    , m_regionsToClone(0)
    , m_trackStructFields(false)
    , m_trackObjectFields(false)
    , m_firstFieldIndex(BAD_VAR_NUM)
    , m_numFields(0)
    , m_StoreAddressToIndexMap(comp->getAllocator(CMK_ObjectAllocator))
    , m_FieldIndexToLocalIndexMap(comp->getAllocator(CMK_ObjectAllocator))
    , m_LocalIndexToFieldIndexMap(comp->getAllocator(CMK_ObjectAllocator))
{
    m_EscapingPointers                = BitVecOps::UninitVal();
    m_PossiblyStackPointingPointers   = BitVecOps::UninitVal();
    m_DefinitelyStackPointingPointers = BitVecOps::UninitVal();
    m_ConnGraphAdjacencyMatrix        = nullptr;
    m_StackAllocMaxSize               = (unsigned)JitConfig.JitObjectStackAllocationSize();
    m_trackStructFields               = (JitConfig.JitObjectStackAllocationTrackFields() & 1) != 0;
    m_trackObjectFields               = (JitConfig.JitObjectStackAllocationTrackFields() & 2) != 0;
}

//------------------------------------------------------------------------
// IsTrackedType: see if this type is being tracked by escape analysis
//
// Arguments:
//    type - type of interest
//
// Returns:
//    true if so
//
bool ObjectAllocator::IsTrackedType(var_types type)
{
    const bool isTrackableScalar = (type == TYP_REF) || (type == TYP_BYREF);
    const bool isTrackableStruct = (type == TYP_STRUCT) && m_trackStructFields;

    return isTrackableScalar || isTrackableStruct;
}

//------------------------------------------------------------------------
// IsTrackedLocal: see if this local is being tracked by escape analysis
//
// Arguments:
//    lclNum - local of interest
//
// Returns:
//    true if so
//
bool ObjectAllocator::IsTrackedLocal(unsigned lclNum)
{
    assert(lclNum < comp->lvaCount);
    LclVarDsc* const varDsc = comp->lvaGetDesc(lclNum);
    return varDsc->lvTracked;
}

//------------------------------------------------------------------------
// LocalToIndex: get the bit vector index for a local
//
// Arguments:
//    lclNum -- local var num
//
// Returns:
//    bvIndex to use, or BAD_VAR_NUM if local is not tracked
//
unsigned ObjectAllocator::LocalToIndex(unsigned lclNum)
{
    assert(IsTrackedLocal(lclNum));
    LclVarDsc* const varDsc = comp->lvaGetDesc(lclNum);
    unsigned const   result = varDsc->lvVarIndex;
    assert(result < m_bvCount);
    return result;
}

//------------------------------------------------------------------------
// IndexToLocal: get the local num for a bv index
//
// Arguments:
//    bvIndex -- bit vector index
//
// Returns:
//    local num or BAD_VAR_NUM if index is not a tracked local var
//
unsigned ObjectAllocator::IndexToLocal(unsigned bvIndex)
{
    assert(bvIndex < m_bvCount);
    unsigned result = BAD_VAR_NUM;

    if (bvIndex < m_firstPseudoIndex)
    {
        result = comp->lvaTrackedToVarNum[bvIndex];
        assert(IsTrackedLocal(result));
    }
    return result;
}

#ifdef DEBUG
//------------------------------------------------------------------------------
// DumpIndex: write a description of a given bv index
//
// Arguments:
//    bvIndex - index to describe
//
// Notes:
//    includes leading space
//
void ObjectAllocator::DumpIndex(unsigned bvIndex)
{
    if (bvIndex < m_firstPseudoIndex)
    {
        printf(" V%02u", IndexToLocal(bvIndex));
        return;
    }

    if ((m_numPseudos > 0) && (bvIndex < m_firstPseudoIndex + m_numPseudos))
    {
        printf(" P%02u", bvIndex);
        return;
    }

    if ((m_numFields > 0) && (bvIndex < m_firstFieldIndex + m_numFields))
    {
        const unsigned lclNum = GetLocalFromFieldIndex(bvIndex);
        printf(" V%02uf", lclNum);
        return;
    }

    if (bvIndex == m_unknownSourceIndex)
    {
        printf(" U%02u", bvIndex);
        return;
    }

    printf(" ?%02u", bvIndex);
}
#endif

//------------------------------------------------------------------------
// DoPhase: Run analysis (if object stack allocation is enabled) and then
//          morph each GT_ALLOCOBJ node either into an allocation helper
//          call or stack allocation.
//
// Returns:
//    PhaseStatus indicating, what, if anything, was modified
//
// Notes:
//    Runs only if Compiler::optMethodFlags has flag OMF_HAS_NEWOBJ set.
//
PhaseStatus ObjectAllocator::DoPhase()
{
    if ((comp->optMethodFlags & OMF_HAS_NEWOBJ) == 0 && (comp->optMethodFlags & OMF_HAS_NEWARRAY) == 0)
    {
        JITDUMP("no newobjs or newarr in this method; punting\n");
        comp->fgInvalidateDfsTree();
        return PhaseStatus::MODIFIED_NOTHING;
    }

    // If optimizations are disabled and there are no newobjs, we don't need to morph anything.
    if (comp->opts.OptimizationDisabled() && (comp->optMethodFlags & OMF_HAS_NEWOBJ) == 0)
    {
        JITDUMP("optimizations are disabled and there are no newobjs; punting\n");
        comp->fgInvalidateDfsTree();
        return PhaseStatus::MODIFIED_NOTHING;
    }

    bool        enabled       = IsObjectStackAllocationEnabled();
    const char* disableReason = ": global config";

#ifdef DEBUG
    // Allow disabling based on method hash
    //
    if (enabled)
    {
        static ConfigMethodRange JitObjectStackAllocationRange;
        JitObjectStackAllocationRange.EnsureInit(JitConfig.JitObjectStackAllocationRange());
        const unsigned hash = comp->info.compMethodHash();
        enabled &= JitObjectStackAllocationRange.Contains(hash);
        disableReason = ": range config";
    }
#endif

    if (enabled)
    {
        JITDUMP("enabled, analyzing...\n");
        DoAnalysis();

        // If we have to clone some code to guarantee non-escape, do it now.
        //
        CloneAndSpecialize();
    }
    else
    {
        JITDUMP("disabled%s, punting\n", IsObjectStackAllocationEnabled() ? disableReason : "");
        m_IsObjectStackAllocationEnabled = false;
    }

    const bool didStackAllocate = MorphAllocObjNodes();

    if (didStackAllocate)
    {
#ifdef DEBUG
        printf("*** Stack allocations in 0x%08X\n", comp->info.compMethodHash());
#endif
        assert(enabled);
        ComputeStackObjectPointers(&m_bitVecTraits);
        RewriteUses();
    }

    // This phase always changes the IR. It may also modify the flow graph.
    //
    comp->fgInvalidateDfsTree();
    return PhaseStatus::MODIFIED_EVERYTHING;
}

//------------------------------------------------------------------------------
// MarkLclVarAsEscaping : Mark local variable as escaping.
//
//
// Arguments:
//    lclNum  - Escaping pointing local variable number
//
void ObjectAllocator::MarkLclVarAsEscaping(unsigned int lclNum)
{
    const unsigned bvIndex = LocalToIndex(lclNum);
    MarkIndexAsEscaping(bvIndex);
}

//------------------------------------------------------------------------------
// MarkIndexAsEscaping : Mark resource as escaping.
//
//
// Arguments:
//    index - bv index for the resource
//
void ObjectAllocator::MarkIndexAsEscaping(unsigned int bvIndex)
{
    BitVecOps::AddElemD(&m_bitVecTraits, m_EscapingPointers, bvIndex);
    const unsigned fieldIndex = GetFieldIndexFromLocalIndex(bvIndex);
    if (fieldIndex != BAD_VAR_NUM)
    {
        // Mark the field as escaping too.
        BitVecOps::AddElemD(&m_bitVecTraits, m_EscapingPointers, fieldIndex);
    }
}

//------------------------------------------------------------------------------
// MarkLclVarAsPossiblyStackPointing : Mark local variable as possibly pointing
//                                     to a stack-allocated object.
//
//
// Arguments:
//    lclNum  - Possibly stack-object-pointing local variable number
//
void ObjectAllocator::MarkLclVarAsPossiblyStackPointing(unsigned int lclNum)
{
    const unsigned bvIndex = LocalToIndex(lclNum);
    MarkIndexAsPossiblyStackPointing(bvIndex);
}

//------------------------------------------------------------------------------
// MarkIndexAsPossiblyStackPointing : Mark resource as possibly pointing
//                                     to a stack-allocated object.
//
//
// Arguments:
//    index - bv index for the resource
//
void ObjectAllocator::MarkIndexAsPossiblyStackPointing(unsigned int bvIndex)
{
    BitVecOps::AddElemD(&m_bitVecTraits, m_PossiblyStackPointingPointers, bvIndex);
}

//------------------------------------------------------------------------------
// MarkLclVarAsDefinitelyStackPointing : Mark local variable as definitely pointing
//                                       to a stack-allocated object.
//
//
// Arguments:
//    lclNum  - Definitely stack-object-pointing local variable number
//
void ObjectAllocator::MarkLclVarAsDefinitelyStackPointing(unsigned int lclNum)
{
    const unsigned bvIndex = LocalToIndex(lclNum);
    MarkIndexAsDefinitelyStackPointing(bvIndex);
}

//------------------------------------------------------------------------------
// MarIndexAsDefinitelyStackPointing : Mark resource as definitely pointing
//                                       to a stack-allocated object.
//
//
// Arguments:
//    index - bv index for the resource
//
void ObjectAllocator::MarkIndexAsDefinitelyStackPointing(unsigned int bvIndex)
{
    BitVecOps::AddElemD(&m_bitVecTraits, m_DefinitelyStackPointingPointers, bvIndex);
}

//------------------------------------------------------------------------------
// AddConnGraphEdge : Record that the source local variable may point to the same set of objects
//                    as the set pointed to by target local variable.
//
// Arguments:
//    sourceLclNum  - Local variable number of the edge source
//    targetLclNum  - Local variable number of the edge target
//
void ObjectAllocator::AddConnGraphEdge(unsigned int sourceLclNum, unsigned int targetLclNum)
{
    const unsigned sourceBvIndex = LocalToIndex(sourceLclNum);
    const unsigned targetBvIndex = LocalToIndex(targetLclNum);
    AddConnGraphEdgeIndex(sourceBvIndex, targetBvIndex);
}

//------------------------------------------------------------------------------
// AddConnGraphEdgeIndex : Record that the source resource may point to the same set of objects
//                    as the set pointed to by target resource
//
// Arguments:
//    sourceBvIndex  - index of the edge source
//    targetBvIndex  - index of the edge target
//
void ObjectAllocator::AddConnGraphEdgeIndex(unsigned int sourceBvIndex, unsigned int targetBvIndex)
{
    BitVecOps::AddElemD(&m_bitVecTraits, m_ConnGraphAdjacencyMatrix[sourceBvIndex], targetBvIndex);
}

//------------------------------------------------------------------------
// PrepareAnalysis: determine how to model the escape analysis problem
//    with bit vectors.
//
void ObjectAllocator::PrepareAnalysis()
{
    // Determine how locals map to indicies in the bit vectors / connection graph.
    //
    // In "lcl num" space
    //
    // We reserve the range [0...L-1] for the initial set of locals.
    // Here L is the initial lvaCount.
    //
    // If conditional escape analysis is enabled, we reserve the range [L...L+M-1]
    // for locals allocated during the conditional escape analysis expansions,
    // where M is the maximum number of pseudos.
    //
    // In "bv" space
    //
    // We reserve the range [0...N-1] for the initial set of tracked locals.
    // Here N <= L is the number of tracked locals, determined below, an each
    // tracked local has an index assigned in this range.
    //
    // If conditional escape analysis is enabled, we reserve the range [N...N+M-1]
    // for locals allocated during the conditional escape analysis expansions,
    // where M is the maximum number of pseudos.
    //
    // We reserve the range [N+M ... N+2M-1] for pseudo locals themselves.
    // We reserve the range [N+2M ... N+2M+K] for fields of objects, where K
    // is the number of non-struct gc locals that are tracked.
    //
    // We reserve the singleton [N+2M +K] for the "unknown source" local
    //
    // LocalToIndex translates from "lcl num" space to "bv" space
    // IndexToLocal translates from "bv" space space to "lcl num" space
    //
    const unsigned localCount = comp->lvaCount;
    unsigned       bvNext     = 0;

    // Enumerate which locals are going to appear in our connection
    // graph, and assign them BV indicies.
    //
    for (unsigned lclNum = 0; lclNum < localCount; lclNum++)
    {
        LclVarDsc* const varDsc = comp->lvaGetDesc(lclNum);

        if (IsTrackedType(varDsc->TypeGet()))
        {
            varDsc->lvTracked  = 1;
            varDsc->lvVarIndex = (unsigned short)bvNext;
            bvNext++;

            // If this tracked local, it may refer to a newobj or newarr temp
            // (note we could do something like this for struct locals too...)
            //
            if (m_trackObjectFields && (varDsc->lvType != TYP_STRUCT))
            {
                m_numFields++;
            }
        }
        else
        {
            varDsc->lvTracked  = 0;
            varDsc->lvVarIndex = 0;
        }
    }

    m_nextLocalIndex = bvNext;

    // If we are going to do any conditional escape analysis, determine
    // how much extra BV space we'll need.
    //
    bool const hasEnumeratorLocals = comp->hasImpEnumeratorGdvLocalMap();

    if (hasEnumeratorLocals)
    {
        unsigned const enumeratorLocalCount = comp->getImpEnumeratorGdvLocalMap()->GetCount();
        assert(enumeratorLocalCount > 0);

        // For now, disable conditional escape analysis with OSR
        // since the dominance picture is muddled at this point.
        //
        // The conditionally escaping allocation sites will likely be in loops anyways.
        //
        bool const enableConditionalEscape = JitConfig.JitObjectStackAllocationConditionalEscape() > 0;
        bool const isOSR                   = comp->opts.IsOSR();

        if (enableConditionalEscape && !isOSR)
        {

#ifdef DEBUG
            static ConfigMethodRange JitObjectStackAllocationConditionalEscapeRange;
            JitObjectStackAllocationConditionalEscapeRange.EnsureInit(
                JitConfig.JitObjectStackAllocationConditionalEscapeRange());
            const unsigned hash    = comp->info.compMethodHash();
            const bool     inRange = JitObjectStackAllocationConditionalEscapeRange.Contains(hash);
#else
            const bool inRange = true;
#endif

            if (inRange)
            {
                JITDUMP("Enabling conditional escape analysis [%u pseudos]\n", enumeratorLocalCount);
                m_maxPseudos = enumeratorLocalCount;
            }
            else
            {
                JITDUMP("Not enabling conditional escape analysis (disabled by range config)\n");
            }
        }
        else
        {
            JITDUMP("Not enabling conditional escape analysis [%u pseudos]: %s\n", enumeratorLocalCount,
                    enableConditionalEscape ? "OSR" : "disabled by config");
        }
    }

#ifdef DEBUG
    if (m_trackStructFields)
    {
        static ConfigMethodRange JitObjectStackAllocationTrackFieldsRange;
        JitObjectStackAllocationTrackFieldsRange.EnsureInit(JitConfig.JitObjectStackAllocationTrackFieldsRange());
        const unsigned hash    = comp->info.compMethodHash();
        const bool     inRange = JitObjectStackAllocationTrackFieldsRange.Contains(hash);

        if (!inRange)
        {
            JITDUMP("Disabling field wise escape analysis per range config\n");
            m_trackStructFields = false;
        }
    }
#endif

    // When we clone to prevent conditional escape, we'll also create a new local
    // var that we will track. So we need to leave room for these vars. There can
    // be as many of these as there are pseudos.
    //
    const unsigned maxTrackedLclNum = localCount + m_maxPseudos;
    m_firstPseudoIndex              = bvNext + m_maxPseudos; // N, per above
    bvNext += 2 * m_maxPseudos;

    // Object field tracking. If enabled, we counted the number of fields
    // above. Allocate bv indices for them now, and associate withem with
    // the inspiring local.
    //
    if (m_numFields > 0)
    {
        m_firstFieldIndex = bvNext;

        assert(m_trackObjectFields);
        for (unsigned lclNum = 0; lclNum < localCount; lclNum++)
        {
            LclVarDsc* const varDsc = comp->lvaGetDesc(lclNum);
            if (varDsc->lvTracked && (varDsc->TypeGet() != TYP_STRUCT))
            {

                const unsigned lclIndex   = varDsc->lvVarIndex;
                const unsigned fieldIndex = bvNext++;
                m_FieldIndexToLocalIndexMap.AddOrUpdate(fieldIndex, lclIndex);
                m_LocalIndexToFieldIndexMap.AddOrUpdate(lclIndex, fieldIndex);
            }
        }

        assert(bvNext == (m_firstFieldIndex + m_numFields));
    }

    // A bv index for an unknown source of values
    //
    m_unknownSourceIndex = bvNext;
    bvNext++;

    // Now set up the BV traits.
    //
    m_bvCount      = bvNext;
    m_bitVecTraits = BitVecTraits(m_bvCount, comp);

    // Create the reverse mapping from bvIndex to local var index
    // (leave room for locals we may allocate)
    //
    if (comp->lvaTrackedToVarNumSize < maxTrackedLclNum)
    {
        comp->lvaTrackedToVarNumSize = maxTrackedLclNum;
        comp->lvaTrackedToVarNum     = new (comp->getAllocator(CMK_LvaTable)) unsigned[comp->lvaTrackedToVarNumSize];
    }

    for (unsigned lclNum = 0; lclNum < localCount; lclNum++)
    {
        LclVarDsc* const varDsc = comp->lvaGetDesc(lclNum);

        if (varDsc->lvTracked)
        {
            comp->lvaTrackedToVarNum[varDsc->lvVarIndex] = lclNum;
        }
    }

    JITDUMP("%u locals, %u tracked by escape analysis\n", localCount, m_nextLocalIndex);
    JITDUMP("Local field tracking is %s\n", m_trackStructFields ? "enabled" : "disabled");
    JITDUMP("Object field tracking is %s\n", m_trackObjectFields ? "enabled" : "disabled");

    if (m_nextLocalIndex > 0)
    {
        JITDUMP("\nLocal      var    range [%02u...%02u]\n", 0, localCount - 1);
        if (m_maxPseudos > 0)
        {
            JITDUMP("Enumerator var    range [%02u...%02u]\n", localCount, localCount + m_maxPseudos - 1);
        }

        JITDUMP("\nLocal      var bv range [%02u...%02u]\n", 0, m_nextLocalIndex - 1);
        if (m_maxPseudos > 0)
        {
            JITDUMP("Enumerator var bv range [%02u...%02u]\n", m_nextLocalIndex, m_nextLocalIndex + m_maxPseudos - 1);
            JITDUMP("Pseudo     var bv range [%02u...%02u]\n", m_nextLocalIndex + m_maxPseudos,
                    m_nextLocalIndex + 2 * m_maxPseudos - 1);
        }
        if (m_numFields > 0)
        {
            JITDUMP("Field      var bv range [%02u...%02u]\n", m_firstFieldIndex, m_firstFieldIndex + m_numFields - 1);
        }
        JITDUMP("Unknown    var bv range [%02u...%02u]\n", m_unknownSourceIndex, m_unknownSourceIndex);
    }
}

//------------------------------------------------------------------------
// DoAnalysis: Walk over basic blocks of the method and detect all local
//             variables that can be allocated on the stack.
//
void ObjectAllocator::DoAnalysis()
{
    assert(m_IsObjectStackAllocationEnabled);
    assert(!m_AnalysisDone);

    PrepareAnalysis();

    if (m_bvCount > 0)
    {
        m_EscapingPointers         = BitVecOps::MakeEmpty(&m_bitVecTraits);
        m_ConnGraphAdjacencyMatrix = new (comp->getAllocator(CMK_ObjectAllocator)) BitSetShortLongRep[m_bvCount];

        // If we are doing conditional escape analysis, we also need to compute dominance.
        //
        if (CanHavePseudos())
        {
            assert(comp->m_dfsTree != nullptr);
            assert(comp->m_domTree == nullptr);
            comp->m_domTree = FlowGraphDominatorTree::Build(comp->m_dfsTree);
        }

        for (unsigned int i = 0; i < m_bvCount; i++)
        {
            m_ConnGraphAdjacencyMatrix[i] = BitVecOps::MakeEmpty(&m_bitVecTraits);
        }

        MarkEscapingVarsAndBuildConnGraph();
        ComputeEscapingNodes(&m_bitVecTraits, m_EscapingPointers);
    }

#ifdef DEBUG
    // Print the connection graph
    //
    if (JitConfig.JitObjectStackAllocationDumpConnGraph() > 0)
    {
        JITDUMP("digraph ConnectionGraph {\n");
        for (unsigned int i = 0; i < m_bvCount; i++)
        {
            BitVecOps::Iter iterator(&m_bitVecTraits, m_ConnGraphAdjacencyMatrix[i]);
            unsigned int    lclIndex;
            while (iterator.NextElem(&lclIndex))
            {
                JITDUMPEXEC(DumpIndex(lclIndex));
                JITDUMP(" -> ");
                JITDUMPEXEC(DumpIndex(i));
                JITDUMP(";\n");
            }

            if (CanIndexEscape(i))
            {
                JITDUMPEXEC(DumpIndex(i));
                JITDUMP(" -> E;\n");
            }
        }
        JITDUMP("}\n");
    }
#endif

    m_AnalysisDone = true;
}

//------------------------------------------------------------------------------
// MarkEscapingVarsAndBuildConnGraph : Walk the trees of the method and mark any ref/byref/i_impl
//                                     local variables that may escape. Build a connection graph
//                                     for ref/by_ref/i_impl local variables.
//
// Arguments:
//    sourceLclNum  - Local variable number of the edge source
//    targetLclNum  - Local variable number of the edge target
//
// Notes:
//     The connection graph has an edge from local variable s to local variable t if s may point
//     to the objects t points to at some point in the method. It's a simplified version
//     of the graph described in this paper:
//     https://www.cc.gatech.edu/~harrold/6340/cs6340_fall2009/Readings/choi99escape.pdf
//     We currently don't have field edges and the edges we do have are called "deferred" in the paper.

void ObjectAllocator::MarkEscapingVarsAndBuildConnGraph()
{
    class BuildConnGraphVisitor final : public GenTreeVisitor<BuildConnGraphVisitor>
    {
        ObjectAllocator* m_allocator;
        BasicBlock*      m_block;
        Statement*       m_stmt;

    public:
        enum
        {
            DoPreOrder    = true,
            DoPostOrder   = true,
            DoLclVarsOnly = true,
            ComputeStack  = true,
        };

        BuildConnGraphVisitor(ObjectAllocator* allocator, BasicBlock* block, Statement* stmt)
            : GenTreeVisitor<BuildConnGraphVisitor>(allocator->comp)
            , m_allocator(allocator)
            , m_block(block)
            , m_stmt(stmt)
        {
        }

        Compiler::fgWalkResult PreOrderVisit(GenTree** use, GenTree* user)
        {
            GenTree* const   tree   = *use;
            unsigned const   lclNum = tree->AsLclVarCommon()->GetLclNum();
            LclVarDsc* const lclDsc = m_compiler->lvaGetDesc(lclNum);

            // Are we tracking this local?
            //
            if (!m_allocator->IsTrackedLocal(lclNum))
            {
                return Compiler::fgWalkResult::WALK_CONTINUE;
            }

            const unsigned lclIndex = m_allocator->LocalToIndex(lclNum);

            if (tree->OperIsLocalStore())
            {
                m_allocator->CheckForGuardedAllocationOrCopy(m_block, m_stmt, use, lclNum);
            }
            else if (tree->OperIs(GT_LCL_VAR))
            {
                assert(tree == m_ancestors.Top());
                m_allocator->AnalyzeParentStack(&m_ancestors, lclIndex, m_block);
            }
            else if (tree->OperIs(GT_LCL_ADDR) && lclDsc->TypeIs(TYP_STRUCT))
            {
                assert(tree == m_ancestors.Top());
                m_allocator->AnalyzeParentStack(&m_ancestors, lclIndex, m_block);
            }
            else if (tree->OperIs(GT_LCL_FLD))
            {
                // We generally don't see these in early IR. Bail for now.
                //
                JITDUMP("V%02u local field at [%06u]\n", lclNum, m_compiler->dspTreeID(tree));
                m_allocator->MarkLclVarAsEscaping(lclNum);
            }
            else
            {
                assert((tree->OperIs(GT_LCL_ADDR) && !lclDsc->TypeIs(TYP_STRUCT)));
                JITDUMP("V%02u address taken at [%06u]\n", lclNum, m_compiler->dspTreeID(tree));
                m_allocator->MarkLclVarAsEscaping(lclNum);
            }

            if (!m_allocator->CanIndexEscape(lclIndex) && !tree->OperIsLocalStore())
            {
                // Note uses of variables of interest to conditional escape analysis.
                //
                m_allocator->RecordAppearance(lclNum, m_block, m_stmt, use);
            }

            return Compiler::fgWalkResult::WALK_CONTINUE;
        }

        Compiler::fgWalkResult PostOrderVisit(GenTree** use, GenTree* user)
        {
            GenTree* const tree = *use;

            if (tree->OperIsLocalStore())
            {
                GenTreeLclVarCommon* const lclTree = tree->AsLclVarCommon();
                unsigned const             lclNum  = lclTree->GetLclNum();
                if (m_allocator->IsTrackedLocal(lclNum) && !m_allocator->CanLclVarEscape(lclNum))
                {
                    // See if we connected it to a source.
                    //
                    StoreInfo* const info = m_allocator->m_StoreAddressToIndexMap.LookupPointer(tree);

                    if ((info == nullptr) || !info->m_connected)
                    {
                        // This store was not modelled in the connection graph.
                        //
                        // If the stored value was was not a stack-viable allocation or null,
                        // add an edge to unknown source. This will ensure this local does
                        // not get retyped as TYP_I_IMPL.
                        //
<<<<<<< HEAD
                        GenTree* const       data = lclTree->Data();
                        ObjectAllocationType oat  = m_allocator->AllocationKind(data);
                        if ((oat == OAT_NEWOBJ_HEAP) || ((oat == OAT_NONE) && !data->IsIntegralConst(0)))
=======
                        GenTree* const             data = lclTree->Data();
                        ObjectAllocationType const oat  = m_allocator->AllocationKind(data);
                        bool const                 valueIsUnknown =
                            (oat == OAT_NEWOBJ_HEAP) || ((oat == OAT_NONE) && !data->IsIntegralConst(0));

                        if (valueIsUnknown)
>>>>>>> d1e2b695
                        {
                            // Add a connection to the unknown source.
                            //
                            JITDUMP("V%02u value unknown at [%06u]\n", lclNum, m_compiler->dspTreeID(tree));
                            m_allocator->AddConnGraphEdgeIndex(m_allocator->LocalToIndex(lclNum),
                                                               m_allocator->m_unknownSourceIndex);

                            // If we're tracking fields, the fields have unknown values and escape.
                            //
                            if (m_allocator->m_trackObjectFields)
                            {
                                const unsigned fieldIndex = m_allocator->GetFieldIndexFromLocal(lclNum);
                                if (fieldIndex != BAD_VAR_NUM)
                                {
                                    m_allocator->AddConnGraphEdgeIndex(fieldIndex, m_allocator->m_unknownSourceIndex);
                                    m_allocator->MarkIndexAsEscaping(fieldIndex);
                                }
                            }
                        }
                    }
                    else
                    {
                        JITDUMP(" ... Already connected at [%06u]\n", m_compiler->dspTreeID(tree));
                    }
                }
                else
                {
                    JITDUMP(" ... Not a GC store at [%06u]\n", m_compiler->dspTreeID(tree));
                }
            }
            else if (tree->OperIs(GT_STOREIND, GT_STORE_BLK))
            {
                // Is this a GC store?
                //
                bool isGCStore = true;

                if (!m_allocator->IsTrackedType(tree->TypeGet()))
                {
                    isGCStore = false;
                }
                else if (tree->OperIs(GT_STORE_BLK))
                {
                    isGCStore = tree->AsBlk()->GetLayout()->HasGCPtr();
                }

                // If so, did we model it yet?
                //
                if (isGCStore)
                {
                    // See if we have an index for the destination, and if we connected it to a source.
                    //
                    StoreInfo* const info = m_allocator->m_StoreAddressToIndexMap.LookupPointer(tree);

                    // Note here, unlike the local case above, we do not implicitly know the destination
                    // of the store. So if we have no info, we assume the store is to some place we don't track.
                    //
                    if ((info != nullptr) && !info->m_connected)
                    {
                        assert(info->m_index != BAD_VAR_NUM);
                        const unsigned dstIndex = info->m_index;

                        JITDUMP(" ... Unmodelled GC store to");
                        JITDUMPEXEC(m_allocator->DumpIndex(dstIndex));
                        JITDUMP(" at [%06u]\n", m_compiler->dspTreeID(tree));

                        // Look for stores of nullptrs; these do not need to create a connection.
                        //
                        GenTree* const data           = tree->AsIndir()->Data();
                        bool const     valueIsUnknown = !data->IsIntegralConst(0);

                        if (valueIsUnknown)
                        {
                            m_allocator->AddConnGraphEdgeIndex(dstIndex, m_allocator->m_unknownSourceIndex);
                            JITDUMPEXEC(m_allocator->DumpIndex(dstIndex))
                            JITDUMP(" ... value unknown at [%06u]\n", m_compiler->dspTreeID(tree));
                        }
                        else
                        {
                            JITDUMP(" ... Store of nullptr(s) at [%06u]\n", m_compiler->dspTreeID(tree));
                        }

                        info->m_connected = true;
                    }
                    else if (info == nullptr)
                    {
                        JITDUMP(" ... No store info for [%06u]\n", m_compiler->dspTreeID(tree));
                    }
                    else
                    {
                        JITDUMP(" ... Already connected at [%06u]\n", m_compiler->dspTreeID(tree));
                    }
                }
                else
                {
                    JITDUMP(" ... Not a GC store at [%06u]\n", m_compiler->dspTreeID(tree));
                }
            }
            else if (tree->OperIs(GT_STOREIND, GT_STORE_BLK))
            {
                // See if we have an index for the destination, and if we connected it to a source.
                //
                StoreInfo* const info = m_allocator->m_StoreAddressToIndexMap.LookupPointer(tree);

                if ((info != nullptr) && !info->m_connected)
                {
                    assert(info->m_index != BAD_VAR_NUM);
                    const unsigned dstIndex = info->m_index;

                    JITDUMP(" ... Unmodelled GC store to");
                    JITDUMPEXEC(m_allocator->DumpIndex(dstIndex));
                    JITDUMP(" at [%06u]\n", m_compiler->dspTreeID(tree));

                    bool valueIsUnkonwn = true;

                    // Look for stores of nullptr; these do not need to create a connection.
                    //
                    if (tree->OperIs(GT_STOREIND))
                    {
                        GenTree* const data = tree->AsStoreInd()->Data();
                        valueIsUnkonwn      = !data->IsIntegralConst(0);
                    }

                    if (valueIsUnkonwn)
                    {
                        m_allocator->AddConnGraphEdgeIndex(dstIndex, m_allocator->m_unknownSourceIndex);
                        JITDUMPEXEC(m_allocator->DumpIndex(dstIndex))
                        JITDUMP(" value unknown at [%06u]\n", m_compiler->dspTreeID(tree));

                        // If we're tracking fields, the fields have unknown values and escape.
                        //
                        if (m_allocator->m_trackObjectFields)
                        {
                            const unsigned fieldIndex = m_allocator->GetFieldIndexFromLocalIndex(dstIndex);
                            if (fieldIndex != BAD_VAR_NUM)
                            {
                                m_allocator->AddConnGraphEdgeIndex(fieldIndex, m_allocator->m_unknownSourceIndex);
                                m_allocator->MarkIndexAsEscaping(fieldIndex);
                            }
                        }
                    }

                    info->m_connected = true;
                }
                else if (info == nullptr)
                {
                    JITDUMP(" ... No store info for [%06u]\n", m_compiler->dspTreeID(tree));
                }
                else
                {
                    JITDUMP(" ... Already connected at [%06u]\n", m_compiler->dspTreeID(tree));
                }
            }
            return Compiler::fgWalkResult::WALK_CONTINUE;
        }
    };

    for (unsigned int lclNum = 0; lclNum < comp->lvaCount; ++lclNum)
    {
        if (!IsTrackedLocal(lclNum))
        {
            continue;
        }

        LclVarDsc* const lclDsc  = comp->lvaGetDesc(lclNum);
        const unsigned   bvIndex = LocalToIndex(lclNum);

        if (lclDsc->IsAddressExposed())
        {
            JITDUMP("   V%02u is address exposed\n", lclNum);
            MarkIndexAsEscaping(bvIndex);
            continue;
        }

        if (lclNum == comp->info.compRetBuffArg)
        {
            JITDUMP("   V%02u is retbuff\n", lclNum);
            MarkIndexAsEscaping(bvIndex);
            continue;
        }

#if FEATURE_IMPLICIT_BYREFS
        // We have to mark all implicit byref params as escaping, because
        // their GC reporting is controlled by the caller
        //
        if (lclDsc->lvIsParam && lclDsc->lvIsImplicitByRef)
        {
            JITDUMP("   V%02u is an implicit byref param\n", lclNum);
            MarkIndexAsEscaping(bvIndex);
            continue;
        }
#endif

        // Parameters have unknown initial values.
        // OSR locals have unknown initial values.
        //
        if (lclDsc->lvIsParam || lclDsc->lvIsOSRLocal)
        {
            AddConnGraphEdgeIndex(bvIndex, m_unknownSourceIndex);

            if (m_trackObjectFields)
            {
                // Parameter fields have unknown initial values.
                // OSR local fields have unknown initial values.
                //
                const unsigned fieldIndex = GetFieldIndexFromLocal(lclNum);

                if (fieldIndex != BAD_VAR_NUM)
                {
                    AddConnGraphEdgeIndex(fieldIndex, m_unknownSourceIndex);

                    if (lclDsc->lvIsParam)
                    {
                        // Param fields escape
                        //
                        MarkIndexAsEscaping(fieldIndex);
                    }
                }
            }
        }
    }

    MarkIndexAsEscaping(m_unknownSourceIndex);

    // We should have computed the DFS tree already.
    //
    FlowGraphDfsTree* const dfs = comp->m_dfsTree;
    assert(dfs != nullptr);

    // Walk in RPO
    //
    for (unsigned i = dfs->GetPostOrderCount(); i != 0; i--)
    {
        BasicBlock* const block = dfs->GetPostOrder(i - 1);
        for (Statement* const stmt : block->Statements())
        {
            BuildConnGraphVisitor buildConnGraphVisitor(this, block, stmt);
            buildConnGraphVisitor.WalkTree(stmt->GetRootNodePointer(), nullptr);
        }
    }
}

//------------------------------------------------------------------------------
// ComputeEscapingNodes : Given an initial set of escaping nodes, update it to contain the full set
//                        of escaping nodes by computing nodes reachable from the given set.
//
// Arguments:
//    bitVecTraits              - Bit vector traits
//    escapingNodes  [in/out]   - Initial set of escaping nodes

void ObjectAllocator::ComputeEscapingNodes(BitVecTraits* bitVecTraits, BitVec& escapingNodes)
{
    BitVec escapingNodesToProcess = BitVecOps::MakeCopy(bitVecTraits, escapingNodes);

    auto computeClosure = [&]() {
        JITDUMP("\nComputing escape closure\n\n");
        bool               doOneMoreIteration = true;
        BitSetShortLongRep newEscapingNodes   = BitVecOps::UninitVal();
        BitSetShortLongRep newEscapingFields  = BitVecOps::MakeEmpty(bitVecTraits);
        unsigned int       lclIndex;

        while (doOneMoreIteration)
        {
            BitVecOps::Iter iterator(bitVecTraits, escapingNodesToProcess);
            doOneMoreIteration = false;

            while (iterator.NextElem(&lclIndex))
            {
                if (m_ConnGraphAdjacencyMatrix[lclIndex] != nullptr)
                {
                    doOneMoreIteration = true;

                    // newEscapingNodes         = adjacentNodes[lclNum]
                    BitVecOps::Assign(bitVecTraits, newEscapingNodes, m_ConnGraphAdjacencyMatrix[lclIndex]);
                    // newEscapingNodes         = newEscapingNodes \ escapingNodes
                    BitVecOps::DiffD(bitVecTraits, newEscapingNodes, escapingNodes);
                    // escapingNodesToProcess   = escapingNodesToProcess U newEscapingNodes
                    BitVecOps::UnionD(bitVecTraits, escapingNodesToProcess, newEscapingNodes);
                    // escapingNodes = escapingNodes U newEscapingNodes
                    BitVecOps::UnionD(bitVecTraits, escapingNodes, newEscapingNodes);
                    // escapingNodesToProcess   = escapingNodesToProcess \ { lclIndex }
                    BitVecOps::RemoveElemD(bitVecTraits, escapingNodesToProcess, lclIndex);

                    // If a local is newly escaped, we may need to escape its fields too.
                    //
                    if (!BitVecOps::IsEmpty(bitVecTraits, newEscapingNodes))
                    {
                        BitVecOps::ClearD(bitVecTraits, newEscapingFields);
                        BitVecOps::Iter iterator(bitVecTraits, newEscapingNodes);
                        unsigned int    newLclIndex;
                        while (iterator.NextElem(&newLclIndex))
                        {
                            JITDUMPEXEC(DumpIndex(lclIndex));
                            JITDUMP(" causes ");
                            JITDUMPEXEC(DumpIndex(newLclIndex));
                            JITDUMP(" to escape\n");

                            const unsigned fieldIndex = GetFieldIndexFromLocalIndex(newLclIndex);

                            if (fieldIndex == BAD_VAR_NUM)
                            {
                                continue;
                            }

                            // If the field is not already escaping, mark it as escaping.
                            //
                            if (BitVecOps::IsMember(bitVecTraits, escapingNodes, fieldIndex) ||
                                BitVecOps::IsMember(bitVecTraits, newEscapingNodes, fieldIndex))
                            {
                                continue;
                            }

                            JITDUMPEXEC(DumpIndex(newLclIndex));
                            JITDUMP(" causes ");
                            JITDUMPEXEC(DumpIndex(fieldIndex));
                            JITDUMP(" to escape\n");
                            BitVecOps::AddElemD(bitVecTraits, newEscapingFields, fieldIndex);
                        }

                        BitVecOps::UnionD(bitVecTraits, escapingNodesToProcess, newEscapingFields);
                    }
                }
            }
        }
    };

    computeClosure();

    if (m_numPseudos > 0)
    {
        bool newEscapes = AnalyzeIfCloningCanPreventEscape(bitVecTraits, escapingNodes, escapingNodesToProcess);
        if (newEscapes)
        {
            computeClosure();
        }
    }
}

//------------------------------------------------------------------------------
// ComputeStackObjectPointers : Given an initial set of possibly stack-pointing nodes,
//                              and an initial set of definitely stack-pointing nodes,
//                              update both sets by computing nodes reachable from the
//                              given set in the reverse connection graph.
//
// Arguments:
//    bitVecTraits                    - Bit vector traits

void ObjectAllocator::ComputeStackObjectPointers(BitVecTraits* bitVecTraits)
{
    // Keep track of locals that we know may point at the heap
    //
    BitVec possiblyHeapPointingPointers = BitVecOps::MakeEmpty(&m_bitVecTraits);
    BitVecOps::AddElemD(bitVecTraits, possiblyHeapPointingPointers, m_unknownSourceIndex);

    bool     changed = true;
    unsigned pass    = 0;
    while (changed)
    {
        JITDUMP("\n---- computing stack pointing locals, pass %u\n", pass++);
        changed = false;
        for (unsigned int index = 0; index < m_bvCount; index++)
        {
            if (!MayIndexPointToStack(index) &&
                !BitVecOps::IsEmptyIntersection(bitVecTraits, m_PossiblyStackPointingPointers,
                                                m_ConnGraphAdjacencyMatrix[index]))
            {
                // We discovered a new pointer that may point to the stack.
                JITDUMPEXEC(DumpIndex(index));
                JITDUMP(" may point to the stack\n");
                MarkIndexAsPossiblyStackPointing(index);
                changed = true;
            }

            if (!BitVecOps::IsMember(bitVecTraits, possiblyHeapPointingPointers, index) &&
                !BitVecOps::IsEmptyIntersection(bitVecTraits, possiblyHeapPointingPointers,
                                                m_ConnGraphAdjacencyMatrix[index]))
            {
                // We discovered a new pointer that may point to the heap.
                JITDUMPEXEC(DumpIndex(index));
                JITDUMP(" may point to the heap\n");
                BitVecOps::AddElemD(bitVecTraits, possiblyHeapPointingPointers, index);
                changed = true;
            }
        }
    }
    JITDUMP("\n---- done computing stack pointing locals\n");

    // If a local is possibly stack pointing and not possibly heap pointing, then it is definitely stack pointing.
    //
    BitVec newDefinitelyStackPointingPointers = BitVecOps::UninitVal();
    BitVecOps::Assign(bitVecTraits, newDefinitelyStackPointingPointers, m_PossiblyStackPointingPointers);
    BitVecOps::DiffD(bitVecTraits, newDefinitelyStackPointingPointers, possiblyHeapPointingPointers);

    // We should have only added to the set of things that are definitely stack pointing.
    //
    assert(BitVecOps::IsSubset(bitVecTraits, m_DefinitelyStackPointingPointers, newDefinitelyStackPointingPointers));
    BitVecOps::AssignNoCopy(bitVecTraits, m_DefinitelyStackPointingPointers, newDefinitelyStackPointingPointers);

#ifdef DEBUG
    if (comp->verbose)
    {
        printf("Definitely stack-pointing locals:");
        {
            BitVecOps::Iter iter(bitVecTraits, m_DefinitelyStackPointingPointers);
            unsigned        index = 0;
            while (iter.NextElem(&index))
            {
                DumpIndex(index);
            }
            printf("\n");
        }

        printf("Possibly stack-pointing locals:");
        {
            BitVecOps::Iter iter(bitVecTraits, m_PossiblyStackPointingPointers);
            unsigned        index = 0;
            while (iter.NextElem(&index))
            {
                if (!BitVecOps::IsMember(bitVecTraits, m_DefinitelyStackPointingPointers, index))
                {
                    DumpIndex(index);
                }
            }
            printf("\n");
        }
    }
#endif
}

//------------------------------------------------------------------------
// CanAllocateLclVarOnStack: Returns true iff local variable can be
//                           allocated on the stack.
//
// Arguments:
//    lclNum   - Local variable number
//    clsHnd   - Class/struct handle of the variable class
//    allocType - Type of allocation (newobj or newarr)
//    length    - Length of the array (for newarr)
//    blockSize - [out, optional] exact size of the object
//    reason   - [out, required] if result is false, reason why
//    preliminaryCheck - if true, allow checking before analysis is done
//                 (for things that inherently disqualify the local)
//
// Return Value:
//    Returns true iff local variable can be allocated on the stack.
//
bool ObjectAllocator::CanAllocateLclVarOnStack(unsigned int         lclNum,
                                               CORINFO_CLASS_HANDLE clsHnd,
                                               ObjectAllocationType allocType,
                                               ssize_t              length,
                                               unsigned int*        blockSize,
                                               const char**         reason,
                                               bool                 preliminaryCheck)
{
    assert(preliminaryCheck || m_AnalysisDone);

    bool enableBoxedValueClasses = true;
    bool enableRefClasses        = true;
    bool enableArrays            = true;
    *reason                      = "[ok]";

#ifdef DEBUG
    enableBoxedValueClasses = (JitConfig.JitObjectStackAllocationBoxedValueClass() != 0);
    enableRefClasses        = (JitConfig.JitObjectStackAllocationRefClass() != 0);
    enableArrays            = (JitConfig.JitObjectStackAllocationArray() != 0);
#endif

    unsigned classSize = 0;

    if (allocType == OAT_NEWOBJ_HEAP)
    {
        *reason = "[runtime disallows]";
        return false;
    }
<<<<<<< HEAD

=======
>>>>>>> d1e2b695
    if (allocType == OAT_NEWARR)
    {
        if (!enableArrays)
        {
            *reason = "[disabled by config]";
            return false;
        }

        if ((length < 0) || (length > CORINFO_Array_MaxLength))
        {
            *reason = "[invalid array length]";
            return false;
        }

        ClassLayout* const layout = comp->typGetArrayLayout(clsHnd, (unsigned)length);
        classSize                 = layout->GetSize();
    }
    else if (allocType == OAT_NEWOBJ)
    {
        if (comp->info.compCompHnd->isValueClass(clsHnd))
        {
            if (!enableBoxedValueClasses)
            {
                *reason = "[disabled by config]";
                return false;
            }

            classSize = comp->info.compCompHnd->getClassSize(clsHnd);
        }
        else
        {
            if (!enableRefClasses)
            {
                *reason = "[disabled by config]";
                return false;
            }

            assert(comp->info.compCompHnd->canAllocateOnStack(clsHnd));
            classSize = comp->info.compCompHnd->getHeapClassSize(clsHnd);
        }
    }
    else
    {
        assert(!"Unexpected allocation type");
        return false;
    }

    if (classSize > m_StackAllocMaxSize)
    {
        *reason = "[too large]";
        return false;
    }

    if (preliminaryCheck)
    {
        return true;
    }

    const bool escapes = CanLclVarEscape(lclNum);

    if (escapes)
    {
        *reason = "[escapes]";
        return false;
    }

    if (blockSize != nullptr)
    {
        *blockSize = classSize;
    }

    return true;
}

//------------------------------------------------------------------------
// AllocationKind: return kind of stack-allocatable object made by this tree (if any)
//
// Arguments:
//   tree -- tree in question
//
// Returns:
//   value indicating type of allocation
//
ObjectAllocator::ObjectAllocationType ObjectAllocator::AllocationKind(GenTree* tree)
{
    ObjectAllocationType allocType = OAT_NONE;
    if (tree->OperIs(GT_ALLOCOBJ))
    {
        GenTreeAllocObj* const allocObj = tree->AsAllocObj();
        CORINFO_CLASS_HANDLE   clsHnd   = allocObj->gtAllocObjClsHnd;
        assert(clsHnd != NO_CLASS_HANDLE);
        const bool isValueClass = comp->info.compCompHnd->isValueClass(clsHnd);
        bool const canBeOnStack = isValueClass || comp->info.compCompHnd->canAllocateOnStack(clsHnd);
        allocType               = canBeOnStack ? OAT_NEWOBJ : OAT_NEWOBJ_HEAP;
    }
    else if (!m_isR2R && tree->IsHelperCall())
    {
        GenTreeCall* const call = tree->AsCall();
        switch (call->GetHelperNum())
        {
            case CORINFO_HELP_NEWARR_1_VC:
            case CORINFO_HELP_NEWARR_1_PTR:
            case CORINFO_HELP_NEWARR_1_DIRECT:
            case CORINFO_HELP_NEWARR_1_ALIGN8:
            {
                if ((call->gtArgs.CountUserArgs() == 2) && call->gtArgs.GetUserArgByIndex(1)->GetNode()->IsCnsIntOrI())
                {
                    allocType = OAT_NEWARR;
                }
                break;
            }

            default:
            {
                break;
            }
        }
    }

    return allocType;
}

//------------------------------------------------------------------------
// MorphAllocObjNodes: Morph each GT_ALLOCOBJ node either into an
//                     allocation helper call or stack allocation.
//
// Returns:
//    true if any allocation was done as a stack allocation.
//
// Notes:
//    Runs only over the blocks having bbFlags BBF_HAS_NEWOBJ set.

bool ObjectAllocator::MorphAllocObjNodes()
{
    m_stackAllocationCount            = 0;
    m_PossiblyStackPointingPointers   = BitVecOps::MakeEmpty(&m_bitVecTraits);
    m_DefinitelyStackPointingPointers = BitVecOps::MakeEmpty(&m_bitVecTraits);

    for (BasicBlock* const block : comp->Blocks())
    {
        const bool basicBlockHasNewObj       = block->HasFlag(BBF_HAS_NEWOBJ);
        const bool basicBlockHasNewArr       = block->HasFlag(BBF_HAS_NEWARR);
        const bool basicBlockHasBackwardJump = block->HasFlag(BBF_BACKWARD_JUMP);

        if (!basicBlockHasNewObj && !basicBlockHasNewArr)
        {
            continue;
        }

        for (Statement* const stmt : block->Statements())
        {
            GenTree* const stmtExpr = stmt->GetRootNode();

            if (!stmtExpr->OperIs(GT_STORE_LCL_VAR) || !stmtExpr->TypeIs(TYP_REF))
            {
                // We assume that GT_ALLOCOBJ nodes are always present in the canonical form.
                assert(!comp->gtTreeContainsOper(stmtExpr, GT_ALLOCOBJ));
                continue;
            }

            const unsigned int         lclNum    = stmtExpr->AsLclVar()->GetLclNum();
            GenTree* const             data      = stmtExpr->AsLclVar()->Data();
            ObjectAllocationType const allocType = AllocationKind(data);

            if (allocType == OAT_NONE)
            {
                continue;
            }

            AllocationCandidate c(block, stmt, stmtExpr, lclNum, allocType);
            MorphAllocObjNode(c);
        }
    }

    return (m_stackAllocationCount > 0);
}

//------------------------------------------------------------------------
// MorphAllocObjNode: Transform an allocation site, possibly into as stack allocation
//
// Arguments:
//    candidate -- allocation candidate
//
// Return Value:
//    True if candidate was stack allocated
//    If false, candidate reason is updated to explain why not
//
void ObjectAllocator::MorphAllocObjNode(AllocationCandidate& candidate)
{
    const bool     didStackAllocate = MorphAllocObjNodeHelper(candidate);
    const unsigned lclNum           = candidate.m_lclNum;

    if (didStackAllocate)
    {
        // We keep the set of possibly-stack-pointing pointers as a superset of the set of
        // definitely-stack-pointing pointers. All definitely-stack-pointing pointers are in both
        // sets.
        MarkLclVarAsDefinitelyStackPointing(lclNum);
        MarkLclVarAsPossiblyStackPointing(lclNum);

        // If this was conditionally escaping enumerator, establish a connection between this local
        // and the enumeratorLocal we already allocated. This is needed because we do early rewriting
        // in the conditional clone.
        //
        unsigned pseudoIndex = BAD_VAR_NUM;
        if (m_EnumeratorLocalToPseudoIndexMap.TryGetValue(lclNum, &pseudoIndex))
        {
            CloneInfo* info = nullptr;
            if (m_CloneMap.Lookup(pseudoIndex, &info))
            {
                if (info->m_willClone)
                {
                    JITDUMP("Connecting stack allocated enumerator V%02u to its address var V%02u\n", lclNum,
                            info->m_enumeratorLocal);
                    AddConnGraphEdge(lclNum, info->m_enumeratorLocal);
                    MarkLclVarAsPossiblyStackPointing(info->m_enumeratorLocal);
                    MarkLclVarAsDefinitelyStackPointing(info->m_enumeratorLocal);
                }
            }
        }

        if (candidate.m_bashCall)
        {
            candidate.m_statement->GetRootNode()->gtBashToNOP();
        }

        comp->optMethodFlags |= OMF_HAS_OBJSTACKALLOC;
        m_stackAllocationCount++;
    }
    else
    {
        assert(candidate.m_onHeapReason != nullptr);
        JITDUMP("Allocating V%02u on the heap: %s\n", lclNum, candidate.m_onHeapReason);
        if ((candidate.m_allocType == OAT_NEWOBJ) || (candidate.m_allocType == OAT_NEWOBJ_HEAP))
        {
            GenTree* const stmtExpr      = candidate.m_tree;
            GenTree* const oldData       = stmtExpr->AsLclVar()->Data();
            GenTree* const newData       = MorphAllocObjNodeIntoHelperCall(oldData->AsAllocObj());
            stmtExpr->AsLclVar()->Data() = newData;
            stmtExpr->AddAllEffectsFlags(newData);
        }

        if (IsTrackedLocal(lclNum))
        {
            AddConnGraphEdgeIndex(LocalToIndex(lclNum), m_unknownSourceIndex);
        }
    }
}

//------------------------------------------------------------------------
// MorphAllocObjNodeHelper: See if we can stack allocate a GT_ALLOCOBJ or GT_NEWARR
//
// Arguments:
//    candidate -- allocation candidate
//
// Return Value:
//    True if candidate was stack allocated
//    If false, candidate reason is updated to explain why not
//
bool ObjectAllocator::MorphAllocObjNodeHelper(AllocationCandidate& candidate)
{
    if (!IsObjectStackAllocationEnabled())
    {
        candidate.m_onHeapReason = "[object stack allocation disabled]";
        return false;
    }

    // Don't attempt to do stack allocations inside basic blocks that may be in a loop.
    //
    if (candidate.m_block->HasFlag(BBF_BACKWARD_JUMP))
    {
        candidate.m_onHeapReason = "[alloc in loop]";
        return false;
    }

    switch (candidate.m_allocType)
    {
        case OAT_NEWARR:
            return MorphAllocObjNodeHelperArr(candidate);
        case OAT_NEWOBJ:
            return MorphAllocObjNodeHelperObj(candidate);
        case OAT_NEWOBJ_HEAP:
            candidate.m_onHeapReason = "[runtime disallows]";
            return false;
        default:
            unreached();
    }
}

//------------------------------------------------------------------------
// MorphAllocObjNodeHelperObj: See if we can stack allocate a GT_NEWARR
//
// Arguments:
//    candidate -- allocation candidate
//
// Return Value:
//    True if candidate was stack allocated
//    If false, candidate reason is updated to explain why not
//
bool ObjectAllocator::MorphAllocObjNodeHelperArr(AllocationCandidate& candidate)
{
    assert(candidate.m_block->HasFlag(BBF_HAS_NEWARR));

    // R2R not yet supported
    //
    if (m_isR2R)
    {
        candidate.m_onHeapReason = "[R2R array not yet supported]";
        return false;
    }

    GenTree* const data = candidate.m_tree->AsLclVar()->Data();

    //------------------------------------------------------------------------
    // We expect the following expression tree at this point
    // For non-ReadyToRun:
    //  STMTx (IL 0x... ???)
    //    * STORE_LCL_VAR   ref
    //    \--*  CALL help  ref
    //       +--*  CNS_INT(h) long
    //       \--*  CNS_INT long
    // For ReadyToRun:
    //  STMTx (IL 0x... ???)
    //    * STORE_LCL_VAR   ref
    //    \--*  CALL help  ref
    //       \--*  CNS_INT long
    //------------------------------------------------------------------------

    bool                 isExact   = false;
    bool                 isNonNull = false;
    CORINFO_CLASS_HANDLE clsHnd    = comp->gtGetHelperCallClassHandle(data->AsCall(), &isExact, &isNonNull);
    GenTree* const       len       = data->AsCall()->gtArgs.GetUserArgByIndex(1)->GetNode();

    assert(len != nullptr);

    unsigned int blockSize = 0;
    comp->Metrics.NewArrayHelperCalls++;

    if (!isExact || !isNonNull)
    {
        candidate.m_onHeapReason = "[array type is either non-exact or null]";
        return false;
    }

    if (!len->IsCnsIntOrI())
    {
        candidate.m_onHeapReason = "[non-constant array size]";
        return false;
    }

    if (!CanAllocateLclVarOnStack(candidate.m_lclNum, clsHnd, candidate.m_allocType, len->AsIntCon()->IconValue(),
                                  &blockSize, &candidate.m_onHeapReason))
    {
        // reason set by the call
        return false;
    }

    JITDUMP("Allocating V%02u on the stack\n", candidate.m_lclNum);
    const unsigned int stackLclNum =
        MorphNewArrNodeIntoStackAlloc(data->AsCall(), clsHnd, (unsigned int)len->AsIntCon()->IconValue(), blockSize,
                                      candidate.m_block, candidate.m_statement);

    // Keep track of this new local for later type updates.
    //
    m_HeapLocalToStackArrLocalMap.AddOrUpdate(candidate.m_lclNum, stackLclNum);
    comp->Metrics.StackAllocatedArrays++;

    return true;
}

//------------------------------------------------------------------------
// MorphAllocObjNodeHelperObj: See if we can stack allocate a GT_ALLOCOBJ
//
// Arguments:
//    candidate -- allocation candidate
//
// Return Value:
//    True if candidate was stack allocated
//    If false, candidate reason is updated to explain why not
//
bool ObjectAllocator::MorphAllocObjNodeHelperObj(AllocationCandidate& candidate)
{
    assert(candidate.m_block->HasFlag(BBF_HAS_NEWOBJ));

    //------------------------------------------------------------------------
    // We expect the following expression tree at this point
    //  STMTx (IL 0x... ???)
    //    * STORE_LCL_VAR   ref
    //    \--*  ALLOCOBJ  ref
    //       \--*  CNS_INT(h) long
    //------------------------------------------------------------------------

    unsigned const       lclNum       = candidate.m_lclNum;
    GenTree* const       data         = candidate.m_tree->AsLclVar()->Data();
    CORINFO_CLASS_HANDLE clsHnd       = data->AsAllocObj()->gtAllocObjClsHnd;
    const bool           isValueClass = comp->info.compCompHnd->isValueClass(clsHnd);

    if (isValueClass)
    {
        comp->Metrics.NewBoxedValueClassHelperCalls++;
    }
    else
    {
        comp->Metrics.NewRefClassHelperCalls++;
    }

    if (!CanAllocateLclVarOnStack(lclNum, clsHnd, candidate.m_allocType, 0, nullptr, &candidate.m_onHeapReason))
    {
        // reason set by the call
        return false;
    }

    JITDUMP("Allocating V%02u on the stack\n", lclNum);

    ClassLayout* layout = nullptr;

    if (isValueClass)
    {
        CORINFO_CLASS_HANDLE boxedClsHnd = comp->info.compCompHnd->getTypeForBox(clsHnd);
        assert(boxedClsHnd != NO_CLASS_HANDLE);
        ClassLayout* structLayout = comp->typGetObjLayout(boxedClsHnd);
        layout                    = GetBoxedLayout(structLayout);
        comp->Metrics.StackAllocatedBoxedValueClasses++;
    }
    else
    {
        layout = comp->typGetObjLayout(clsHnd);
        comp->Metrics.StackAllocatedRefClasses++;
    }

    const unsigned int stackLclNum =
        MorphAllocObjNodeIntoStackAlloc(data->AsAllocObj(), layout, candidate.m_block, candidate.m_statement);
    m_HeapLocalToStackObjLocalMap.AddOrUpdate(lclNum, stackLclNum);

    candidate.m_bashCall = true;

    return true;
}

//------------------------------------------------------------------------
// MorphAllocObjNodeIntoHelperCall: Morph a GT_ALLOCOBJ node into an
//                                  allocation helper call.
//
// Arguments:
//    allocObj - GT_ALLOCOBJ that will be replaced by helper call.
//
// Return Value:
//    Address of helper call node (can be the same as allocObj).
//
// Notes:
//    Must update parents flags after this.

GenTree* ObjectAllocator::MorphAllocObjNodeIntoHelperCall(GenTreeAllocObj* allocObj)
{
    assert(allocObj != nullptr);

    GenTree*     arg                  = allocObj->gtGetOp1();
    unsigned int helper               = allocObj->gtNewHelper;
    bool         helperHasSideEffects = allocObj->gtHelperHasSideEffects;

#ifdef FEATURE_READYTORUN
    CORINFO_CONST_LOOKUP entryPoint = allocObj->gtEntryPoint;
    if (helper == CORINFO_HELP_READYTORUN_NEW)
    {
        arg = nullptr;
    }
#endif

    const bool morphArgs  = false;
    GenTree*   helperCall = comp->fgMorphIntoHelperCall(allocObj, allocObj->gtNewHelper, morphArgs, arg);
    if (helperHasSideEffects)
    {
        helperCall->AsCall()->gtCallMoreFlags |= GTF_CALL_M_ALLOC_SIDE_EFFECTS;
    }

#ifdef FEATURE_READYTORUN
    if (entryPoint.addr != nullptr)
    {
        assert(comp->IsAot());
        helperCall->AsCall()->setEntryPoint(entryPoint);
    }
    else
    {
        assert(helper != CORINFO_HELP_READYTORUN_NEW); // If this is true, then we should have collected a non-null
                                                       // entrypoint above
    }
#endif

    return helperCall;
}

//------------------------------------------------------------------------
// MorphNewArrNodeIntoStackAlloc: Morph a newarray helper call node into stack allocation.
//
// Arguments:
//    newArr       - GT_CALL that will be replaced by helper call.
//    clsHnd       - class representing the type of the array
//    length       - length of the array
//    blockSize    - size of the layout
//    block        - a basic block where newArr is
//    stmt         - a statement where newArr is
//
// Return Value:
//    local num for the new stack allocated local
//
// Notes:
//    This function can insert additional statements before stmt.
//
unsigned int ObjectAllocator::MorphNewArrNodeIntoStackAlloc(GenTreeCall*         newArr,
                                                            CORINFO_CLASS_HANDLE clsHnd,
                                                            unsigned int         length,
                                                            unsigned int         blockSize,
                                                            BasicBlock*          block,
                                                            Statement*           stmt)
{
    assert(newArr != nullptr);
    assert(m_AnalysisDone);
    assert(clsHnd != NO_CLASS_HANDLE);
    assert(newArr->IsHelperCall());
    assert(newArr->GetHelperNum() != CORINFO_HELP_NEWARR_1_MAYBEFROZEN);

    const bool         shortLifetime = false;
    const bool         alignTo8      = newArr->GetHelperNum() == CORINFO_HELP_NEWARR_1_ALIGN8;
    const unsigned int lclNum        = comp->lvaGrabTemp(shortLifetime DEBUGARG("stack allocated array temp"));
    LclVarDsc* const   lclDsc        = comp->lvaGetDesc(lclNum);

    if (alignTo8)
    {
        blockSize = AlignUp(blockSize, 8);
    }

    comp->lvaSetStruct(lclNum, comp->typGetArrayLayout(clsHnd, length), /* unsafe */ false);
    lclDsc->lvStackAllocatedObject = true;

    // Initialize the object memory if necessary.
    bool bbInALoop  = block->HasFlag(BBF_BACKWARD_JUMP);
    bool bbIsReturn = block->KindIs(BBJ_RETURN);
    if (comp->fgVarNeedsExplicitZeroInit(lclNum, bbInALoop, bbIsReturn))
    {
        //------------------------------------------------------------------------
        // STMTx (IL 0x... ???)
        //   *  STORE_LCL_VAR   struct
        //   \--*  CNS_INT   int    0
        //------------------------------------------------------------------------

        GenTree*   init     = comp->gtNewStoreLclVarNode(lclNum, comp->gtNewIconNode(0));
        Statement* initStmt = comp->gtNewStmt(init);

        comp->fgInsertStmtBefore(block, stmt, initStmt);
    }
    else
    {
        JITDUMP("\nSuppressing zero-init for V%02u -- expect to zero in prolog\n", lclNum);
        lclDsc->lvSuppressedZeroInit = 1;
        comp->compSuppressedZeroInit = true;
    }

#ifndef TARGET_64BIT
    lclDsc->lvStructDoubleAlign = alignTo8;
#endif

    // Mark the newarr call as being "on stack", and add the address
    // of the stack local as an argument
    //
    GenTree* const stackLocalAddr = comp->gtNewLclAddrNode(lclNum, 0);
    newArr->gtArgs.PushBack(comp, NewCallArg::Primitive(stackLocalAddr).WellKnown(WellKnownArg::StackArrayLocal));
    newArr->gtCallMoreFlags |= GTF_CALL_M_STACK_ARRAY;

    // Retype the call result as an unmanaged pointer
    //
    newArr->ChangeType(TYP_I_IMPL);
    newArr->gtReturnType = TYP_I_IMPL;

    // Note that we have stack allocated arrays in this method
    //
    comp->setMethodHasStackAllocatedArray();

    return lclNum;
}

//------------------------------------------------------------------------
// MorphAllocObjNodeIntoStackAlloc: Morph a GT_ALLOCOBJ node into stack
//                                  allocation.
// Arguments:
//    allocObj     - GT_ALLOCOBJ that will be replaced by a stack allocation
//    layout       - layout for the stack allocated objectd
//    block        - a basic block where allocObj is
//    stmt         - a statement where allocObj is
//
// Return Value:
//    local num for the new stack allocated local
//
// Notes:
//    This function can insert additional statements before stmt.
//
unsigned int ObjectAllocator::MorphAllocObjNodeIntoStackAlloc(GenTreeAllocObj* allocObj,
                                                              ClassLayout*     layout,
                                                              BasicBlock*      block,
                                                              Statement*       stmt)
{
    assert(allocObj != nullptr);
    assert(m_AnalysisDone);

#ifdef DEBUG
    const char* lclName = comp->printfAlloc("stack allocated %.110s", layout->GetShortClassName());
#endif

    const bool         shortLifetime = false;
    const unsigned int lclNum        = comp->lvaGrabTemp(shortLifetime DEBUGARG(lclName));
    comp->lvaSetStruct(lclNum, layout, /* unsafeValueClsCheck */ false);

    LclVarDsc* const lclDsc        = comp->lvaGetDesc(lclNum);
    lclDsc->lvStackAllocatedObject = true;

    // Initialize the object memory if necessary.
    bool bbInALoop  = block->HasFlag(BBF_BACKWARD_JUMP);
    bool bbIsReturn = block->KindIs(BBJ_RETURN);

    if (comp->fgVarNeedsExplicitZeroInit(lclNum, bbInALoop, bbIsReturn))
    {
        //------------------------------------------------------------------------
        // STMTx (IL 0x... ???)
        //   *  STORE_LCL_VAR   struct
        //   \--*  CNS_INT   int    0
        //------------------------------------------------------------------------

        GenTree*   init     = comp->gtNewStoreLclVarNode(lclNum, comp->gtNewIconNode(0));
        Statement* initStmt = comp->gtNewStmt(init);

        comp->fgInsertStmtBefore(block, stmt, initStmt);
    }
    else
    {
        JITDUMP("\nSuppressing zero-init for V%02u -- expect to zero in prolog\n", lclNum);
        lclDsc->lvSuppressedZeroInit = 1;
        comp->compSuppressedZeroInit = true;
    }

    // Initialize the vtable slot.
    //
    //------------------------------------------------------------------------
    // STMTx (IL 0x... ???)
    //   * STORE_LCL_FLD    long
    //   \--*  CNS_INT(h) long
    //------------------------------------------------------------------------

    // Initialize the method table pointer.
    GenTree*   init     = comp->gtNewStoreLclFldNode(lclNum, TYP_I_IMPL, 0, allocObj->gtGetOp1());
    Statement* initStmt = comp->gtNewStmt(init);

    comp->fgInsertStmtBefore(block, stmt, initStmt);

    // If this allocation is part the special empty static pattern, find the controlling
    // branch and force control to always flow to the new instance side.
    //
    if ((allocObj->gtFlags & GTF_ALLOCOBJ_EMPTY_STATIC) != 0)
    {
        BasicBlock* const predBlock = block->GetUniquePred(comp);
        assert(predBlock != nullptr);
        assert(predBlock->KindIs(BBJ_COND));

        JITDUMP("Empty static pattern controlled by " FMT_BB ", optimizing to always use stack allocated instance\n",
                predBlock->bbNum);
        Statement* const controllingStmt = predBlock->lastStmt();
        GenTree* const   controllingNode = controllingStmt->GetRootNode();
        assert(controllingNode->OperIs(GT_JTRUE));

        FlowEdge* const trueEdge    = predBlock->GetTrueEdge();
        FlowEdge* const falseEdge   = predBlock->GetFalseEdge();
        FlowEdge*       keptEdge    = nullptr;
        FlowEdge*       removedEdge = nullptr;

        if (trueEdge->getDestinationBlock() == block)
        {
            keptEdge    = trueEdge;
            removedEdge = falseEdge;
        }
        else
        {
            assert(falseEdge->getDestinationBlock() == block);
            keptEdge    = falseEdge;
            removedEdge = trueEdge;
        }

        BasicBlock* removedBlock = removedEdge->getDestinationBlock();
        comp->fgRemoveRefPred(removedEdge);
        predBlock->SetKindAndTargetEdge(BBJ_ALWAYS, keptEdge);
        comp->fgRepairProfileCondToUncond(predBlock, keptEdge, removedEdge);

        // Just lop off the JTRUE, the rest can clean up later
        // (eg may have side effects)
        //
        controllingStmt->SetRootNode(controllingNode->gtGetOp1());

        // We must remove the empty static block now too.
        assert(removedBlock->bbRefs == 0);
        assert(removedBlock->KindIs(BBJ_ALWAYS));
        comp->fgRemoveBlock(removedBlock, /* unreachable */ true);
    }
    else
    {
        JITDUMP("ALLOCOBJ [%06u] is not part of an empty static\n", comp->dspTreeID(allocObj));
    }

    return lclNum;
}

//------------------------------------------------------------------------
// AnalyzeParentStack: Check if the local variable escapes via the given parent stack.
//                                Update the connection graph as necessary.
//
// Arguments:
//    parentStack     - Parent stack of the current visit
//    lclIndex        - Index for a tracked referenced at the top of the stack
//    block           - basic block holding the trees
//
// Notes:
//    We may already know that lclIndex escapes, but we have to still build connections
//    in case it causes other resources to escape.
//
void ObjectAllocator::AnalyzeParentStack(ArrayStack<GenTree*>* parentStack, unsigned int lclIndex, BasicBlock* block)
{
    assert(parentStack != nullptr);

    int              parentIndex = 1;
    const unsigned   lclNum      = IndexToLocal(lclIndex);
    LclVarDsc* const lclDsc      = comp->lvaGetDesc(lclNum);

    bool       keepChecking                  = true;
    bool       canLclVarEscapeViaParentStack = true;
    bool       isCopy                        = true;
    bool const isEnumeratorLocal             = lclDsc->lvIsEnumerator;
    bool       isAddress                     = parentStack->Top()->OperIs(GT_LCL_ADDR);
    bool       isField                       = false;

    while (keepChecking)
    {
        if (parentStack->Height() <= parentIndex)
        {
            canLclVarEscapeViaParentStack = false;
            break;
        }

        GenTree* tree    = parentStack->Top(parentIndex - 1);
        GenTree* parent  = parentStack->Top(parentIndex);
        bool     wasCopy = isCopy;

        isCopy                        = false;
        canLclVarEscapeViaParentStack = true;
        keepChecking                  = false;

        JITDUMP("...");
        JITDUMPEXEC(DumpIndex(lclIndex));
        JITDUMP(". ... checking [%06u]\n", comp->dspTreeID(parent));

        switch (parent->OperGet())
        {
            case GT_STORE_LCL_VAR:
            {
                const unsigned int dstLclNum = parent->AsLclVar()->GetLclNum();

                // If the store value is a local address, anything assigned to that local escapes
                //
                if (isAddress)
                {
                    if (IsTrackedLocal(dstLclNum))
                    {
                        // dst <- &src ==> dst.field <-> src
                        //
                        const unsigned dstFieldIndex = GetFieldIndexFromLocal(dstLclNum);
                        if (dstFieldIndex != BAD_VAR_NUM)
                        {
                            AddConnGraphEdgeIndex(dstFieldIndex, lclIndex);
                            AddConnGraphEdgeIndex(lclIndex, dstFieldIndex);
                        }
                    }
                    break;
                }

                // If we're not tracking stores to the dest local, the value does not escape.
                //
                if (!IsTrackedLocal(dstLclNum))
                {
                    canLclVarEscapeViaParentStack = false;
                    break;
                }

                const unsigned dstIndex = LocalToIndex(dstLclNum);

                // Add an edge to the connection graph.
                //
                AddConnGraphEdgeIndex(dstIndex, lclIndex);
                canLclVarEscapeViaParentStack = false;

                // If we are assigning object references, then we introduce
                // aliasing of their fields.
                //
                const unsigned dstFieldIndex = GetFieldIndexFromLocalIndex(dstIndex);
                const unsigned srcFieldIndex = GetFieldIndexFromLocalIndex(lclIndex);

                if (dstFieldIndex != BAD_VAR_NUM)
                {
                    // dst <- src w/fields ==> dst.field <-> src.field
                    //
                    if (srcFieldIndex != BAD_VAR_NUM)
                    {
                        AddConnGraphEdgeIndex(dstFieldIndex, srcFieldIndex);
                        AddConnGraphEdgeIndex(srcFieldIndex, dstFieldIndex);
                    }
                    // dst <- src.field ==> dst.field <-> unknown
                    //
                    else
                    {
                        AddConnGraphEdgeIndex(dstFieldIndex, m_unknownSourceIndex);
                        MarkIndexAsEscaping(dstFieldIndex);
                    }
                }

                // If the source of this store is an enumerator local,
                // then the dest also becomes an enumerator local.
                //
                if (isCopy && !isField)
                {
                    CheckForEnumeratorUse(lclNum, dstLclNum);
                }

                // Note that we modelled this store in the connection graph
                //
                m_StoreAddressToIndexMap.Set(parent, StoreInfo(dstIndex, /* connected */ true));
            }
            break;

            case GT_EQ:
            case GT_NE:
            case GT_LT:
            case GT_GT:
            case GT_LE:
            case GT_GE:
            case GT_NULLCHECK:
            case GT_ARR_LENGTH:
            case GT_BOUNDS_CHECK:
                canLclVarEscapeViaParentStack = false;
                break;

            case GT_COMMA:
                if (parent->AsOp()->gtGetOp1() == parentStack->Top(parentIndex - 1))
                {
                    // Left child of GT_COMMA, it will be discarded
                    canLclVarEscapeViaParentStack = false;
                    break;
                }
                FALLTHROUGH;
            case GT_COLON:
            case GT_QMARK:
            case GT_ADD:
            case GT_FIELD_ADDR:
                // Check whether the local escapes higher up
                ++parentIndex;
                keepChecking = true;
                break;

            case GT_SUB:
                // Sub of two GC refs is no longer a GC ref.
                if (!parent->TypeIs(TYP_BYREF, TYP_REF))
                {
                    canLclVarEscapeViaParentStack = false;
                    break;
                }

                // Check whether the local escapes higher up
                isAddress = false;
                ++parentIndex;
                keepChecking = true;
                break;

            case GT_BOX:
                isCopy = wasCopy;
                ++parentIndex;
                keepChecking = true;
                break;

            case GT_INDEX_ADDR:
                if (tree == parent->AsIndexAddr()->Index())
                {
                    // The index is not taken so the local doesn't escape.
                    canLclVarEscapeViaParentStack = false;
                    break;
                }
                // Check whether the local escapes via its grandparent.
                ++parentIndex;
                keepChecking = true;
                break;

            case GT_STOREIND:
            case GT_STORE_BLK:
            {
                // Is this a GC store?
                //
                if (!IsTrackedType(parent->TypeGet()))
                {
                    canLclVarEscapeViaParentStack = false;
                    break;
                }

                if (tree->OperIs(GT_STORE_BLK))
                {
                    ClassLayout* const layout = parent->AsBlk()->GetLayout();

                    if (!layout->HasGCPtr())
                    {
                        canLclVarEscapeViaParentStack = false;
                        break;
                    }
                }
<<<<<<< HEAD

                // Yes... if we're walking the address tree, save
                // the destination index for later.
                //
=======
>>>>>>> d1e2b695
                GenTree* const addr = parent->AsIndir()->Addr();
                if (tree == addr)
                {
                    if (isAddress)
                    {
<<<<<<< HEAD
                        JITDUMP("... store address is local\n");
                        m_StoreAddressToIndexMap.Set(parent, StoreInfo(lclIndex));
                    }
                    else
                    {
                        const unsigned fieldIndex = GetFieldIndexFromLocalIndex(lclIndex);
                        if (fieldIndex != BAD_VAR_NUM)
                        {
                            JITDUMP("... store address is local field\n");
                            m_StoreAddressToIndexMap.Set(parent, StoreInfo(fieldIndex));
                        }
=======
                        // Remember the resource being stored to.
                        //
                        JITDUMP("... store address is local\n");
                        m_StoreAddressToIndexMap.Set(parent, StoreInfo(lclIndex));
>>>>>>> d1e2b695
                    }

                    // The address does not escape
                    //
                    canLclVarEscapeViaParentStack = false;
                    break;
                }

                // If we're walking the value tree, model the store.
                //
                StoreInfo* const dstInfo = m_StoreAddressToIndexMap.LookupPointer(parent);
                if (dstInfo != nullptr)
                {
                    assert(dstInfo->m_index != BAD_VAR_NUM);
                    assert(!dstInfo->m_connected);
                    JITDUMP("... local.field store\n");

<<<<<<< HEAD
=======
                    // Note that we will model this store
                    //
                    dstInfo->m_connected = true;

                    JITDUMP(" ... Modelled GC store to");
                    JITDUMPEXEC(DumpIndex(dstInfo->m_index));
                    JITDUMP(" at [%06u]\n", comp->dspTreeID(parent));

>>>>>>> d1e2b695
                    if (isAddress)
                    {
                        AddConnGraphEdgeIndex(dstInfo->m_index, m_unknownSourceIndex);
                    }
                    else
                    {
                        AddConnGraphEdgeIndex(dstInfo->m_index, lclIndex);
                        canLclVarEscapeViaParentStack = false;
                        break;
                    }

                    // Note that we made a connection
                    dstInfo->m_connected = true;
                }

                // We're storing the value somewhere unknown. Assume the worst.
                break;
            }

            case GT_STORE_LCL_FLD:
            {
                // Does this store a type we're tracking?
                //
                if (!IsTrackedType(tree->TypeGet()))
                {
                    canLclVarEscapeViaParentStack = false;
                    break;
                }

                unsigned const dstLclNum = parent->AsLclVarCommon()->GetLclNum();

                if (IsTrackedLocal(dstLclNum))
                {
                    JITDUMP("... local V%02u.f store\n", dstLclNum);
                    const unsigned dstIndex = LocalToIndex(dstLclNum);
                    AddConnGraphEdgeIndex(dstIndex, lclIndex);
                    canLclVarEscapeViaParentStack = false;
<<<<<<< HEAD
=======

                    // Note that we modelled this store in the connection graph
                    //
                    m_StoreAddressToIndexMap.Set(parent, StoreInfo(dstIndex, /* connected */ true));
>>>>>>> d1e2b695
                }

                // Else we're storing the value somewhere unknown.
                // Assume the worst.
                break;
            }

            case GT_IND:
            case GT_BLK:
            {
                // Does this load a type we're tracking?
                //
                if (!IsTrackedType(parent->TypeGet()))
                {
                    canLclVarEscapeViaParentStack = false;
                    break;
                }

                // For structs we need to check the layout as well
                //
                if (parent->OperIs(GT_BLK))
                {
                    ClassLayout* const layout = parent->AsBlk()->GetLayout();

                    if (!layout->HasGCPtr())
                    {
                        canLclVarEscapeViaParentStack = false;
                        break;
                    }
                }

                GenTree* const addr = parent->AsIndir()->Addr();

                // For loads from local structs we may be tracking the underlying fields.
                //
                // We can assume that the local being read is lclNum, since we have walked up to this node from a leaf
                // local.
                //
                // We only track through the first indir. Setting isField = true will block us trying to model
                // through subsequent indirs.
                //
                if (m_trackStructFields && isAddress)
                {
                    JITDUMP("... load local.field\n");
                    ++parentIndex;
                    isAddress    = false;
                    isField      = true;
                    keepChecking = true;
                    break;
                }

                // For loads from gc pointers we may be tracking the underlying fields.
                //
                // We can assume that the local being read is lclNum, since we have walked up to this node from a leaf
                // local.
                //
                // We only track through the first indir. Setting isField = true will block us trying to model
                // through subsequent indirs.
                //
                if (m_trackObjectFields && !isAddress && !isField && addr->TypeIs(TYP_REF, TYP_BYREF))
                {
                    JITDUMP("... load obj.field\n");
                    unsigned fieldIndex = GetFieldIndexFromLocal(lclNum);
                    assert(fieldIndex != BAD_VAR_NUM);

                    // Shift what we're tracking from the local to the field
                    //
                    lclIndex = fieldIndex;
                    ++parentIndex;
                    isAddress    = false;
                    isField      = true;
                    keepChecking = true;

                    break;
                }

                // Address doesn't refer to any location we track
                //
                canLclVarEscapeViaParentStack = false;
                break;
            }

            case GT_LCL_FLD:
            {
                // Does this load a type we're tracking?
                //
                if (!IsTrackedType(parent->TypeGet()))
                {
                    canLclVarEscapeViaParentStack = false;
                    break;
                }

                // For loads from local structs we may be tracking the underlying fields.
                //
<<<<<<< HEAD
                if (m_trackStructFields && (lclDsc->TypeGet() == TYP_STRUCT))
=======
                if (m_trackFields && (lclDsc->TypeGet() == TYP_STRUCT))
>>>>>>> d1e2b695
                {
                    JITDUMP("... load local.field\n");
                    ++parentIndex;
                    isAddress    = false;
<<<<<<< HEAD
                    isField      = true;
=======
>>>>>>> d1e2b695
                    keepChecking = true;
                    break;
                }

                // Load from some untracked local's fields.
                //
                canLclVarEscapeViaParentStack = false;
                break;
            }

            case GT_CALL:
            {
                GenTreeCall* const call = parent->AsCall();

                if (call->IsHelperCall())
                {
                    canLclVarEscapeViaParentStack =
                        !Compiler::s_helperCallProperties.IsNoEscape(comp->eeGetHelperNum(call->gtCallMethHnd));
                }
                else if (call->IsSpecialIntrinsic())
                {
                    // Some known special intrinsics don't escape. At this moment, only the ones accepting byrefs
                    // are supported. In order to support more intrinsics accepting objects, we need extra work
                    // on the VM side which is not ready for that yet.
                    //
                    switch (comp->lookupNamedIntrinsic(call->gtCallMethHnd))
                    {
                        case NI_System_SpanHelpers_ClearWithoutReferences:
                        case NI_System_SpanHelpers_Fill:
                        case NI_System_SpanHelpers_Memmove:
                        case NI_System_SpanHelpers_SequenceEqual:
                            canLclVarEscapeViaParentStack = false;
                            break;

                        default:
                            break;
                    }
                }
                else if (call->IsDelegateInvoke())
                {
                    if (tree == call->gtArgs.GetThisArg()->GetNode())
                    {
                        JITDUMP("Delegate invoke this...\n");
                        canLclVarEscapeViaParentStack = false;

                        // We have to treat delegate fields as escaping, since the closure is passed as an argument
                        // to the delegate function if the delegate is stack allocated.
                        //
                        if (m_trackObjectFields)
                        {
                            const unsigned fieldIndex = GetFieldIndexFromLocalIndex(lclIndex);

                            if (fieldIndex != BAD_VAR_NUM)
                            {
                                JITDUMP("Delegate fields...\n");
                                MarkIndexAsEscaping(fieldIndex);
                            }
                        }
                    }
                }

                // Note there is nothing special here about the parent being a call. We could move all this processing
                // up to the caller and handle any sort of tree that could lead to escapes this way.
                //
                // We have it this way because we currently don't expect to see other escaping references on failed
                // GDV paths, though perhaps with multi-guess GDV that might change?
                //
                // In particular it might be tempting to look for references in uncatchable BBJ_THROWs or similar
                // and enable a kind of "partial escape analysis" where we copy from stack to heap just before the
                // point of escape. We would have to add pseudos for this like we do for GDV, but we wouldn't
                // necessarily need to do the predicate analysis or cloning.
                //
                if (!isField && isEnumeratorLocal)
                {
                    JITDUMP("Enumerator V%02u passed to call...\n", lclNum);
                    canLclVarEscapeViaParentStack = !CheckForGuardedUse(block, parent, lclNum);
                }
                break;
            }

            default:
                break;
        }
    }

    if (canLclVarEscapeViaParentStack && !CanIndexEscape(lclIndex))
    {
        JITDUMPEXEC(DumpIndex(lclIndex));
        JITDUMP(" first escapes via [%06u]...[%06u]\n", comp->dspTreeID(parentStack->Top()),
                comp->dspTreeID(parentStack->Top(parentIndex)));

        // Note if the local escapes and has fields, this will cause the fields to escape too.
        //
        MarkIndexAsEscaping(lclIndex);
    }
}

//------------------------------------------------------------------------
// UpdateAncestorTypes: Update types of some ancestor nodes of a possibly-stack-pointing
//                      tree from TYP_REF to TYP_BYREF or TYP_I_IMPL.
//
// Arguments:
//    tree            - Possibly-stack-pointing tree
//    parentStack     - Parent stack of the possibly-stack-pointing tree
//    newType         - New type of the possibly-stack-pointing tree
//    newLayout       - Layout for a retyped local struct
//    newFieldType    - Inspiring local is a retyped local struct or stack object; retype fields if this is not
//    TYP_UNDEF
//
// Notes:
//                      If newType is TYP_I_IMPL, the tree is definitely pointing to the stack (or is null);
//                      if newType is TYP_BYREF, the tree may point to the stack.
//                      In addition to updating types this method may set GTF_IND_TGT_NOT_HEAP on ancestor
//                      indirections to help codegen with write barrier selection.
//
void ObjectAllocator::UpdateAncestorTypes(
    GenTree* tree, ArrayStack<GenTree*>* parentStack, var_types newType, ClassLayout* newLayout, var_types newFieldType)
{
    assert((newType == TYP_BYREF) || (newType == TYP_I_IMPL) || newType == (TYP_STRUCT));
    assert(parentStack != nullptr);
    int  parentIndex  = 1;
    bool keepChecking = true;
    bool sawIndir     = false;

    while (keepChecking && (parentStack->Height() > parentIndex))
    {
        GenTree* parent = parentStack->Top(parentIndex);
        keepChecking    = false;

        switch (parent->OperGet())
        {
            case GT_STORE_LCL_VAR:
            {
                if (parent->TypeGet() != newType)
                {
                    // If we have retyped the local, retype the store.
                    // Else keep TYP_BYREF.
                    //
                    GenTreeLclVarCommon* const lclParent = parent->AsLclVarCommon();
                    LclVarDsc* const           lclDsc    = comp->lvaGetDesc(lclParent);
                    if (parent->TypeIs(TYP_REF) || (lclDsc->TypeGet() == newType))
                    {
                        parent->ChangeType(newType);
                    }
                }
                break;
            }

            case GT_EQ:
            case GT_NE:
            case GT_LT:
            case GT_GT:
            case GT_LE:
            case GT_GE:
            {
                // We may see sibling null refs. Retype them as appropriate.
                //
                GenTree* const lhs = parent->AsOp()->gtGetOp1();
                GenTree* const rhs = parent->AsOp()->gtGetOp2();

                if (lhs == tree)
                {
                    if (rhs->IsIntegralConst(0))
                    {
                        rhs->ChangeType(newType);
                    }
                }
                else if (rhs == tree)
                {
                    if (lhs->IsIntegralConst(0))
                    {
                        lhs->ChangeType(newType);
                    }
                }
                break;
            }

            case GT_NULLCHECK:
            case GT_ARR_LENGTH:
                break;

            case GT_COMMA:
                if (parent->AsOp()->gtGetOp1() == parentStack->Top(parentIndex - 1))
                {
                    // Left child of GT_COMMA, it will be discarded
                    break;
                }
                FALLTHROUGH;
            case GT_QMARK:
            case GT_ADD:
            case GT_FIELD_ADDR:
            case GT_BOX:
                if (parent->TypeGet() != newType)
                {
                    parent->ChangeType(newType);
                }
                ++parentIndex;
                keepChecking = true;
                break;

            case GT_INDEX_ADDR:
                // We are not retyping array "fields" yet
                // so we can stop updating here.
                //
                if (parent->TypeGet() != newType)
                {
                    parent->ChangeType(newType);
                }
                break;

            case GT_SUB:
            {
                // Parent type can be TYP_I_IMPL, TYP_BYREF.
                // But not TYP_REF.
                //
                var_types parentType = parent->TypeGet();
                assert(parentType != TYP_REF);

                // New type can be TYP_I_IMPL, TYP_BYREF.
                // But TYP_BYREF only if parent is also
                //
                if (parentType != newType)
                {
                    // We must be retyping TYP_BYREF to TYP_I_IMPL.
                    //
                    assert(newType == TYP_I_IMPL);
                    assert(parentType == TYP_BYREF);
                    parent->ChangeType(newType);

                    // Propagate that upwards.
                    //
                    ++parentIndex;
                    keepChecking = true;
                }
                break;
            }

            case GT_COLON:
            {
                GenTree* const lhs = parent->AsOp()->gtGetOp1();
                GenTree* const rhs = parent->AsOp()->gtGetOp2();

                // We may see sibling null refs. Retype them as appropriate.
                //
                if (lhs == tree)
                {
                    assert(rhs->IsIntegralConst(0));
                    rhs->ChangeType(newType);
                }
                else
                {
                    assert(rhs == tree);
                    assert(lhs->IsIntegralConst(0));
                    lhs->ChangeType(newType);
                }

                parent->ChangeType(newType);

                ++parentIndex;
                keepChecking = true;
            }
            break;

            case GT_STOREIND:
            case GT_STORE_BLK:
            {
                if (tree == parent->AsIndir()->Addr())
                {
                    // The new target could be *not* on the heap.
                    parent->gtFlags &= ~GTF_IND_TGT_HEAP;

                    if (newType != TYP_BYREF)
                    {
                        // This indicates that a write barrier is not needed when writing
                        // to this field/indirection since the address is not pointing to the heap.
                        // It's either null or points to inside a stack-allocated object.
                        parent->gtFlags |= GTF_IND_TGT_NOT_HEAP;
                    }
                }
                else
                {
                    assert(tree == parent->AsIndir()->Data());

                    // If we are storing to a GC struct field, we may need to retype the store
                    // (note for stores we retype fields based on the data's type).
                    //
                    if (varTypeIsGC(parent->TypeGet()))
                    {
                        parent->ChangeType(newType);
                    }
<<<<<<< HEAD

                    // If we are storing a struct, we may need to change the layout
                    //
                    if ((newFieldType != TYP_UNDEF) && parent->OperIs(GT_STORE_BLK))
=======
                    else if (retypeFields && parent->OperIs(GT_STORE_BLK))
>>>>>>> d1e2b695
                    {
                        GenTreeBlk* const  block     = parent->AsBlk();
                        ClassLayout* const oldLayout = block->GetLayout();

                        if (oldLayout->HasGCPtr())
                        {
                            if (newLayout->GetSize() == oldLayout->GetSize())
                            {
                                block->SetLayout(newLayout);
                            }
                            else
                            {
                                // We must be storing just a portion of the original local
                                //
                                assert(newLayout->GetSize() > oldLayout->GetSize());

                                if (newLayout->HasGCPtr())
                                {
                                    block->SetLayout(GetByrefLayout(oldLayout));
                                }
                                else
                                {
                                    block->SetLayout(GetNonGCLayout(oldLayout));
                                }
                            }
                        }
                    }
                }
                break;
            }

            case GT_IND:
            case GT_BLK:
            {
                // If we are loading from a GC struct field, we may need to retype the load
                //
<<<<<<< HEAD
                if ((newFieldType != TYP_UNDEF) && varTypeIsGC(parent->TypeGet()))
=======
                if (retypeFields && !sawIndir)
>>>>>>> d1e2b695
                {
                    bool didRetype = false;

                    if (varTypeIsGC(parent->TypeGet()))
                    {
                        parent->ChangeType(newType);
                        didRetype = true;
                    }
                    else if (parent->OperIs(GT_BLK))
                    {
                        GenTreeBlk* const  block     = parent->AsBlk();
                        ClassLayout* const oldLayout = block->GetLayout();

                        if (oldLayout->HasGCPtr())
                        {
                            if (newLayout->GetSize() == oldLayout->GetSize())
                            {
                                block->SetLayout(newLayout);
                            }
                            else
                            {
                                // We must be loading just a portion of the original local
                                //
                                assert(newLayout->GetSize() > oldLayout->GetSize());

                                if (newLayout->HasGCPtr())
                                {
                                    block->SetLayout(GetByrefLayout(oldLayout));
                                }
                                else
                                {
                                    block->SetLayout(GetNonGCLayout(oldLayout));
                                }
                            }

                            didRetype = true;
                        }
                    }

<<<<<<< HEAD
                    ++parentIndex;
                    keepChecking = true;
                    newType      = newFieldType;
                    newFieldType = TYP_UNDEF;
=======
                    if (didRetype)
                    {
                        ++parentIndex;
                        keepChecking = true;
                        sawIndir     = true;
                    }
>>>>>>> d1e2b695
                }

                break;
            }

            case GT_CALL:
                break;

            default:
                JITDUMP("UpdateAncestorTypes: unexpected op %s in [%06u]\n", GenTree::OpName(parent->OperGet()),
                        comp->dspTreeID(parent));
                unreached();
        }

        if (keepChecking)
        {
            tree = parentStack->Top(parentIndex - 1);
        }
    }

    return;
}

//------------------------------------------------------------------------
// RewriteUses: Find uses of the newobj temp for stack-allocated
//              objects and replace with address of the stack local.
//
// Notes:
//   Also retypes GC typed locals that now may or must refer to stack objects
//
void ObjectAllocator::RewriteUses()
{
    class RewriteUsesVisitor final : public GenTreeVisitor<RewriteUsesVisitor>
    {
        ObjectAllocator* m_allocator;

    public:
        enum
        {
            DoPreOrder   = true,
            DoPostOrder  = true,
            ComputeStack = true,
        };

        RewriteUsesVisitor(ObjectAllocator* allocator)
            : GenTreeVisitor<RewriteUsesVisitor>(allocator->comp)
            , m_allocator(allocator)
        {
        }

        Compiler::fgWalkResult PreOrderVisit(GenTree** use, GenTree* user)
        {
            GenTree* tree = *use;

            if (!tree->OperIsAnyLocal())
            {
                return Compiler::fgWalkResult::WALK_CONTINUE;
            }

            const unsigned int lclNum       = tree->AsLclVarCommon()->GetLclNum();
            LclVarDsc*         lclVarDsc    = m_compiler->lvaGetDesc(lclNum);
            var_types          newFieldType = TYP_UNDEF;

            // Revise IR for local that were retyped or are mapped to stack locals
            //
            if (!lclVarDsc->lvTracked)
            {
                return Compiler::fgWalkResult::WALK_CONTINUE;
            }

            unsigned int newLclNum = BAD_VAR_NUM;
            var_types    newType   = lclVarDsc->TypeGet();
            ClassLayout* newLayout = nullptr;

<<<<<<< HEAD
            // Note we do not update stack array locals here; the newarr expansion
            // is deferred until after optimization.
            //
=======
>>>>>>> d1e2b695
            if (m_allocator->m_HeapLocalToStackObjLocalMap.TryGetValue(lclNum, &newLclNum))
            {
                assert(tree->OperIs(GT_LCL_VAR)); // Must be a use.
                newType = TYP_I_IMPL;
                tree    = m_compiler->gtNewLclVarAddrNode(newLclNum);
                *use    = tree;

                JITDUMP("Updating object ref V%02u to stack object addr V%02u in use [%06u]\n", lclNum, newLclNum,
                        m_compiler->dspTreeID(tree));
                DISPTREE(tree);
            }
            else if (newType != TYP_STRUCT)
            {
                tree->ChangeType(newType);
            }

            // If we are tracking object fields, we may need to do field retyping
            //
            if (newType == TYP_STRUCT)
            {
                newLayout    = lclVarDsc->GetLayout();
                newType      = newLayout->HasGCPtr() ? TYP_BYREF : TYP_I_IMPL;
                newFieldType = newType;
            }
            else if (m_allocator->m_trackObjectFields)
            {
                const unsigned int fieldIndex = m_allocator->GetFieldIndexFromLocal(lclNum);

                if ((fieldIndex != BAD_VAR_NUM) && m_allocator->MayIndexPointToStack(fieldIndex))
                {
                    newFieldType = m_allocator->DoesIndexPointToStack(fieldIndex) ? TYP_I_IMPL : TYP_BYREF;
                }
            }

            m_allocator->UpdateAncestorTypes(tree, &m_ancestors, newType, newLayout, newFieldType);

            return Compiler::fgWalkResult::WALK_CONTINUE;
        }

        Compiler::fgWalkResult PostOrderVisit(GenTree** use, GenTree* user)
        {
            GenTree* const tree = *use;

            // Remove GT_BOX, if stack allocated
            //
            if (tree->OperIs(GT_BOX))
            {
                GenTree* const boxLcl = tree->AsOp()->gtGetOp1();
                assert(boxLcl->OperIs(GT_LCL_VAR, GT_LCL_ADDR));
                if (boxLcl->OperIs(GT_LCL_ADDR))
                {
                    JITDUMP("Removing BOX wrapper [%06u]\n", m_compiler->dspTreeID(tree));
                    *use = boxLcl;
                }
            }
            // Make box accesses explicit for UNBOX_HELPER
            // Expand delegate invoke for calls where "this" is possibly stack pointing
            //
            else if (tree->IsCall())
            {
                GenTreeCall* const call = tree->AsCall();

                if (call->IsHelperCall(m_compiler, CORINFO_HELP_UNBOX))
                {
                    JITDUMP("Found unbox helper call [%06u]\n", m_compiler->dspTreeID(call));

                    // See if second arg is possibly a stack allocated box or ref class
                    // (arg will have been retyped local or local address)
                    //
                    CallArg*       secondArg     = call->gtArgs.GetArgByIndex(1);
                    GenTree* const secondArgNode = secondArg->GetNode();

                    if ((secondArgNode->OperIsLocal() || secondArgNode->OperIs(GT_LCL_ADDR)) &&
                        !secondArgNode->TypeIs(TYP_REF))
                    {
                        const bool                 isForEffect = (user == nullptr) || call->TypeIs(TYP_VOID);
                        GenTreeLclVarCommon* const lcl         = secondArgNode->AsLclVarCommon();

                        // Rewrite the call to make the box accesses explicit in jitted code.
                        // user = COMMA(
                        //           CALL(UNBOX_HELPER_TYPETEST, obj->MethodTable, type),
                        //           ADD(obj, TARGET_POINTER_SIZE))
                        //
                        JITDUMP("Rewriting to invoke box type test helper%s\n", isForEffect ? " for side effect" : "");

                        call->gtCallMethHnd = m_compiler->eeFindHelper(CORINFO_HELP_UNBOX_TYPETEST);
                        GenTree* const mt   = m_compiler->gtNewMethodTableLookup(lcl, /* onStack */ true);
                        call->gtArgs.Remove(secondArg);
                        call->gtArgs.PushBack(m_compiler, NewCallArg::Primitive(mt));

                        if (isForEffect)
                        {
                            // call was just for effect, we're done.
                        }
                        else
                        {
                            GenTree* const lclCopy = m_compiler->gtCloneExpr(lcl);
                            GenTree* const payloadAddr =
                                m_compiler->gtNewOperNode(GT_ADD, TYP_BYREF, lclCopy,
                                                          m_compiler->gtNewIconNode(TARGET_POINTER_SIZE, TYP_I_IMPL));
                            GenTree* const comma = m_compiler->gtNewOperNode(GT_COMMA, TYP_BYREF, call, payloadAddr);
                            *use                 = comma;
                        }
                    }
                }
                else if (call->IsDelegateInvoke())
                {
                    CallArg* const thisArg      = call->gtArgs.GetThisArg();
                    GenTree* const delegateThis = thisArg->GetNode();

                    if (delegateThis->OperIs(GT_LCL_VAR, GT_LCL_ADDR))
                    {
                        GenTreeLclVarCommon* const lcl = delegateThis->AsLclVarCommon();
                        bool const                 isStackAllocatedDelegate =
                            delegateThis->OperIs(GT_LCL_ADDR) || m_allocator->DoesLclVarPointToStack(lcl->GetLclNum());

                        if (isStackAllocatedDelegate)
                        {
                            JITDUMP("Expanding delegate invoke [%06u]\n", m_compiler->dspTreeID(call));

                            // Expand the delgate invoke early, so that physical promotion has
                            // a chance to promote the delegate fields.
                            //
                            // Note the instance field may also be stack allocatable (someday)
                            //
                            GenTree* const cloneThis      = m_compiler->gtClone(lcl, /* complexOk */ true);
                            unsigned const instanceOffset = m_compiler->eeGetEEInfo()->offsetOfDelegateInstance;
                            GenTree* const newThisAddr =
                                m_compiler->gtNewOperNode(GT_ADD, TYP_I_IMPL, cloneThis,
                                                          m_compiler->gtNewIconNode(instanceOffset, TYP_I_IMPL));

                            // For now assume the instance field is on the heap...
                            //
                            GenTree* const newThis = m_compiler->gtNewIndir(TYP_REF, newThisAddr);
                            thisArg->SetEarlyNode(newThis);

                            // the control target is
                            // [originalThis + firstTgtOffs]
                            //
                            unsigned const targetOffset = m_compiler->eeGetEEInfo()->offsetOfDelegateFirstTarget;
                            GenTree* const targetAddr =
                                m_compiler->gtNewOperNode(GT_ADD, TYP_I_IMPL, lcl,
                                                          m_compiler->gtNewIconNode(targetOffset, TYP_I_IMPL));
                            GenTree* const target = m_compiler->gtNewIndir(TYP_I_IMPL, targetAddr);

                            // Update call state -- now an indirect call to the delegate target
                            //
                            call->gtCallAddr = target;
                            call->gtCallType = CT_INDIRECT;
                            call->gtCallMoreFlags &= ~(GTF_CALL_M_DELEGATE_INV | GTF_CALL_M_WRAPPER_DELEGATE_INV);
                        }
                    }
                }
            }
            else if (tree->OperIsIndir())
            {
                // Look for cases where the addr is a comma created above, and
                // sink the indir into the comma so later phases can see the access more cleanly.
                //
                GenTreeIndir* const indir = tree->AsIndir();
                GenTree* const      addr  = indir->Addr();

                if (addr->OperIs(GT_COMMA))
                {
                    GenTree* const lastEffect = addr->AsOp()->gtGetOp1();

                    if (lastEffect->IsCall() &&
                        lastEffect->AsCall()->IsHelperCall(m_compiler, CORINFO_HELP_UNBOX_TYPETEST))
                    {
                        GenTree* const actualAddr  = addr->gtEffectiveVal();
                        GenTree*       sideEffects = nullptr;
                        m_compiler->gtExtractSideEffList(indir, &sideEffects, GTF_SIDE_EFFECT, /* ignore root */ true);

                        // indir is based on a local address, no side effect possible.
                        //
                        indir->Addr() = actualAddr;
                        indir->gtFlags &= ~GTF_SIDE_EFFECT;
                        GenTree* const newComma =
                            m_compiler->gtNewOperNode(GT_COMMA, indir->TypeGet(), sideEffects, indir);
                        *use = newComma;
                    }
                }
            }

            return Compiler::fgWalkResult::WALK_CONTINUE;
        }
    };

    // Determine which locals should be retyped, and retype them.
    // Use lvTracked to remember which locals were retyped or will be replaced.
    //
    for (unsigned lclNum = 0; lclNum < comp->lvaCount; lclNum++)
    {
        LclVarDsc* const lclVarDsc = comp->lvaGetDesc(lclNum);

        if (!lclVarDsc->lvTracked)
        {
            JITDUMP("V%02u not tracked\n", lclNum);
            continue;
        }

        if (!MayLclVarPointToStack(lclNum))
        {
            JITDUMP("V%02u not possibly stack pointing\n", lclNum);
            lclVarDsc->lvTracked = 0;
            continue;
        }

<<<<<<< HEAD
        var_types newType     = TYP_UNDEF;
        unsigned  stackLclNum = BAD_VAR_NUM;
        if (m_HeapLocalToStackObjLocalMap.TryGetValue(lclNum, &stackLclNum))
        {
            // Appearances of lclNum will be replaced. We still need to retype.
=======
        var_types newType = TYP_UNDEF;
        if (m_HeapLocalToStackObjLocalMap.Contains(lclNum))
        {
            // Appearances of lclNum will be replaced. We need to retype.
            //
            newType = TYP_I_IMPL;
        }
        else if (m_HeapLocalToStackArrLocalMap.Contains(lclNum))
        {
            // Appearances of lclNum will be NOT be replaced. We need to retype.
>>>>>>> d1e2b695
            //
            newType = TYP_I_IMPL;

            // If we are tracking object fields we might also need to
            // retype the stack allocated obj local.
            //
            if (m_trackObjectFields)
            {
                const unsigned fieldIndex = GetFieldIndexFromLocal(lclNum);
                if (MayIndexPointToStack(fieldIndex))
                {
                    LclVarDsc* const   stackLclDsc   = comp->lvaGetDesc(stackLclNum);
                    ClassLayout* const stackLayout   = stackLclDsc->GetLayout();
                    bool const         retypeAsNonGC = DoesIndexPointToStack(fieldIndex);
                    ClassLayout* const newLayout =
                        retypeAsNonGC ? GetNonGCLayout(stackLayout) : GetByrefLayout(stackLayout);
                    JITDUMP("Changing layout of stack allocated object V%02u to %s\n", stackLclNum,
                            retypeAsNonGC ? "nongc" : "byref");
                    stackLclDsc->ChangeLayout(newLayout);
                }
                else
                {
                    JITDUMP("Fields of V%02u not possibly stack pointing; so not changing layout of V%02u\n", lclNum,
                            stackLclNum);
                }
            }
        }
        else if (m_HeapLocalToStackArrLocalMap.TryGetValue(lclNum, &stackLclNum))
        {
            // Appearances of lclNum will be NOT be replaced. We still need to retype.
            //
            newType = TYP_I_IMPL;

            // If we are tracking object fields we might also need to
            // retype the stack allocated array local.
            //
            if (m_trackObjectFields)
            {
                const unsigned fieldIndex = GetFieldIndexFromLocal(lclNum);
                if (MayIndexPointToStack(fieldIndex))
                {
                    LclVarDsc* const   stackLclDsc   = comp->lvaGetDesc(stackLclNum);
                    ClassLayout* const stackLayout   = stackLclDsc->GetLayout();
                    bool const         retypeAsNonGC = DoesIndexPointToStack(fieldIndex);
                    ClassLayout* const newLayout =
                        retypeAsNonGC ? GetNonGCLayout(stackLayout) : GetByrefLayout(stackLayout);
                    JITDUMP("Changing layout of stack allocated object V%02u to %s\n", stackLclNum,
                            retypeAsNonGC ? "nongc" : "byref");
                    stackLclDsc->ChangeLayout(newLayout);
                }
                else
                {
                    JITDUMP("Fields of V%02u not possibly stack pointing; so not changing layout of V%02u\n", lclNum,
                            stackLclNum);
                }
            }
        }
        else
        {
            newType = DoesLclVarPointToStack(lclNum) ? TYP_I_IMPL : TYP_BYREF;
        }

        // For local structs, retype the GC fields.
        //
        if (lclVarDsc->lvType == TYP_STRUCT)
        {
            assert(m_trackStructFields);

            ClassLayout* const layout    = lclVarDsc->GetLayout();
            ClassLayout*       newLayout = nullptr;

            if (!layout->HasGCPtr())
            {
                assert(newType == TYP_I_IMPL);
                JITDUMP("V%02u not GC\n", lclNum);
                lclVarDsc->lvTracked = 0;
                continue;
            }

            if (newType == TYP_I_IMPL)
            {
                // New layout with no gc refs + padding
                newLayout = GetNonGCLayout(layout);
                JITDUMP("Changing layout of struct V%02u to block\n", lclNum);
                lclVarDsc->ChangeLayout(newLayout);
            }
            else
            {
                // New layout with all gc refs as byrefs + padding
                // (todo, perhaps: see if old layout was already all byrefs)
                newLayout = GetByrefLayout(layout);
                JITDUMP("Changing layout of struct V%02u to byref\n", lclNum);
                lclVarDsc->ChangeLayout(newLayout);
            }
        }
        else
        {
            // For non-struct locals, retype the local
            //
            if (!varTypeIsGC(lclVarDsc->TypeGet()))
            {
                JITDUMP("V%02u not GC\n", lclNum);
                lclVarDsc->lvTracked = 0;
                continue;
            }

            if (lclVarDsc->lvType != newType)
            {
                // Params should only retype from ref->byref as they have unknown initial value
                //
                assert(!(lclVarDsc->lvIsParam && (newType == TYP_I_IMPL)));
                JITDUMP("Changing the type of V%02u from %s to %s\n", lclNum, varTypeName(lclVarDsc->lvType),
                        varTypeName(newType));
                lclVarDsc->lvType = newType;
            }
            else
            {
                JITDUMP("V%02u already properly typed\n", lclNum);
                lclVarDsc->lvTracked = 0;
            }
        }
    }

    // Update locals and types in the IR to match.
    //
    for (BasicBlock* const block : comp->Blocks())
    {
        for (Statement* const stmt : block->Statements())
        {
            RewriteUsesVisitor rewriteUsesVisitor(this);
            rewriteUsesVisitor.WalkTree(stmt->GetRootNodePointer(), nullptr);
        }
    }
}

//------------------------------------------------------------------------------
// AnalyzeIfCloningCanPreventEscape: see if by cloning we can ensure an object
//    does not escape.
//
// Arguments:
//   bitVecTraits                       - Bit vector traits
//   escapingNodes               [in]   - current set of escaping nodes
//   escapingNodesToProcess  [in/out]   - set of newly escaping nodes
//
// Returns:
//   true, if there are any newly escaping nodes
//
// Notes:
//   During our analysis we have may have noted conditionally escaping objects
//   and var references and connected them to a pseduo, along with information
//   about how we could clone blocks to ensure that the object could be stack allocated.
//
//   The current assumption is that these nodes do not escape, but to ensure
//   that we must be able to clone the code and remove the potential for escape
//
//   So, we  verify for each case that we can clone; if not, mark we the Pseudo
//   as escaping. If any pseudo now escapes, we return true so that the main
//   analysis can update its closure.
//
//   We may choose not to clone a candiate for several reasons:
//   * too much EH already in the method, or some other reason cloning is infeasible
//   * two different candidates have overlapping clone regions
//   * the cost/benefit analysis does not look favorable
//
bool ObjectAllocator::AnalyzeIfCloningCanPreventEscape(BitVecTraits* bitVecTraits,
                                                       BitVec&       escapingNodes,
                                                       BitVec&       escapingNodesToProcess)
{
    bool newEscapes = false;

    for (unsigned p = 0; p < m_numPseudos; p++)
    {
        unsigned const pseudoIndex = p + m_firstPseudoIndex;
        bool           canClone    = true;
        CloneInfo*     info        = nullptr;

        const bool hasInfo = m_CloneMap.Lookup(pseudoIndex, &info);
        if (!hasInfo)
        {
            // We never found any conditional allocation attached to this pseudoIndex.
            //
            JITDUMPEXEC(DumpIndex(pseudoIndex));
            JITDUMP("  has no guard info\n");
            canClone = false;
            break;
        }

        // See what locals were "assigned" to the pseudo.
        //
        BitVec pseudoAdjacencies = m_ConnGraphAdjacencyMatrix[pseudoIndex];

        // If we found an allocation but didn't find any conditionally escaping uses, then cloning is of no use
        //
        if (BitVecOps::IsEmpty(bitVecTraits, pseudoAdjacencies))
        {
            JITDUMP("   No conditionally escaping uses under");
            JITDUMPEXEC(DumpIndex(pseudoIndex));
            JITDUMP(", so no reason to clone\n");
            canClone = false;
            break;
        }

        // Check if each conditionally escaping local escapes on its own; if so cloning is of no use
        //
        BitVecOps::Iter iterator(bitVecTraits, pseudoAdjacencies);
        unsigned        lclNumIndex = BAD_VAR_NUM;
        while (canClone && iterator.NextElem(&lclNumIndex))
        {
            if (BitVecOps::IsMember(bitVecTraits, escapingNodes, lclNumIndex))
            {
                // The enumerator var or a related var had escaping uses somewhere in the method,
                // not under a failing GDV or any GDV.
                //
                JITDUMPEXEC(DumpIndex(lclNumIndex));
                JITDUMP("   escapes independently of", IndexToLocal(lclNumIndex));
                JITDUMPEXEC(DumpIndex(pseudoIndex));
                JITDUMP("\n");
                canClone = false;
                break;
            }
        }

        // Also check the alloc temps
        //
        if (canClone && (info->m_allocTemps != nullptr))
        {
            for (unsigned v : *(info->m_allocTemps))
            {
                if (BitVecOps::IsMember(bitVecTraits, escapingNodes, LocalToIndex(v)))
                {
                    JITDUMP("   alloc temp");
                    JITDUMPEXEC(DumpIndex(v));
                    JITDUMP("   escapes independently of", IndexToLocal(lclNumIndex));
                    JITDUMPEXEC(DumpIndex(pseudoIndex));
                    JITDUMP("\n");

                    canClone = false;
                    break;
                }
            }
        }

        if (canClone)
        {
            // We may be able to clone and specialize the enumerator uses to ensure
            // that the allocated enumerator does not escape.
            //
            JITDUMPEXEC(DumpIndex(pseudoIndex));
            JITDUMP("   is guarding the escape of V%02u\n", info->m_local);
            if (info->m_allocTemps != nullptr)
            {
                JITDUMP("   along with ");
                for (unsigned v : *(info->m_allocTemps))
                {
                    JITDUMP("V%02u ", v);
                }
                JITDUMP("\n");
            }
            JITDUMP("   they escape only when V%02u.Type NE %s\n", info->m_local, comp->eeGetClassName(info->m_type));
            JITDUMP("   V%02u + secondary vars have %u appearances\n", info->m_local, info->m_appearanceCount);

            comp->Metrics.EnumeratorGDVProvisionalNoEscape++;
        }

        // See if cloning is actually viable.
        //
        if (canClone)
        {
            canClone = CanClone(info);
        }

        // See if this clone would overlap with othr clones
        //
        if (canClone)
        {
            canClone = !CloneOverlaps(info);
        }

        // See if cloning is a good idea.
        //
        if (canClone)
        {
            canClone = ShouldClone(info);
        }

        // All checks are done
        //
        if (canClone)
        {
            JITDUMP("\n*** Can prevent escape under");
            JITDUMPEXEC(DumpIndex(pseudoIndex));
            JITDUMP(" via cloning ***\n");

            info->m_willClone = true;
            m_regionsToClone++;
        }
        else
        {
            JITDUMP("   not optimizing, so will mark");
            JITDUMPEXEC(DumpIndex(pseudoIndex));
            JITDUMP(" as escaping\n");
            MarkIndexAsEscaping(pseudoIndex);
            BitVecOps::AddElemD(bitVecTraits, escapingNodesToProcess, pseudoIndex);
            newEscapes = true;
        }
    }

    return newEscapes;
}

//------------------------------------------------------------------------------
// NewPseudoIndex: return index of a new pseudo.
//
// Returns:
//   index to use, or BAD_VAR_NUM if no more indices are available.
//
unsigned ObjectAllocator::NewPseudoIndex()
{
    unsigned result = BAD_VAR_NUM;
    if (m_numPseudos >= m_maxPseudos)
    {
        assert(!"unexpected number of pseudos");
    }
    else
    {
        result = m_firstPseudoIndex + m_numPseudos;
        m_numPseudos++;
    }
    return result;
}

//------------------------------------------------------------------------------
// GetFieldIndexFromLocal: return the field lindex for a local
//
// Returns:
//   field index, or BAD_VAR_NUM if this local does not have fields
//
unsigned ObjectAllocator::GetFieldIndexFromLocal(unsigned lclNum)
{
    unsigned const lclIndex = LocalToIndex(lclNum);
    return GetFieldIndexFromLocalIndex(lclIndex);
}

//------------------------------------------------------------------------------
// GetFieldIndexFromLocalIndex: return the field index for a local index
//
// Returns:
//   field index num, or BAD_VAR_NUM
//
unsigned ObjectAllocator::GetFieldIndexFromLocalIndex(unsigned lclIndex)
{
    unsigned result = BAD_VAR_NUM;
    m_LocalIndexToFieldIndexMap.TryGetValue(lclIndex, &result);
    return result;
}

//------------------------------------------------------------------------------
// GetLocalFromFieldIndex: return the local for a field index
//
// Returns:
//   local, or BAD_VAR_NUM
//
unsigned ObjectAllocator::GetLocalFromFieldIndex(unsigned fieldIndex)
{
    unsigned result = BAD_VAR_NUM;
    m_FieldIndexToLocalIndexMap.TryGetValue(fieldIndex, &result);

    if (result != BAD_VAR_NUM)
    {
        result = IndexToLocal(result);
    }

    return result;
}

//------------------------------------------------------------------------------
// IsGuarded: does evaluation of `tree` depend on a GDV type test?
//
// Arguments:
//   block        -- block containing tree
//   tree         -- tree in question
//   info         -- [out] closest enclosing guard info, if method returns true
//   testOutcome  -- outcome of GDV test (true ==> type matches the specific one in the test)
//
// Returns:
//   true if tree is only evaluated under a GDV check, where the check result is testOutcome.
//   Returns closest such check (in terms of dominators), along with info on the check.
//
// Notes:
//   * There may be other checks higher in the tree, consider returning all
//     checks rather than just the closest.
//   * Possibly try and recognize user-written type checks...?
//   * Consider bailing out at some point, for deep dominator trees.
//   * R2R/NAOT cases where compile time and runtime handles diverge
//
bool ObjectAllocator::IsGuarded(BasicBlock* block, GenTree* tree, GuardInfo* info, bool testOutcome)
{
    JITDUMP("Checking if [%06u] in " FMT_BB " executes under a %s GDV type test\n", comp->dspTreeID(tree), block->bbNum,
            testOutcome ? "successful" : "failing");

    // Walk up the dominator tree....
    //
    for (BasicBlock* idomBlock = block->bbIDom; idomBlock != nullptr; idomBlock = idomBlock->bbIDom)
    {
        JITDUMP("... examining dominator " FMT_BB "\n", idomBlock->bbNum);
        if (!idomBlock->KindIs(BBJ_COND))
        {
            JITDUMP("... not BBJ_COND\n");
            continue;
        }

        // We require that one idomBlock successor *not* dominate.
        // (otherwise idomBlock could be the top of a diamond where both outcomes reach block).
        //
        const bool trueSuccessorDominates  = comp->m_domTree->Dominates(idomBlock->GetTrueTarget(), block);
        const bool falseSuccessorDominates = comp->m_domTree->Dominates(idomBlock->GetFalseTarget(), block);

        if (trueSuccessorDominates && falseSuccessorDominates)
        {
            JITDUMP("... both successors dominate?\n");
            continue;
        }

        if (!(trueSuccessorDominates || falseSuccessorDominates))
        {
            JITDUMP("... neither successor dominates\n");
            continue;
        }

        GenTree* const guardingRelop = IsGuard(idomBlock, info);
        if (guardingRelop == nullptr)
        {
            continue;
        }

        // We found a dominating GDV test, see if the condition is the one we're looking for.
        //
        if (testOutcome)
        {
            bool const isReachableOnGDVSuccess = (trueSuccessorDominates && guardingRelop->OperIs(GT_EQ)) ||
                                                 (falseSuccessorDominates && guardingRelop->OperIs(GT_NE));
            if (isReachableOnGDVSuccess)
            {
                info->m_block = idomBlock;
                return true;
            }
            JITDUMP("... guarded by failing GDV\n");
            continue;
        }
        else
        {
            bool const isReachableOnGDVFailure = (trueSuccessorDominates && guardingRelop->OperIs(GT_NE)) ||
                                                 (falseSuccessorDominates && guardingRelop->OperIs(GT_EQ));
            if (isReachableOnGDVFailure)
            {
                info->m_block = idomBlock;
                return true;
            }
            JITDUMP("... guarded by successful GDV\n");
            continue;
        }
    }

    JITDUMP("... no more doms\n");
    return false;
}

//------------------------------------------------------------------------------
// IsGuard: does block look like a GDV guard
//
// Arguments:
//   block -- block in question
//   info -- [out] guard info
//
// Returns:
//   Comparison tree if this is a guard, or nullptr
//
GenTree* ObjectAllocator::IsGuard(BasicBlock* block, GuardInfo* info)
{
    if (!block->KindIs(BBJ_COND))
    {
        JITDUMP("... not BBJ_COND\n");
        return nullptr;
    }

    Statement* const stmt = block->lastStmt();
    if (stmt == nullptr)
    {
        JITDUMP("... no stmt\n");
        return nullptr;
    }

    GenTree* const jumpTree = stmt->GetRootNode();
    if (!jumpTree->OperIs(GT_JTRUE))
    {
        JITDUMP("... no JTRUE\n");
        return nullptr;
    }

    GenTree* const tree = jumpTree->gtGetOp1();

    // Must be an equality or inequality
    //
    if (!tree->OperIs(GT_NE, GT_EQ))
    {
        JITDUMP("... not NE/EQ\n");
        return nullptr;
    }

    GenTree* op1     = tree->gtGetOp1();
    GenTree* op2     = tree->gtGetOp2();
    bool     swapped = false;

    // gdv creates NE(hnd, indir(locl))
    // but let's not rely on that
    //
    if (!op1->OperIs(GT_IND))
    {
        swapped = true;
        std::swap(op1, op2);
    }

    if (!op1->OperIs(GT_IND))
    {
        JITDUMP("... no JTRUE(cmp(ind, ...))\n");
        return nullptr;
    }

    if (!op1->TypeIs(TYP_I_IMPL))
    {
        JITDUMP("... no JTRUE(cmp(ind:int, ...))\n");
        return nullptr;
    }

    GenTree* const addr = op1->AsIndir()->Addr();

    if (!addr->TypeIs(TYP_REF))
    {
        JITDUMP("... no JTRUE(cmp(ind:int(*:ref), ...))\n");
        return nullptr;
    }

    if (!addr->OperIs(GT_LCL_VAR))
    {
        JITDUMP("... no JTRUE(cmp(ind:int(lcl:ref), ...))\n");
        return nullptr;
    }

    if (!op2->IsIconHandle(GTF_ICON_CLASS_HDL))
    {
        JITDUMP("... no JTRUE(cmp(ind:int(lcl:ref), clsHnd))\n");
        return nullptr;
    }

    // Passed the checks... fill in the info.
    //
    info->m_local  = addr->AsLclVar()->GetLclNum();
    bool isNonNull = false;
    bool isExact   = false;
    info->m_type   = (CORINFO_CLASS_HANDLE)op2->AsIntCon()->gtCompileTimeHandle;

    JITDUMP("... " FMT_BB " is guard for V%02u\n", block->bbNum, info->m_local);
    return tree;
}

//------------------------------------------------------------------------------
// CheckForGuardedUse - see if this use of lclNum is controlled by a failing
//    GDV check that we're tracking as part of conditional escape.
//
// Arguments:
//    block  - block containing tree
//    tree   - parent tree using the local
//    lclNum - local being read
//
// Returns:
//    true if this use is a conditionally escaping use.
//
bool ObjectAllocator::CheckForGuardedUse(BasicBlock* block, GenTree* tree, unsigned lclNum)
{
    // Find pseudo...
    //
    unsigned pseudoIndex = BAD_VAR_NUM;
    if (!m_EnumeratorLocalToPseudoIndexMap.TryGetValue(lclNum, &pseudoIndex))
    {
        JITDUMP("... no pseudo?\n");
        return false;
    }

    // Verify that this call is made under a **failing** GDV test
    //
    GuardInfo info;
    if (!IsGuarded(block, tree, &info, /* testOutcome */ false))
    {
        JITDUMP("... not guarded?\n");
        return false;
    }

    // Find the GDV guard for the pseudo
    //
    CloneInfo* pseudoGuardInfo;
    if (!m_CloneMap.Lookup(pseudoIndex, &pseudoGuardInfo))
    {
        JITDUMP("... under non-gdv guard?\n");
        return false;
    }

    // Verify this appearance is under the same guard
    //
    if ((info.m_local == lclNum) && (pseudoGuardInfo->m_local == lclNum) && (info.m_type == pseudoGuardInfo->m_type))
    {
        // If so, track this as an assignment pseudoIndex = ...
        //
        // Later if we don't clone and split off the failing GDV paths,
        // we will mark pseudoIndex as escaped, and that will lead
        // to lclNum escaping as well.
        //
        JITDUMP("... under GDV; tracking via pseudo index");
        JITDUMPEXEC(DumpIndex(pseudoIndex));
        JITDUMP("\n")
        AddConnGraphEdgeIndex(pseudoIndex, LocalToIndex(lclNum));
        return true;
    }

    JITDUMP("... under different guard?\n");
    return false;
}

//------------------------------------------------------------------------------
// CheckForGuardedAllocationOrCopy - see if this store is guarded by GDV and is
//    the store of a newly allocated object, or a copy of a local known to hold
//    references to such an object
//
// Arguments:
//    block  - block containing tree
//    stmt   - statement containing tree
//    use    - pointer to local store node
//    lclNum - local being stored to
//
// Notes:
//    Also keeps track of temporaries that convey the new object to its
//    final GDV "destination" local.
//
void ObjectAllocator::CheckForGuardedAllocationOrCopy(BasicBlock* block,
                                                      Statement*  stmt,
                                                      GenTree**   use,
                                                      unsigned    lclNum)
{
    GenTree* const tree = *use;
    assert(tree->OperIsLocalStore());

    if (!CanHavePseudos())
    {
        // We didn't flag any allocations of interest during importation,
        // so there is nothing to do here.
        return;
    }

    // If we did flag allocations, we should have built dominators
    // (needed by calls to IsGuarded, below).
    //
    assert(comp->m_domTree != nullptr);
    GenTree* const data = tree->AsLclVarCommon()->Data();

    // This may be a conditional allocation. We will try and track the conditions
    // under which it escapes. GDVs are a nice subset because the conditions are stylized,
    // and the condition analysis seems tractable, and we expect the un-inlined failed
    // GDVs to be the main causes of escapes.
    //
    if (data->OperIs(GT_ALLOCOBJ))
    {
        // See if this store is made under a successful GDV test.
        //
        GuardInfo controllingGDV;
        if (IsGuarded(block, tree, &controllingGDV, /* testOutcome */ true))
        {
            // This is the allocation of concrete class under GDV.
            //
            // Find the local that will ultimately represent its uses (we have kept track of
            // this during importation and GDV expansion). Note it is usually *not* lclNum.
            //
            // We will keep special track of all accesses to this local.
            //
            Compiler::NodeToUnsignedMap* const map             = comp->getImpEnumeratorGdvLocalMap();
            unsigned                           enumeratorLocal = BAD_VAR_NUM;
            if (map->Lookup(data, &enumeratorLocal))
            {
                // If it turns out we can't stack allocate this new object even if it does not escape,
                // then don't bother setting up tracking. Note length here is just set to a nominal
                // value that won't cause failure. We will do the real length check later if we decide to allocate.
                //
                CORINFO_CLASS_HANDLE clsHnd = data->AsAllocObj()->gtAllocObjClsHnd;
                const char*          reason = nullptr;
                unsigned             size   = 0;
                unsigned             length = TARGET_POINTER_SIZE;
                ObjectAllocationType oat    = AllocationKind(data);
                if (CanAllocateLclVarOnStack(enumeratorLocal, clsHnd, oat, length, &size, &reason,
                                             /* preliminaryCheck */ true))
                {
                    // We are going to conditionally track accesses to the enumerator local via a pseudo.
                    //
                    const unsigned pseudoIndex = NewPseudoIndex();
                    assert(pseudoIndex != BAD_VAR_NUM);
                    bool added = m_EnumeratorLocalToPseudoIndexMap.AddOrUpdate(enumeratorLocal, pseudoIndex);

                    if (!added)
                    {
                        // Seems like we have multiple GDVs that can define this local.
                        // Carry on for now, but later we may see these collide
                        // and end up not cloning any of them.
                        //
                        // Since we are walking in RPO we may also be able to see that
                        // they are properly disjoint and things will work out just fine.
                        //
                        JITDUMP("Looks like enumerator var re-use (multiple defining GDVs)\n");
                    }

                    // We will query this info if we see CALL(enumeratorLocal)
                    // during subsequent analysis, to verify that access is
                    // under the same guard conditions.
                    //
                    CompAllocator alloc(comp->getAllocator(CMK_ObjectAllocator));
                    CloneInfo*    info    = new (alloc) CloneInfo();
                    info->m_local         = enumeratorLocal;
                    info->m_type          = clsHnd;
                    info->m_pseudoIndex   = pseudoIndex;
                    info->m_appearanceMap = new (alloc) EnumeratorVarMap(alloc);
                    info->m_allocBlock    = block;
                    info->m_allocStmt     = stmt;
                    info->m_allocTree     = data;
                    info->m_domBlock      = controllingGDV.m_block;
                    m_CloneMap.Set(pseudoIndex, info);

                    JITDUMP("Enumerator allocation [%06u]: will track accesses to V%02u guarded by type %s via",
                            comp->dspTreeID(data), enumeratorLocal, comp->eeGetClassName(clsHnd));
                    JITDUMPEXEC(DumpIndex(pseudoIndex));
                    JITDUMP("\n");

                    // If this is not a direct assignment to the enumerator var we also need to
                    // track the temps that will appear in between. Later we will rewrite these
                    // to a fresh set of temps.
                    //
                    if (lclNum != enumeratorLocal)
                    {
                        CheckForEnumeratorUse(enumeratorLocal, lclNum);
                        RecordAppearance(lclNum, block, stmt, use);
                    }
                }
                else
                {
                    JITDUMP(
                        "Enumerator allocation [%06u]: enumerator type %s cannot be stack allocated, so not tracking enumerator local V%02u\n",
                        comp->dspTreeID(data), comp->eeGetClassName(clsHnd), enumeratorLocal);
                }
            }
            else
            {
                // This allocation is not currently of interest
                //
                JITDUMP("Allocation [%06u] was not flagged for conditional escape tracking\n", comp->dspTreeID(data));
            }
        }
        else
        {
            // This allocation was not done under a GDV guard
            //
            JITDUMP("Allocation [%06u] is not under a GDV guard\n", comp->dspTreeID(data));
        }
    }
    else if (data->OperIs(GT_LCL_VAR, GT_BOX))
    {
        // See if we are copying from one enumerator-referring local to another.
        // This need not be under any guard.
        //
        unsigned srcLclNum = BAD_VAR_NUM;
        if (data->OperIs(GT_BOX))
        {
            srcLclNum = data->AsBox()->BoxOp()->AsLclVarCommon()->GetLclNum();
        }
        else
        {
            srcLclNum = data->AsLclVarCommon()->GetLclNum();
        }

        const bool isEnumeratorUse = CheckForEnumeratorUse(srcLclNum, lclNum);

        if (isEnumeratorUse)
        {
            RecordAppearance(lclNum, block, stmt, use);
        }
    }
}

//------------------------------------------------------------------------------
// CheckForEnumeratorUse - see if this is a use of an enumerator var that is
//    copied to another var.
//
// Arguments:
//    lclNum - source of the copy
//    dstLclNum - destination of the copy
//
// Returns:
//    true if this is a copy
//
bool ObjectAllocator::CheckForEnumeratorUse(unsigned lclNum, unsigned dstLclNum)
{
    unsigned pseudoIndex = BAD_VAR_NUM;

    if (m_EnumeratorLocalToPseudoIndexMap.TryGetValue(dstLclNum, &pseudoIndex))
    {
        // We already knew dstLclNum was a potential copy
        //
        return true;
    }

    if (!m_EnumeratorLocalToPseudoIndexMap.TryGetValue(lclNum, &pseudoIndex))
    {
        // lclNum is not a potential source
        //
        return false;
    }

    CloneInfo* info = nullptr;
    if (!m_CloneMap.Lookup(pseudoIndex, &info))
    {
        // We aren't interested in locals under this guard
        //
        return false;
    }

    // lclNum is an interesting enumerator var, so now so is dstLclNum.
    //
    const bool added = m_EnumeratorLocalToPseudoIndexMap.AddOrUpdate(dstLclNum, pseudoIndex);

    assert(added);

    JITDUMP("Enumerator allocation: will also track accesses to V%02u via", dstLclNum);
    JITDUMPEXEC(DumpIndex(pseudoIndex));
    JITDUMP("\n");

    if (info->m_allocTemps == nullptr)
    {
        CompAllocator alloc(comp->getAllocator(CMK_ObjectAllocator));
        info->m_allocTemps = new (alloc) jitstd::vector<unsigned>(alloc);
    }

    info->m_allocTemps->push_back(dstLclNum);

    return true;
}

//------------------------------------------------------------------------------
// RecordAppearance: note info about an enumerator var appearance
//
// Arguments:
//   lclNum -- enumerator var
//   block  -- block holding the stmt
//   stmt   -- stmt holding the use
//   use    -- local var reference
//
void ObjectAllocator::RecordAppearance(unsigned lclNum, BasicBlock* block, Statement* stmt, GenTree** use)
{
    unsigned Pseudo = BAD_VAR_NUM;
    if (!m_EnumeratorLocalToPseudoIndexMap.TryGetValue(lclNum, &Pseudo))
    {
        return;
    }

    CloneInfo* info;
    if (!m_CloneMap.Lookup(Pseudo, &info))
    {
        return;
    }

    GenTree* const tree  = *use;
    bool const     isDef = tree->OperIsLocalStore();

    JITDUMP("Found enumerator V%02u %s at [%06u]\n", lclNum, isDef ? "def" : "use", comp->dspTreeID(tree));

    CompAllocator           alloc(comp->getAllocator(CMK_ObjectAllocator));
    EnumeratorVarMap* const varMap = info->m_appearanceMap;
    assert(varMap != nullptr);

    EnumeratorVar* v = nullptr;
    if (!varMap->Lookup(lclNum, &v))
    {
        v                = new (alloc) EnumeratorVar();
        v->m_appearances = new (alloc) jitstd::vector<EnumeratorVarAppearance*>(alloc);
        varMap->Set(lclNum, v);
    }

    EnumeratorVarAppearance* const a = new (alloc) EnumeratorVarAppearance(block, stmt, use, lclNum, isDef);

    if (isDef)
    {
        if (v->m_def != nullptr)
        {
            if (!v->m_hasMultipleDefs)
            {
                JITDUMP("Enumerator V%02u has multiple defs\n");
                v->m_hasMultipleDefs = true;
            }
        }
        else
        {
            v->m_def = a;
        }

        if (stmt == info->m_allocStmt)
        {
            v->m_isInitialAllocTemp = true;
        }
    }

    v->m_appearances->push_back(a);

    info->m_appearanceCount++;
}

//------------------------------------------------------------------------------
// CloneOverlaps: check if this cloning would overlap with other clonings
//
// Arguments:
//   info -- [in, out] info about the cloning opportunity
//
// Returns:
//   true if cloning overlaps with some other cloning
//
bool ObjectAllocator::CloneOverlaps(CloneInfo* info)
{
    bool         overlaps = false;
    BitVecTraits traits(comp->compBasicBlockID, comp);

    for (CloneInfo* const c : CloneMap::ValueIteration(&m_CloneMap))
    {
        if (c == info)
        {
            continue;
        }

        if (!c->m_willClone)
        {
            continue;
        }

        if (BitVecOps::IsEmptyIntersection(&traits, info->m_blocks, c->m_blocks))
        {
            continue;
        }

        JITDUMP("Cloned blocks for");
        JITDUMPEXEC(DumpIndex(info->m_pseudoIndex));
        JITDUMP(" overlap with those for");
        JITDUMPEXEC(DumpIndex(c->m_pseudoIndex));
        JITDUMP(" unable to clone\n");

        overlaps = true;
        break;
    }

    return overlaps;
}

//------------------------------------------------------------------------------
// ShouldClone: check if this cloning looks profitable
//
// Arguments:
//   info        -- info about a cloning opportunity
//
// Returns:
//   true if cloning looks profitable
//
bool ObjectAllocator::ShouldClone(CloneInfo* info)
{
    // For now, use the same cloning size limit we use for loop cloning
    //
    int const      sizeConfig  = JitConfig.JitCloneLoopsSizeLimit();
    unsigned const sizeLimit   = (sizeConfig >= 0) ? (unsigned)sizeConfig : UINT_MAX;
    unsigned       size        = 0;
    bool           shouldClone = true;

    for (BasicBlock* const block : *info->m_blocksToClone)
    {
        // Note this overstates the size a bit since we'll resolve GDVs
        // in the clone and the original...
        //
        unsigned const slack     = sizeLimit - size;
        unsigned       blockSize = 0;
        if (block->ComplexityExceeds(comp, slack, &blockSize))
        {
            JITDUMP("Rejecting");
            JITDUMPEXEC(DumpIndex(info->m_pseudoIndex));
            JITDUMP(" cloning: exceeds size limit %u\n", sizeLimit);
            return false;
        }
        size += blockSize;
    }

    // TODO: some kind of profile check...
    //
    JITDUMP("Accepting");
    JITDUMPEXEC(DumpIndex(info->m_pseudoIndex));
    JITDUMP(" cloning: size %u does not exceed size limit %u\n", size, sizeLimit);
    return true;
}

//------------------------------------------------------------------------------
// CanClone: check that cloning can remove all escaping references and
//   is a reasonble thing to do
//
// Arguments:
//   info -- [in, out] info about the cloning opportunity
//
// Returns:
//   true if cloning can remove all escaping references
//
bool ObjectAllocator::CanClone(CloneInfo* info)
{
    // If we already analyzed this case, return what we learned before.
    //
    if (!info->m_checkedCanClone)
    {
        CheckCanClone(info);
        info->m_checkedCanClone = true;
    }

    return info->m_canClone;
}

//------------------------------------------------------------------------------
// CheckCanClone: check that cloning can remove all escaping references and
//   is a reasonble thing to do
//
// Arguments:
//   info -- [in, out] info about the cloning opportunity
//
// Returns:
//   true if cloning can remove all escaping references
//
bool ObjectAllocator::CheckCanClone(CloneInfo* info)
{
    assert(!info->m_checkedCanClone);
    JITDUMP("** Seeing if we can clone to guarantee non-escape under V%02u\n", info->m_local);
    BasicBlock* const allocBlock = info->m_allocBlock;

    // The allocation site must not be in a loop (stack allocation limitation)
    //
    // Note if we can prove non-escape but can't stack allocate, we might be
    // able to light up an "object is thread exclusive" mode and effectively
    // promote the fields anyways.
    //
    if (allocBlock->HasFlag(BBF_BACKWARD_JUMP))
    {
        JITDUMP("allocation block " FMT_BB " is (possibly) in a loop\n", allocBlock->bbNum);
        return false;
    }

    // Heuristic: if the allocation block was not profiled, or is hit less than 10% of
    // the time this method is called, bail... (note we should really look at weight of uses,
    // not the weight of the allocation).
    //
    if (!allocBlock->hasProfileWeight())
    {
        JITDUMP("alloc block " FMT_BB " was not profiled\n", allocBlock->bbNum);
        return false;
    }

    const weight_t thinProfile = 0.1;
    const weight_t allocWeight = allocBlock->getBBWeight(comp);

    if (allocWeight < thinProfile)
    {
        JITDUMP("alloc block " FMT_BB " relative profile weight too low: " FMT_WT " < " FMT_WT "\n", allocBlock->bbNum,
                allocWeight, thinProfile);
        return false;
    }

    // We should know the full set of locals that can refer to the newly allocated
    // object in the blocks we intend to clone (and beyond). Verify those have the
    // expected def-use behavior.
    //
    // The goal of all this is to try and ensure that if we rewrite all the T,V,U appearances
    // to new locals in the cloned code we get proper behavior.
    //
    // There is one distinguished local V (info.m_local) that holds the result of the
    // initial GDV and is the local tested in subsequent GDVs. It must have a single def.
    //
    // The other locals are either temps T that refer to the allocated object between
    // allocation site and the def of V, or temps U that are copies of V in the code
    // dominated by the def of V.
    //
    // For the T's, there is a "first" T0 that is the destination of the ALLOCOBJ
    // and a "last" Tv that is the source of the assignment to V, and some intermediates Ti.
    //
    // T0 & all Ti should be single def, all uses dominated by their defs.
    // All Ti def sources should be another T.
    //
    // All Ti appearances should be postdominated by the def of V, but we don't explicitly
    // check this -- instead we have verified the path from the alloc block to the def of V.
    //
    // Tv may have two defs (the other thanks to the "empty static" pattern). If so, we can
    // ignore the def not dominated by the allocation block, since we are selectively
    // cloning along a path from this block down to the def of V.
    //
    // Tv's use should be at the def of V.
    //
    // For the U's: all Ui appearances should be dominated by the def of V; all Ui defs
    // should have another Ui or V as their source. (We should also verify each Ui is
    // single-def and the def dominates all the Ui uses, but this may not work out...?)
    //
    // Also we do not expect any Ti or Ui use to be a GDV guard. U's typically arise from
    // inlining under a successful GDV of V, and should have exact types, resolving any
    // potential GDV in the inlinee.
    //
    // First, find the one and only def of V (aka `defBlock`).
    //
    EnumeratorVar* v      = nullptr;
    bool const     foundV = info->m_appearanceMap->Lookup(info->m_local, &v);

    if (!foundV)
    {
        JITDUMP("Unexpected: no appearance info for V%02u\n", info->m_local);
        return false;
    }

    if (v->m_hasMultipleDefs)
    {
        JITDUMP("Unexpected: V%02u multiply defined\n", info->m_local);
        return false;
    }

    BasicBlock* const defBlock = v->m_def->m_block;
    Statement* const  defStmt  = v->m_def->m_stmt;

    JITDUMP("V%02u has single def in " FMT_BB " at [%06u]\n", info->m_local, defBlock->bbNum,
            comp->dspTreeID(defStmt->GetRootNode()));

    // We expect to be able to follow all paths from alloc block to defBlock
    // without reaching "beyond" defBlock.
    //
    // Because we are inside a GDV hammock, we do not expect to see a normal
    // flow path from allocBlock that can bypass defBlock. For now we trust
    // that is the case.
    //
    // toVisit: blocks we need to visit to determine extent of cloning
    // visited: block we will need to clone
    // toVisitTryEntry: subset of above that are try entries.
    //
    CompAllocator                alloc(comp->getAllocator(CMK_ObjectAllocator));
    ArrayStack<BasicBlock*>      toVisit(alloc);
    jitstd::vector<BasicBlock*>* visited         = new (alloc) jitstd::vector<BasicBlock*>(alloc);
    jitstd::vector<BasicBlock*>* toVisitTryEntry = new (alloc) jitstd::vector<BasicBlock*>(alloc);

    BitVecTraits traits(comp->compBasicBlockID, comp);
    BitVec       visitedBlocks(BitVecOps::MakeEmpty(&traits));
    toVisit.Push(allocBlock);
    BitVecOps::AddElemD(&traits, visitedBlocks, allocBlock->bbID);

    // We don't expect to have to search very far
    //
    unsigned       searchCount = 0;
    unsigned const searchLimit = 25;

    while (toVisit.Height() > 0)
    {
        BasicBlock* const block = toVisit.Pop();

        if (searchCount > searchLimit)
        {
            JITDUMP("Too many blocks between alloc and def block\n");
            return false;
        }

        if (block != allocBlock)
        {
            visited->push_back(block);
        }

        // We expect this stretch of blocks to all be in the same EH region.
        //
        if (!BasicBlock::sameEHRegion(allocBlock, block))
        {
            JITDUMP("Unexpected: new EH region at " FMT_BB "\n", block->bbNum);
            return false;
        }

        if (block == defBlock)
        {
            continue;
        }

        JITDUMP("walking through " FMT_BB "\n", block->bbNum);

        block->VisitRegularSuccs(comp, [&](BasicBlock* succ) {
            if (BitVecOps::TryAddElemD(&traits, visitedBlocks, succ->bbID))
            {
                toVisit.Push(succ);
            }
            return BasicBlockVisit::Continue;
        });
    }

    JITDUMP("def block " FMT_BB " post-dominates allocation site " FMT_BB "\n", defBlock->bbNum, allocBlock->bbNum);

    // -1 here since we won't need to clone the allocation site itself.
    //
    JITDUMP("allocation side cloning: %u blocks\n", visited->size() - 1);

    // The allocationBlock should not dominate the defBlock.
    // (if it does, optimization does not require cloning, as
    // there should be only one reaching def...)
    //
    if (comp->m_domTree->Dominates(allocBlock, defBlock))
    {
        JITDUMP("Unexpected, alloc site " FMT_BB " dominates def block " FMT_BB "\n", allocBlock->bbNum,
                defBlock->bbNum);

        return false;
    }
    // Classify the other local appearances
    // as Ts (allocTemps) or Us (useTemps), and look for guard appearances.
    //
    for (unsigned lclNum : EnumeratorVarMap::KeyIteration(info->m_appearanceMap))
    {
        EnumeratorVar* ev = nullptr;
        info->m_appearanceMap->Lookup(lclNum, &ev);
        assert(ev != nullptr);

        for (EnumeratorVarAppearance* const a : *(ev->m_appearances))
        {
            // If this is a use, see if it's part of a GDV guard.
            //
            if (!a->m_isDef && (a->m_stmt == a->m_block->lastStmt()))
            {
                GuardInfo      tempInfo;
                GenTree* const guardingRelop = IsGuard(a->m_block, &tempInfo);
                a->m_isGuard                 = (guardingRelop != nullptr);
            }

            // If this is V, we're done
            //
            if (lclNum == info->m_local)
            {
                continue;
            }

            // Since defBlock postdominates all Ts and dominates all Us,
            // we can use dfs numbers to sort which temps are Ts and which are Us.
            //
            if (defBlock->bbPostorderNum < a->m_block->bbPostorderNum)
            {
                ev->m_isAllocTemp = true;
            }
            else if (defBlock->bbPostorderNum == a->m_block->bbPostorderNum)
            {
                if (defStmt == a->m_stmt)
                {
                    ev->m_isAllocTemp      = true;
                    ev->m_isFinalAllocTemp = true;
                }
                else if (comp->gtLatestStatement(defStmt, a->m_stmt) == a->m_stmt)
                {
                    ev->m_isUseTemp = true;
                }
                else
                {
                    ev->m_isAllocTemp = true;
                }
            }
            else
            {
                ev->m_isUseTemp = true;
            }

            // We don't expect to see allocTemps or useTemps in guards
            //
            if (a->m_isGuard)
            {
                JITDUMP("Unexpected: %s temp V%02u is GDV guard at " FMT_BB "\n", ev->m_isAllocTemp ? "alloc" : "use",
                        a->m_lclNum, a->m_block->bbNum);
                return false;
            }
        }

        // We don't expect a temp to be both an alloc temp and a use temp.
        //
        if (ev->m_isAllocTemp && ev->m_isUseTemp)
        {
            JITDUMP("Unexpected: temp V%02u has appearances both before and after main var assignment in " FMT_BB "\n",
                    lclNum, defBlock->bbNum);

            return false;
        }

        if (ev->m_isAllocTemp || ev->m_isUseTemp)
        {
            JITDUMP("Temp V%02u is a %s temp", lclNum, ev->m_isAllocTemp ? "alloc" : "use");
            if (ev->m_isInitialAllocTemp)
            {
                JITDUMP(" [initial]");
            }
            if (ev->m_isFinalAllocTemp)
            {
                JITDUMP(" [final]");
            }
            JITDUMP("\n");
        }
    }

    // The allocation block must dominate all T appearances, save for the final T use.
    //
    for (unsigned lclNum : EnumeratorVarMap::KeyIteration(info->m_appearanceMap))
    {
        EnumeratorVar* ev = nullptr;
        info->m_appearanceMap->Lookup(lclNum, &ev);
        assert(ev != nullptr);

        if (!ev->m_isAllocTemp)
        {
            continue;
        }

        for (EnumeratorVarAppearance* const a : *(ev->m_appearances))
        {
            if (ev->m_isFinalAllocTemp && (a->m_block == defBlock) && !a->m_isDef)
            {
                continue;
            }

            if (!comp->m_domTree->Dominates(allocBlock, a->m_block))
            {
                JITDUMP("Alloc temp V%02u %s in " FMT_BB " not dominated by alloc " FMT_BB "\n", a->m_lclNum,
                        a->m_isDef ? "def" : "use", a->m_block->bbNum, allocBlock->bbNum);
                return false;
            }
        }
    }

    // The definition block must dominate all the V and U uses.
    //
    // Also collect up all blocks with U appearances; these will help
    // us figure out the full extent of cloning.
    //
    for (unsigned lclNum : EnumeratorVarMap::KeyIteration(info->m_appearanceMap))
    {
        EnumeratorVar* ev = nullptr;
        info->m_appearanceMap->Lookup(lclNum, &ev);
        assert(ev != nullptr);

        if (ev->m_isAllocTemp)
        {
            continue;
        }

        for (EnumeratorVarAppearance* const a : *(ev->m_appearances))
        {
            BasicBlock* const aBlock = a->m_block;
            if (!comp->m_domTree->Dominates(defBlock, aBlock))
            {
                JITDUMP("%sV%02u %s in " FMT_BB " not dominated by def " FMT_BB "\n", ev->m_isUseTemp ? "Use temp" : "",
                        lclNum, a->m_isDef ? "def" : "use", a->m_block->bbNum, defBlock->bbNum);
                return false;
            }

            if (BitVecOps::TryAddElemD(&traits, visitedBlocks, aBlock->bbID))
            {
                toVisit.Push(aBlock);
            }
        }
    }

    JITDUMP("The defBlock dominates the right set of enumerator var uses\n");

    // Determine the initial extent of the cloned region dominated by
    // the def block.
    //
    // Walk back from each use block until we hit closure.
    //
    while (toVisit.Height() > 0)
    {
        BasicBlock* const block = toVisit.Pop();
        visited->push_back(block);

        // If we see try region entries here, we will handle them below.
        //
        if (comp->bbIsTryBeg(block))
        {
            toVisitTryEntry->push_back(block);
        }

        JITDUMP("walking back through " FMT_BB "\n", block->bbNum);

        for (FlowEdge* predEdge = comp->BlockPredsWithEH(block); predEdge != nullptr;
             predEdge           = predEdge->getNextPredEdge())
        {
            BasicBlock* const predBlock = predEdge->getSourceBlock();

            // We should not be able to reach an un-dominated block.
            // (consider eh paths?)
            //
            assert(comp->m_domTree->Dominates(defBlock, predBlock));
            if (BitVecOps::TryAddElemD(&traits, visitedBlocks, predBlock->bbID))
            {
                toVisit.Push(predBlock);
            }
        }
    }

    JITDUMP("total cloning including all enumerator uses: %u blocks\n", visited->size() - 1);
    unsigned numberOfEHRegionsToClone = 0;

    // Now expand the clone block set to include any try regions that need cloning.
    //
    unsigned                    numberOfTryRegionsToClone = 0;
    CloneTryInfo                cloneInfo(traits);
    jitstd::vector<BasicBlock*> tryBlocks(alloc);
    cloneInfo.BlocksToClone = &tryBlocks;

    // Order the try regions to visit from outer to inner
    //
    struct bbTryIndexCmp
    {
        bool operator()(const BasicBlock* bb1, const BasicBlock* bb2)
        {
            return bb1->getTryIndex() > bb2->getTryIndex();
        }
    };
    jitstd::sort(toVisitTryEntry->begin(), toVisitTryEntry->end(), bbTryIndexCmp());

    for (BasicBlock* const block : *toVisitTryEntry)
    {
        if (BitVecOps::IsMember(&traits, cloneInfo.Visited, block->bbID))
        {
            // nested region
            continue;
        }

        // This will not clone, but will check if cloning is possible
        //
        BasicBlock* const result = comp->fgCloneTryRegion(block, cloneInfo);

        if (result == nullptr)
        {
            return false;
        }

        numberOfTryRegionsToClone++;
    }

    // Merge visited and cloneInfo visited
    //
    for (BasicBlock* const block : tryBlocks)
    {
        if (BitVecOps::TryAddElemD(&traits, visitedBlocks, block->bbID))
        {
            visited->push_back(block);
        }
    }

    // Sort blocks to visit in RPO
    //
    struct bbRpoCmp
    {
        bool operator()(const BasicBlock* bb1, const BasicBlock* bb2)
        {
            return bb1->bbPostorderNum > bb2->bbPostorderNum;
        }
    };

    jitstd::sort(visited->begin(), visited->end(), bbRpoCmp());

    assert(defBlock->hasProfileWeight());

    // Determine the profile scale factor.
    //
    weight_t weightForClone = 0.0;

    for (FlowEdge* const predEdge : defBlock->PredEdges())
    {
        if (BitVecOps::IsMember(&traits, visitedBlocks, predEdge->getSourceBlock()->bbID))
        {
            weightForClone += predEdge->getLikelyWeight();
        }
    }

    weight_t scaleFactor = max(1.0, weightForClone / defBlock->bbWeight);
    info->m_profileScale = scaleFactor;
    JITDUMP("Profile weight for clone " FMT_WT " overall " FMT_WT ", will scale clone at " FMT_WT "\n", weightForClone,
            defBlock->bbWeight, scaleFactor);

    // Save off blocks that we need to clone
    //
    info->m_blocksToClone = visited;
    info->m_blocks        = visitedBlocks;
    info->m_canClone      = true;

    JITDUMP("total cloning including all uses and subsequent EH: %u blocks\n",
            BitVecOps::Count(&traits, visitedBlocks));

    comp->Metrics.EnumeratorGDVCanCloneToEnsureNoEscape++;
    return true;
}

//------------------------------------------------------------------------------
// CloneAndSpecialize: clone and specialize blocks and statements so that
//   an enumerator allocation does not escape
//
// Arguments:
//   info -- info about the cloning opportunity
//
//
// Notes:
//   The cloned blocks become the "fast path" where the enumerator object allocated
//   in info.m_allocBlock is used. The original blocks are the slow path where it
//   is unclear which object (and which type of object) is used.
//
//   In the cloned blocks, the enumerator local is updated to a new local.
//
void ObjectAllocator::CloneAndSpecialize(CloneInfo* info)
{
    assert(info->m_canClone);
    assert(info->m_willClone);
    JITDUMP("\nCloning to ensure allocation at " FMT_BB " does not escape\n", info->m_allocBlock->bbNum);

    // Clone blocks in RPO order. If we find a try entry, clone that as a whole,
    // and skip over those blocks subsequently.
    //
    BlockToBlockMap map(comp->getAllocator(CMK_ObjectAllocator));

    // If there is an enclosing EH region, insert the new blocks at the end of this
    // region. Otherwise insert the new blocks just after the allocation site
    //
    BasicBlock* insertionPoint = info->m_allocBlock;

    bool     inTry             = false;
    unsigned enclosingEHRegion = comp->ehGetMostNestedRegionIndex(insertionPoint, &inTry);

    if (enclosingEHRegion != 0)
    {
        EHblkDsc* const ebd = comp->ehGetDsc(enclosingEHRegion - 1);

        if (inTry)
        {
            insertionPoint = ebd->ebdTryLast;
        }
        else
        {
            insertionPoint = ebd->ebdHndLast;
        }

        JITDUMP("Will insert new blocks at end of enclosing EH#%u %s region " FMT_BB "\n", enclosingEHRegion - 1,
                inTry ? "try" : "handler", insertionPoint->bbNum);
    }
    else
    {
        JITDUMP("Will insert new blocks after allocation block " FMT_BB "\n", insertionPoint->bbNum);
    }
    BasicBlock**      insertAfter = &insertionPoint;
    BasicBlock* const oldLast     = insertionPoint;

    // Compute profile scale for the original blocks.
    //
    weight_t originalScale = max(0.0, 1.0 - info->m_profileScale);

    // Seems like if the region exits the try the RPO could mix
    // try and non-try blocks... hmm.
    //
    for (BasicBlock* const block : *info->m_blocksToClone)
    {
        BasicBlock* newBlock = nullptr;
        const bool  isCloned = map.Lookup(block, &newBlock);

        if (isCloned)
        {
            assert(newBlock != nullptr);
            continue;
        }

        if (comp->bbIsTryBeg(block))
        {
            BitVecTraits traits(comp->compBasicBlockID, comp);
            CloneTryInfo cloneTryInfo(traits);
            cloneTryInfo.Map                       = &map;
            cloneTryInfo.AddEdges                  = false;
            cloneTryInfo.ProfileScale              = info->m_profileScale;
            cloneTryInfo.ScaleOriginalBlockProfile = true;
            comp->fgCloneTryRegion(block, cloneTryInfo, insertAfter);
            continue;
        }

        newBlock = comp->fgNewBBafter(BBJ_ALWAYS, *insertAfter, /* extendRegion */ false);
        JITDUMP("Adding " FMT_BB " (copy of " FMT_BB ") after " FMT_BB "\n", newBlock->bbNum, block->bbNum,
                (*insertAfter)->bbNum);
        BasicBlock::CloneBlockState(comp, newBlock, block);

        assert(newBlock->bbRefs == 0);
        newBlock->scaleBBWeight(info->m_profileScale);
        block->scaleBBWeight(originalScale);
        map.Set(block, newBlock, BlockToBlockMap::Overwrite);
        *insertAfter = newBlock;
    }

    // Fix up flow..
    //
    for (BasicBlock* const block : *info->m_blocksToClone)
    {
        BasicBlock* newBlock = nullptr;
        const bool  isCloned = map.Lookup(block, &newBlock);
        assert(isCloned && (newBlock != nullptr));
        assert(!newBlock->HasInitializedTarget());
        JITDUMP("Updating targets: " FMT_BB " mapped to " FMT_BB "\n", block->bbNum, newBlock->bbNum);
        comp->optSetMappedBlockTargets(block, newBlock, &map);
    }

    // Fix up any enclosing EH extents
    //
    if (enclosingEHRegion != 0)
    {
        // Note enclosing region index may shift because of EH cloning, so refetch it.
        //
        bool     postCloneInTry             = false;
        unsigned postCloneEnclosingEHRegion = comp->ehGetMostNestedRegionIndex(info->m_allocBlock, &postCloneInTry);
        assert(postCloneEnclosingEHRegion >= enclosingEHRegion);
        assert(inTry == postCloneInTry);

        // Now update the extents
        //
        BasicBlock* const newLast = *insertAfter;
        EHblkDsc* const   ebd     = comp->ehGetDsc(enclosingEHRegion - 1);
        for (EHblkDsc* const HBtab : EHClauses(comp, ebd))
        {
            if (HBtab->ebdTryLast == oldLast)
            {
                comp->fgSetTryEnd(HBtab, newLast);
            }
            if (HBtab->ebdHndLast == oldLast)
            {
                comp->fgSetHndEnd(HBtab, newLast);
            }
        }
    }

    // Create a new local for the enumerator uses in the cloned code
    //
    // Note: we will map all the allocTemp and useTemp appearances to
    // this variable as well.
    //
    unsigned const newEnumeratorLocal = comp->lvaGrabTemp(/* shortLifetime */ false DEBUGARG("fast-path enumerator"));
    info->m_enumeratorLocal           = newEnumeratorLocal;

    // Type for now as TYP_REF; this will get rewritten later during RewriteUses
    //
    LclVarDsc* const newEnumeratorDsc = comp->lvaGetDesc(newEnumeratorLocal);

    newEnumeratorDsc->lvType      = TYP_REF;
    newEnumeratorDsc->lvSingleDef = 1;
    comp->lvaSetClass(newEnumeratorLocal, info->m_type, /* isExact */ true);

    newEnumeratorDsc->lvTracked  = 1;
    newEnumeratorDsc->lvVarIndex = (unsigned short)m_nextLocalIndex; // grr
    assert(newEnumeratorDsc->lvVarIndex < comp->lvaTrackedToVarNumSize);
    comp->lvaTrackedToVarNum[newEnumeratorDsc->lvVarIndex]   = newEnumeratorLocal;
    m_ConnGraphAdjacencyMatrix[newEnumeratorDsc->lvVarIndex] = BitVecOps::MakeEmpty(&m_bitVecTraits);
    m_nextLocalIndex++;
    assert(m_maxPseudos > 0);
    assert(newEnumeratorDsc->lvVarIndex < m_firstPseudoIndex);

    JITDUMP("Tracking V%02u via 0x%02x\n", newEnumeratorLocal, newEnumeratorDsc->lvVarIndex);

    class ReplaceVisitor final : public GenTreeVisitor<ReplaceVisitor>
    {
        CloneInfo* m_info;
        unsigned   m_newLclNum;

    public:
        enum
        {
            DoPreOrder    = true,
            DoLclVarsOnly = true,
        };

        bool MadeChanges = false;

        ReplaceVisitor(Compiler* comp, CloneInfo* info, unsigned newLclNum)
            : GenTreeVisitor(comp)
            , m_info(info)
            , m_newLclNum(newLclNum)
        {
        }

        fgWalkResult PreOrderVisit(GenTree** use, GenTree* user)
        {
            // We could just bash all defs save for the initial temp def
            // but this would make validating substitutions a bit harder,
            // as some defs or uses would vanish.
            //
            GenTreeLclVarCommon* const node = (*use)->AsLclVarCommon();
            if (node->OperIs(GT_LCL_VAR, GT_STORE_LCL_VAR))
            {
                EnumeratorVar* ev = nullptr;
                if (m_info->m_appearanceMap->Lookup(node->GetLclNum(), &ev))
                {
                    // We leave the initial alloc temp as is; the the
                    // object allocator rewriting will take care of it.
                    //
                    if (!ev->m_isInitialAllocTemp)
                    {
                        node->SetLclNum(m_newLclNum);
                    }
                }
                MadeChanges = true;
            }

            return fgWalkResult::WALK_CONTINUE;
        }
    };

    ReplaceVisitor visitor(comp, info, newEnumeratorLocal);

    // Rewrite enumerator var uses in the cloned (fast) blocks to reference
    // the new enumerator local.
    //
    // Specialize GDV tests in the cloned blocks to always return true.
    //
    // Note we'd figure this out eventually anyways (since the new enumerator
    // var has an the exact type, but we want to accelerate this so that our new
    // enumerator var does not appear to be exposed.
    //
    // Specialize GDV tests in the original code to always return false.
    //
    // We would not figure this out eventually anyways, as the unknown
    // enumerator may well have the right type. The main goal here is
    // to block GDV-inspired cloning of the "slow" loop.
    //
    // (This is inefficient/odd, because for copies or trees with multiple
    // uses we will process each one twice or more).
    //
    // Also we are leaving self-copies around (eg V20 = V20) and this seems
    // to confuse local morph. We can't fix these on the fly because
    // the tree visitor won't do post-order local only traversals. Grr.
    //
    CompAllocator          alloc(comp->getAllocator(CMK_ObjectAllocator));
    ArrayStack<Statement*> defStmts(alloc);

    for (unsigned lclNum : EnumeratorVarMap::KeyIteration(info->m_appearanceMap))
    {
        EnumeratorVar* ev = nullptr;
        info->m_appearanceMap->Lookup(lclNum, &ev);
        assert(ev != nullptr);

        for (EnumeratorVarAppearance* const a : *(ev->m_appearances))
        {
            // We do not rewrite the initial temp appearances. These will be rewritten
            // when the ALLOCOBJ is turned into a stack allocation.
            //
            if (ev->m_isInitialAllocTemp)
            {
                continue;
            }

            // Also, we do not clone the allocBlock, but we may need to rewrite
            // some appearances there.
            //
            BasicBlock* newBlock = nullptr;

            if (a->m_block == info->m_allocBlock)
            {
                newBlock = info->m_allocBlock;

                JITDUMP("Updating V%02u %s in " FMT_BB " (allocation block) to V%02u\n", a->m_lclNum,
                        a->m_isDef ? "def" : "use", newBlock->bbNum, newEnumeratorLocal);
            }
            else
            {
                const bool isCloned = map.Lookup(a->m_block, &newBlock);
                assert(isCloned && (newBlock != nullptr));

                JITDUMP("Updating V%02u %s in " FMT_BB " (clone of " FMT_BB ") to V%02u\n", a->m_lclNum,
                        a->m_isDef ? "def" : "use", newBlock->bbNum, a->m_block->bbNum, newEnumeratorLocal);
            }

            // Find matching stmt/tree in the clone, and update it
            // ... note we could simplify this for the allocBlock case
            //
            Statement* clonedStmt = newBlock->firstStmt();
            for (Statement* const stmt : a->m_block->Statements())
            {
                if (stmt == a->m_stmt)
                {
                    JITDUMP("Before\n");
                    DISPTREE(clonedStmt->GetRootNode());

                    // walk and replace
                    visitor.MadeChanges = false;
                    visitor.WalkTree(clonedStmt->GetRootNodePointer(), nullptr);

                    JITDUMP("After\n");
                    DISPTREE(clonedStmt->GetRootNode());

                    assert(visitor.MadeChanges);

                    if (a->m_isDef)
                    {
                        defStmts.Push(clonedStmt);
                    }
                    break;
                }

                clonedStmt = clonedStmt->GetNextStmt();
            }

            if (!a->m_isGuard)
            {
                continue;
            }

            {
                // Original/Slow path -- gdv will always fail
                //
                GuardInfo      slowGuardInfo;
                GenTree* const slowGuardRelop = IsGuard(a->m_block, &slowGuardInfo);
                assert(slowGuardRelop != nullptr);
                bool const      keepTrueEdge = slowGuardRelop->OperIs(GT_NE);
                FlowEdge* const retainedEdge = keepTrueEdge ? a->m_block->GetTrueEdge() : a->m_block->GetFalseEdge();
                FlowEdge* const removedEdge  = keepTrueEdge ? a->m_block->GetFalseEdge() : a->m_block->GetTrueEdge();

                JITDUMP("Modifying slow path GDV guard " FMT_BB " to always branch to " FMT_BB "\n", a->m_block->bbNum,
                        retainedEdge->getDestinationBlock()->bbNum);
                comp->fgRemoveRefPred(removedEdge);
                a->m_block->SetKindAndTargetEdge(BBJ_ALWAYS, retainedEdge);
                a->m_block->lastStmt()->SetRootNode(slowGuardRelop);
                comp->fgRepairProfileCondToUncond(a->m_block, retainedEdge, removedEdge);
            }

            {
                // Cloned/Fast path -- gdv will always succeed
                //
                GuardInfo      fastGuardInfo;
                GenTree* const fastGuardRelop = IsGuard(newBlock, &fastGuardInfo);
                assert(fastGuardRelop != nullptr);
                bool const      keepTrueEdge = fastGuardRelop->OperIs(GT_EQ);
                FlowEdge* const retainedEdge = keepTrueEdge ? newBlock->GetTrueEdge() : newBlock->GetFalseEdge();
                FlowEdge* const removedEdge  = keepTrueEdge ? newBlock->GetFalseEdge() : newBlock->GetTrueEdge();

                JITDUMP("Modifying fast path GDV guard " FMT_BB " to always branch to " FMT_BB "\n", newBlock->bbNum,
                        retainedEdge->getDestinationBlock()->bbNum);
                comp->fgRemoveRefPred(removedEdge);
                newBlock->SetKindAndTargetEdge(BBJ_ALWAYS, retainedEdge);
                newBlock->lastStmt()->SetRootNode(fastGuardRelop);
                comp->fgRepairProfileCondToUncond(newBlock, retainedEdge, removedEdge);
            }
        }
    }

    // Now revisit all the cloned def stmts, and remove any that are self-assignments.
    //
    while (defStmts.Height() > 0)
    {
        Statement* const defStmt  = defStmts.Pop();
        GenTree* const   rootNode = defStmt->GetRootNode();

        if (rootNode->OperIs(GT_STORE_LCL_VAR))
        {
            GenTree* const data = rootNode->AsOp()->Data();
            if (data->OperIs(GT_LCL_VAR))
            {
                if (rootNode->AsLclVarCommon()->GetLclNum() == data->AsLclVarCommon()->GetLclNum())
                {
                    JITDUMP("Bashing self-copy [%06u] to NOP\n", comp->dspTreeID(rootNode));
                    rootNode->gtBashToNOP();
                }
            }
        }
    }

    // Modify the allocation block to branch to the start of the fast path
    //
    BasicBlock* const firstBlock       = (*info->m_blocksToClone)[0];
    BasicBlock*       firstClonedBlock = nullptr;
    bool const        firstFound       = map.Lookup(firstBlock, &firstClonedBlock);
    assert(firstFound);
    comp->fgRedirectTargetEdge(info->m_allocBlock, firstClonedBlock);

    // If we are subsequently going to do the "empty collection static enumerator" opt,
    // then our profile is now consistent.
    //
    if ((info->m_allocTree->gtFlags & GTF_ALLOCOBJ_EMPTY_STATIC) != 0)
    {
        JITDUMP("Anticipating the empty-collection static enumerator opt for [%06u],"
                " so not adjusting profile in the initial GDV region\n",
                comp->dspTreeID(info->m_allocTree));
        return;
    }

    // If not, we need to do more profile repair in the region from the
    // allocation-dominating GDV down to the (now cloned) defBlock.
    //
    JITDUMP("Profile data needs more repair. Data %s inconsistent.\n",
            comp->fgPgoConsistent ? "is now" : "was already");

    if (comp->fgPgoConsistent)
    {
        comp->fgPgoConsistent = false;
    }
}

//------------------------------------------------------------------------------
// CloneAndSpecializeAll: clone and specialize any regions needed to guarantee
//   objects don't escape
//
void ObjectAllocator::CloneAndSpecialize()
{
    unsigned numberOfClonedRegions = 0;

    for (CloneInfo* const c : CloneMap::ValueIteration(&m_CloneMap))
    {
        if (!c->m_willClone)
        {
            continue;
        }

        CloneAndSpecialize(c);
        numberOfClonedRegions++;
    }

    assert(numberOfClonedRegions == m_regionsToClone);
}

//------------------------------------------------------------------------------
// GetBoxedLayout: get a layout for a boxed version of a struct
//
// Arguments:
//   layout - layout of the struct
//
// Notes:
//   For Nullable<T>, layout class should be T
//
ClassLayout* ObjectAllocator::GetBoxedLayout(ClassLayout* layout)
{
    assert(layout->IsValueClass());

    ClassLayoutBuilder b(comp, TARGET_POINTER_SIZE + layout->GetSize());
    b.CopyPaddingFrom(TARGET_POINTER_SIZE, layout);
    b.CopyGCInfoFrom(TARGET_POINTER_SIZE, layout);

#ifdef DEBUG
    b.CopyNameFrom(layout, "[boxed] ");
#endif

    return comp->typGetCustomLayout(b);
}

//------------------------------------------------------------------------------
// GetNonGCLayout: get a layout with the same size and padding as an existing
//   layout, but with no GC fields.
//
// Arguments:
//   layout - existing layout to use as template
//
ClassLayout* ObjectAllocator::GetNonGCLayout(ClassLayout* layout)
{
    assert(layout->HasGCPtr());
    ClassLayoutBuilder b(comp, layout->GetSize());
    b.CopyPaddingFrom(0, layout);

#ifdef DEBUG
    b.CopyNameFrom(layout, "[nongc] ");
#endif

    return comp->typGetCustomLayout(b);
}

//------------------------------------------------------------------------------
// GetByrefLayout: get a layout with the same size and padding as an existing
//   layout, but with all GC fields retyped to byref.
//
// Arguments:
//   layout - existing layout to use as template
//
ClassLayout* ObjectAllocator::GetByrefLayout(ClassLayout* layout)
{
    assert(layout->HasGCPtr());

    ClassLayoutBuilder b(comp, layout->GetSize());
    b.CopyPaddingFrom(0, layout);

    if (layout->GetGCPtrCount() > 0)
    {
        for (unsigned slot = 0; slot < layout->GetSlotCount(); slot++)
        {
            var_types gcType = layout->GetGCPtrType(slot);
            if (gcType == TYP_REF)
            {
                gcType = TYP_BYREF;
            }
            b.SetGCPtrType(slot, gcType);
        }
    }

#ifdef DEBUG
    b.CopyNameFrom(layout, "[byref] ");
#endif

    return comp->typGetCustomLayout(b);
}<|MERGE_RESOLUTION|>--- conflicted
+++ resolved
@@ -778,18 +778,12 @@
                         // add an edge to unknown source. This will ensure this local does
                         // not get retyped as TYP_I_IMPL.
                         //
-<<<<<<< HEAD
-                        GenTree* const       data = lclTree->Data();
-                        ObjectAllocationType oat  = m_allocator->AllocationKind(data);
-                        if ((oat == OAT_NEWOBJ_HEAP) || ((oat == OAT_NONE) && !data->IsIntegralConst(0)))
-=======
                         GenTree* const             data = lclTree->Data();
                         ObjectAllocationType const oat  = m_allocator->AllocationKind(data);
                         bool const                 valueIsUnknown =
                             (oat == OAT_NEWOBJ_HEAP) || ((oat == OAT_NONE) && !data->IsIntegralConst(0));
 
                         if (valueIsUnknown)
->>>>>>> d1e2b695
                         {
                             // Add a connection to the unknown source.
                             //
@@ -1263,10 +1257,7 @@
         *reason = "[runtime disallows]";
         return false;
     }
-<<<<<<< HEAD
-
-=======
->>>>>>> d1e2b695
+
     if (allocType == OAT_NEWARR)
     {
         if (!enableArrays)
@@ -2181,19 +2172,15 @@
                         break;
                     }
                 }
-<<<<<<< HEAD
 
                 // Yes... if we're walking the address tree, save
                 // the destination index for later.
                 //
-=======
->>>>>>> d1e2b695
                 GenTree* const addr = parent->AsIndir()->Addr();
                 if (tree == addr)
                 {
                     if (isAddress)
                     {
-<<<<<<< HEAD
                         JITDUMP("... store address is local\n");
                         m_StoreAddressToIndexMap.Set(parent, StoreInfo(lclIndex));
                     }
@@ -2205,12 +2192,6 @@
                             JITDUMP("... store address is local field\n");
                             m_StoreAddressToIndexMap.Set(parent, StoreInfo(fieldIndex));
                         }
-=======
-                        // Remember the resource being stored to.
-                        //
-                        JITDUMP("... store address is local\n");
-                        m_StoreAddressToIndexMap.Set(parent, StoreInfo(lclIndex));
->>>>>>> d1e2b695
                     }
 
                     // The address does not escape
@@ -2228,8 +2209,6 @@
                     assert(!dstInfo->m_connected);
                     JITDUMP("... local.field store\n");
 
-<<<<<<< HEAD
-=======
                     // Note that we will model this store
                     //
                     dstInfo->m_connected = true;
@@ -2238,7 +2217,6 @@
                     JITDUMPEXEC(DumpIndex(dstInfo->m_index));
                     JITDUMP(" at [%06u]\n", comp->dspTreeID(parent));
 
->>>>>>> d1e2b695
                     if (isAddress)
                     {
                         AddConnGraphEdgeIndex(dstInfo->m_index, m_unknownSourceIndex);
@@ -2276,13 +2254,10 @@
                     const unsigned dstIndex = LocalToIndex(dstLclNum);
                     AddConnGraphEdgeIndex(dstIndex, lclIndex);
                     canLclVarEscapeViaParentStack = false;
-<<<<<<< HEAD
-=======
 
                     // Note that we modelled this store in the connection graph
                     //
                     m_StoreAddressToIndexMap.Set(parent, StoreInfo(dstIndex, /* connected */ true));
->>>>>>> d1e2b695
                 }
 
                 // Else we're storing the value somewhere unknown.
@@ -2377,19 +2352,12 @@
 
                 // For loads from local structs we may be tracking the underlying fields.
                 //
-<<<<<<< HEAD
                 if (m_trackStructFields && (lclDsc->TypeGet() == TYP_STRUCT))
-=======
-                if (m_trackFields && (lclDsc->TypeGet() == TYP_STRUCT))
->>>>>>> d1e2b695
                 {
                     JITDUMP("... load local.field\n");
                     ++parentIndex;
                     isAddress    = false;
-<<<<<<< HEAD
                     isField      = true;
-=======
->>>>>>> d1e2b695
                     keepChecking = true;
                     break;
                 }
@@ -2680,14 +2648,10 @@
                     {
                         parent->ChangeType(newType);
                     }
-<<<<<<< HEAD
 
                     // If we are storing a struct, we may need to change the layout
                     //
                     if ((newFieldType != TYP_UNDEF) && parent->OperIs(GT_STORE_BLK))
-=======
-                    else if (retypeFields && parent->OperIs(GT_STORE_BLK))
->>>>>>> d1e2b695
                     {
                         GenTreeBlk* const  block     = parent->AsBlk();
                         ClassLayout* const oldLayout = block->GetLayout();
@@ -2724,11 +2688,7 @@
             {
                 // If we are loading from a GC struct field, we may need to retype the load
                 //
-<<<<<<< HEAD
-                if ((newFieldType != TYP_UNDEF) && varTypeIsGC(parent->TypeGet()))
-=======
-                if (retypeFields && !sawIndir)
->>>>>>> d1e2b695
+                if ((newFieldType != TYP_UNDEF) && && !sawIndir)
                 {
                     bool didRetype = false;
 
@@ -2768,19 +2728,14 @@
                         }
                     }
 
-<<<<<<< HEAD
-                    ++parentIndex;
-                    keepChecking = true;
-                    newType      = newFieldType;
-                    newFieldType = TYP_UNDEF;
-=======
                     if (didRetype)
                     {
                         ++parentIndex;
                         keepChecking = true;
                         sawIndir     = true;
+                        newType      = newFieldType;
+                        newFieldType = TYP_UNDEF;
                     }
->>>>>>> d1e2b695
                 }
 
                 break;
@@ -2855,12 +2810,9 @@
             var_types    newType   = lclVarDsc->TypeGet();
             ClassLayout* newLayout = nullptr;
 
-<<<<<<< HEAD
             // Note we do not update stack array locals here; the newarr expansion
             // is deferred until after optimization.
             //
-=======
->>>>>>> d1e2b695
             if (m_allocator->m_HeapLocalToStackObjLocalMap.TryGetValue(lclNum, &newLclNum))
             {
                 assert(tree->OperIs(GT_LCL_VAR)); // Must be a use.
@@ -3069,13 +3021,6 @@
             continue;
         }
 
-<<<<<<< HEAD
-        var_types newType     = TYP_UNDEF;
-        unsigned  stackLclNum = BAD_VAR_NUM;
-        if (m_HeapLocalToStackObjLocalMap.TryGetValue(lclNum, &stackLclNum))
-        {
-            // Appearances of lclNum will be replaced. We still need to retype.
-=======
         var_types newType = TYP_UNDEF;
         if (m_HeapLocalToStackObjLocalMap.Contains(lclNum))
         {
@@ -3086,7 +3031,6 @@
         else if (m_HeapLocalToStackArrLocalMap.Contains(lclNum))
         {
             // Appearances of lclNum will be NOT be replaced. We need to retype.
->>>>>>> d1e2b695
             //
             newType = TYP_I_IMPL;
 
