// Licensed to the .NET Foundation under one or more agreements.
// The .NET Foundation licenses this file to you under the MIT license.

/*XXXXXXXXXXXXXXXXXXXXXXXXXXXXXXXXXXXXXXXXXXXXXXXXXXXXXXXXXXXXXXXXXXXXXXXXXXXXX
XXXXXXXXXXXXXXXXXXXXXXXXXXXXXXXXXXXXXXXXXXXXXXXXXXXXXXXXXXXXXXXXXXXXXXXXXXXXXXX
XX                                                                           XX
XX                         ObjectAllocator                                   XX
XX                                                                           XX
XXXXXXXXXXXXXXXXXXXXXXXXXXXXXXXXXXXXXXXXXXXXXXXXXXXXXXXXXXXXXXXXXXXXXXXXXXXXXXX
XXXXXXXXXXXXXXXXXXXXXXXXXXXXXXXXXXXXXXXXXXXXXXXXXXXXXXXXXXXXXXXXXXXXXXXXXXXXXXX
*/

#include "jitpch.h"
#ifdef _MSC_VER
#pragma hdrstop
#endif

#include "gentree.h"
#include "jitstd/algorithm.h"

//------------------------------------------------------------------------
// DoPhase: Run analysis (if object stack allocation is enabled) and then
//          morph each GT_ALLOCOBJ node either into an allocation helper
//          call or stack allocation.
//
// Returns:
//    PhaseStatus indicating, what, if anything, was modified
//
// Notes:
//    Runs only if Compiler::optMethodFlags has flag OMF_HAS_NEWOBJ set.
//
PhaseStatus ObjectAllocator::DoPhase()
{
    if ((comp->optMethodFlags & OMF_HAS_NEWOBJ) == 0 && (comp->optMethodFlags & OMF_HAS_NEWARRAY) == 0)
    {
        JITDUMP("no newobjs or newarr in this method; punting\n");
        comp->fgInvalidateDfsTree();
        return PhaseStatus::MODIFIED_NOTHING;
    }

    // If optimizations are disabled and there are no newobjs, we don't need to morph anything.
    if (comp->opts.OptimizationDisabled() && (comp->optMethodFlags & OMF_HAS_NEWOBJ) == 0)
    {
        JITDUMP("optimizations are disabled and there are no newobjs; punting\n");
        comp->fgInvalidateDfsTree();
        return PhaseStatus::MODIFIED_NOTHING;
    }

    bool        enabled       = IsObjectStackAllocationEnabled();
    const char* disableReason = ": global config";

#ifdef DEBUG
    // Allow disabling based on method hash
    //
    if (enabled)
    {
        static ConfigMethodRange JitObjectStackAllocationRange;
        JitObjectStackAllocationRange.EnsureInit(JitConfig.JitObjectStackAllocationRange());
        const unsigned hash = comp->info.compMethodHash();
        enabled &= JitObjectStackAllocationRange.Contains(hash);
        disableReason = ": range config";
    }
#endif

    if (enabled)
    {
        JITDUMP("enabled, analyzing...\n");
        DoAnalysis();

        // If we have to clone some code to guarantee non-escape, do it now.
        //
        CloneAndSpecialize();
    }
    else
    {
        JITDUMP("disabled%s, punting\n", IsObjectStackAllocationEnabled() ? disableReason : "");
        m_IsObjectStackAllocationEnabled = false;
    }

    const bool didStackAllocate = MorphAllocObjNodes();

    if (didStackAllocate)
    {
        assert(enabled);
        ComputeStackObjectPointers(&m_bitVecTraits);
        RewriteUses();
    }

    // This phase always changes the IR. It may also modify the flow graph.
    //
    comp->fgInvalidateDfsTree();
    return PhaseStatus::MODIFIED_EVERYTHING;
}

//------------------------------------------------------------------------------
// MarkLclVarAsEscaping : Mark local variable as escaping.
//
//
// Arguments:
//    lclNum  - Escaping pointing local variable number

void ObjectAllocator::MarkLclVarAsEscaping(unsigned int lclNum)
{
    BitVecOps::AddElemD(&m_bitVecTraits, m_EscapingPointers, lclNum);
}

//------------------------------------------------------------------------------
// MarkLclVarAsPossiblyStackPointing : Mark local variable as possibly pointing
//                                     to a stack-allocated object.
//
//
// Arguments:
//    lclNum  - Possibly stack-object-pointing local variable number

void ObjectAllocator::MarkLclVarAsPossiblyStackPointing(unsigned int lclNum)
{
    BitVecOps::AddElemD(&m_bitVecTraits, m_PossiblyStackPointingPointers, lclNum);
}

//------------------------------------------------------------------------------
// MarkLclVarAsDefinitelyStackPointing : Mark local variable as definitely pointing
//                                       to a stack-allocated object.
//
//
// Arguments:
//    lclNum  - Definitely stack-object-pointing local variable number

void ObjectAllocator::MarkLclVarAsDefinitelyStackPointing(unsigned int lclNum)
{
    BitVecOps::AddElemD(&m_bitVecTraits, m_DefinitelyStackPointingPointers, lclNum);
}

//------------------------------------------------------------------------------
// AddConnGraphEdge : Record that the source local variable may point to the same set of objects
//                    as the set pointed to by target local variable.
//
// Arguments:
//    sourceLclNum  - Local variable number of the edge source
//    targetLclNum  - Local variable number of the edge target

void ObjectAllocator::AddConnGraphEdge(unsigned int sourceLclNum, unsigned int targetLclNum)
{
    BitVecOps::AddElemD(&m_bitVecTraits, m_ConnGraphAdjacencyMatrix[sourceLclNum], targetLclNum);
}

//------------------------------------------------------------------------
// DoAnalysis: Walk over basic blocks of the method and detect all local
//             variables that can be allocated on the stack.

void ObjectAllocator::DoAnalysis()
{
    assert(m_IsObjectStackAllocationEnabled);
    assert(!m_AnalysisDone);

    if (comp->lvaCount > 0)
    {
        m_EscapingPointers = BitVecOps::MakeEmpty(&m_bitVecTraits);
        m_ConnGraphAdjacencyMatrix =
            new (comp->getAllocator(CMK_ObjectAllocator)) BitSetShortLongRep[comp->lvaCount + m_maxPseudoLocals + 1];

        // If we are doing conditional escape analysis, we also need to compute dominance.
        //
        if (CanHavePseudoLocals())
        {
            assert(comp->m_dfsTree != nullptr);
            assert(comp->m_domTree == nullptr);
            comp->m_domTree = FlowGraphDominatorTree::Build(comp->m_dfsTree);
        }

        MarkEscapingVarsAndBuildConnGraph();
        ComputeEscapingNodes(&m_bitVecTraits, m_EscapingPointers);
    }

    m_AnalysisDone = true;
}

//------------------------------------------------------------------------------
// MarkEscapingVarsAndBuildConnGraph : Walk the trees of the method and mark any ref/byref/i_impl
//                                     local variables that may escape. Build a connection graph
//                                     for ref/by_ref/i_impl local variables.
//
// Arguments:
//    sourceLclNum  - Local variable number of the edge source
//    targetLclNum  - Local variable number of the edge target
//
// Notes:
//     The connection graph has an edge from local variable s to local variable t if s may point
//     to the objects t points to at some point in the method. It's a simplified version
//     of the graph described in this paper:
//     https://www.cc.gatech.edu/~harrold/6340/cs6340_fall2009/Readings/choi99escape.pdf
//     We currently don't have field edges and the edges we do have are called "deferred" in the paper.

void ObjectAllocator::MarkEscapingVarsAndBuildConnGraph()
{
    class BuildConnGraphVisitor final : public GenTreeVisitor<BuildConnGraphVisitor>
    {
        ObjectAllocator* m_allocator;
        BasicBlock*      m_block;
        Statement*       m_stmt;

    public:
        enum
        {
            DoPreOrder    = true,
            DoLclVarsOnly = true,
            ComputeStack  = true,
        };

        BuildConnGraphVisitor(ObjectAllocator* allocator, BasicBlock* block, Statement* stmt)
            : GenTreeVisitor<BuildConnGraphVisitor>(allocator->comp)
            , m_allocator(allocator)
            , m_block(block)
            , m_stmt(stmt)
        {
        }

        Compiler::fgWalkResult PreOrderVisit(GenTree** use, GenTree* user)
        {
            GenTree* const   tree   = *use;
            unsigned const   lclNum = tree->AsLclVarCommon()->GetLclNum();
            LclVarDsc* const varDsc = m_compiler->lvaGetDesc(lclNum);

            // If this local already escapes, no need to look further.
            //
            if (m_allocator->CanLclVarEscape(lclNum))
            {
                return Compiler::fgWalkResult::WALK_CONTINUE;
            }

            bool lclEscapes = true;

            if (tree->OperIsLocalStore())
            {
                lclEscapes = false;
                m_allocator->CheckForGuardedAllocationOrCopy(m_block, m_stmt, use, lclNum);
            }
            else if (tree->OperIs(GT_LCL_VAR) && tree->TypeIs(TYP_REF, TYP_BYREF, TYP_I_IMPL))
            {
                assert(tree == m_ancestors.Top());
                if (!m_allocator->CanLclVarEscapeViaParentStack(&m_ancestors, lclNum, m_block))
                {
                    lclEscapes = false;
                }
            }

            if (lclEscapes)
            {
                if (!m_allocator->CanLclVarEscape(lclNum))
                {
                    JITDUMP("V%02u first escapes via [%06u]\n", lclNum, m_compiler->dspTreeID(tree));
                }
                m_allocator->MarkLclVarAsEscaping(lclNum);
            }
            else if (!tree->OperIsLocalStore())
            {
                // Note uses of variables of interest to conditional escape analysis.
                //
                m_allocator->RecordAppearance(lclNum, m_block, m_stmt, use);
            }

            return Compiler::fgWalkResult::WALK_CONTINUE;
        }
    };

    for (unsigned int lclNum = 0; lclNum < comp->lvaCount; ++lclNum)
    {
        var_types type = comp->lvaTable[lclNum].TypeGet();

        if (type == TYP_REF || genActualType(type) == TYP_I_IMPL || type == TYP_BYREF)
        {
            m_ConnGraphAdjacencyMatrix[lclNum] = BitVecOps::MakeEmpty(&m_bitVecTraits);

            if (comp->lvaTable[lclNum].IsAddressExposed())
            {
                JITDUMP("   V%02u is address exposed\n", lclNum);
                MarkLclVarAsEscaping(lclNum);
            }
        }
        else
        {
            // Variable that may not point to objects will not participate in our analysis.
            m_ConnGraphAdjacencyMatrix[lclNum] = BitVecOps::UninitVal();
        }
    }

    for (unsigned int p = 0; p < m_maxPseudoLocals; p++)
    {
        m_ConnGraphAdjacencyMatrix[p + comp->lvaCount] = BitVecOps::MakeEmpty(&m_bitVecTraits);
    }

    // We should have computed the DFS tree already.
    //
    FlowGraphDfsTree* const dfs = comp->m_dfsTree;
    assert(dfs != nullptr);

    // Walk in RPO
    //
    for (unsigned i = dfs->GetPostOrderCount(); i != 0; i--)
    {
        BasicBlock* const block = dfs->GetPostOrder(i - 1);
        for (Statement* const stmt : block->Statements())
        {
            BuildConnGraphVisitor buildConnGraphVisitor(this, block, stmt);
            buildConnGraphVisitor.WalkTree(stmt->GetRootNodePointer(), nullptr);
        }
    }
}

//------------------------------------------------------------------------------
// ComputeEscapingNodes : Given an initial set of escaping nodes, update it to contain the full set
//                        of escaping nodes by computing nodes reachable from the given set.
//
// Arguments:
//    bitVecTraits              - Bit vector traits
//    escapingNodes  [in/out]   - Initial set of escaping nodes

void ObjectAllocator::ComputeEscapingNodes(BitVecTraits* bitVecTraits, BitVec& escapingNodes)
{
    BitVec escapingNodesToProcess = BitVecOps::MakeCopy(bitVecTraits, escapingNodes);

    auto computeClosure = [&]() {
        JITDUMP("\nComputing escape closure\n\n");
        bool               doOneMoreIteration = true;
        BitSetShortLongRep newEscapingNodes   = BitVecOps::UninitVal();
        unsigned int       lclNum;

        while (doOneMoreIteration)
        {
            BitVecOps::Iter iterator(bitVecTraits, escapingNodesToProcess);
            doOneMoreIteration = false;

            while (iterator.NextElem(&lclNum))
            {
                if (m_ConnGraphAdjacencyMatrix[lclNum] != nullptr)
                {
                    doOneMoreIteration = true;

                    // newEscapingNodes         = adjacentNodes[lclNum]
                    BitVecOps::Assign(bitVecTraits, newEscapingNodes, m_ConnGraphAdjacencyMatrix[lclNum]);
                    // newEscapingNodes         = newEscapingNodes \ escapingNodes
                    BitVecOps::DiffD(bitVecTraits, newEscapingNodes, escapingNodes);
                    // escapingNodesToProcess   = escapingNodesToProcess U newEscapingNodes
                    BitVecOps::UnionD(bitVecTraits, escapingNodesToProcess, newEscapingNodes);
                    // escapingNodes = escapingNodes U newEscapingNodes
                    BitVecOps::UnionD(bitVecTraits, escapingNodes, newEscapingNodes);
                    // escapingNodesToProcess   = escapingNodesToProcess \ { lclNum }
                    BitVecOps::RemoveElemD(bitVecTraits, escapingNodesToProcess, lclNum);

#ifdef DEBUG
                    // Print the first witness to new escapes.
                    //
                    if (!BitVecOps::IsEmpty(bitVecTraits, newEscapingNodes))
                    {
                        BitVecOps::Iter iterator(bitVecTraits, newEscapingNodes);
                        unsigned int    newLclNum;
                        while (iterator.NextElem(&newLclNum))
                        {
                            // Note P's never are sources of assignments...
                            JITDUMP("%c%02u causes V%02u to escape\n", lclNum >= comp->lvaCount ? 'P' : 'V', lclNum,
                                    newLclNum);
                        }
                    }
#endif
                }
            }
        }
    };

    computeClosure();

    if (m_numPseudoLocals > 0)
    {
        bool newEscapes = AnalyzeIfCloningCanPreventEscape(bitVecTraits, escapingNodes, escapingNodesToProcess);
        if (newEscapes)
        {
            computeClosure();
        }
    }
}

//------------------------------------------------------------------------------
// ComputeStackObjectPointers : Given an initial set of possibly stack-pointing nodes,
//                              and an initial set of definitely stack-pointing nodes,
//                              update both sets by computing nodes reachable from the
//                              given set in the reverse connection graph.
//
// Arguments:
//    bitVecTraits                    - Bit vector traits

void ObjectAllocator::ComputeStackObjectPointers(BitVecTraits* bitVecTraits)
{
    bool changed = true;

    while (changed)
    {
        changed = false;
        for (unsigned int lclNum = 0; lclNum < comp->lvaCount; ++lclNum)
        {
            LclVarDsc* lclVarDsc = comp->lvaGetDesc(lclNum);
            var_types  type      = lclVarDsc->TypeGet();

            if (type == TYP_REF || type == TYP_I_IMPL || type == TYP_BYREF)
            {
                if (!MayLclVarPointToStack(lclNum) &&
                    !BitVecOps::IsEmptyIntersection(bitVecTraits, m_PossiblyStackPointingPointers,
                                                    m_ConnGraphAdjacencyMatrix[lclNum]))
                {
                    // We discovered a new pointer that may point to the stack.
                    MarkLclVarAsPossiblyStackPointing(lclNum);

                    // Check if this pointer always points to the stack.
                    // For OSR the reference may be pointing at the heap-allocated Tier0 version.
                    //
                    if ((lclVarDsc->lvSingleDef == 1) && !comp->opts.IsOSR())
                    {
                        // Check if we know what is assigned to this pointer.
                        unsigned bitCount = BitVecOps::Count(bitVecTraits, m_ConnGraphAdjacencyMatrix[lclNum]);
                        assert(bitCount <= 1);
                        if (bitCount == 1)
                        {
                            BitVecOps::Iter iter(bitVecTraits, m_ConnGraphAdjacencyMatrix[lclNum]);
                            unsigned        rhsLclNum = 0;
                            iter.NextElem(&rhsLclNum);

                            if (DoesLclVarPointToStack(rhsLclNum))
                            {
                                // The only store to lclNum local is the definitely-stack-pointing
                                // rhsLclNum local so lclNum local is also definitely-stack-pointing.
                                MarkLclVarAsDefinitelyStackPointing(lclNum);
                            }
                        }
                    }
                    changed = true;
                }
            }
        }
    }
}

//------------------------------------------------------------------------
// MorphAllocObjNodes: Morph each GT_ALLOCOBJ node either into an
//                     allocation helper call or stack allocation.
//
// Returns:
//    true if any allocation was done as a stack allocation.
//
// Notes:
//    Runs only over the blocks having bbFlags BBF_HAS_NEWOBJ set.

bool ObjectAllocator::MorphAllocObjNodes()
{
    bool didStackAllocate             = false;
    m_PossiblyStackPointingPointers   = BitVecOps::MakeEmpty(&m_bitVecTraits);
    m_DefinitelyStackPointingPointers = BitVecOps::MakeEmpty(&m_bitVecTraits);

    for (BasicBlock* const block : comp->Blocks())
    {
        const bool basicBlockHasNewObj       = block->HasFlag(BBF_HAS_NEWOBJ);
        const bool basicBlockHasNewArr       = block->HasFlag(BBF_HAS_NEWARR);
        const bool basicBlockHasBackwardJump = block->HasFlag(BBF_BACKWARD_JUMP);

        if (!basicBlockHasNewObj && !basicBlockHasNewArr)
        {
            continue;
        }

        for (Statement* const stmt : block->Statements())
        {
            GenTree* stmtExpr = stmt->GetRootNode();
            GenTree* data     = nullptr;

            ObjectAllocationType allocType = OAT_NONE;

            if (stmtExpr->OperIs(GT_STORE_LCL_VAR) && stmtExpr->TypeIs(TYP_REF))
            {
                data = stmtExpr->AsLclVar()->Data();

                if (data->OperGet() == GT_ALLOCOBJ)
                {
                    allocType = OAT_NEWOBJ;
                }
                else if (!comp->opts.IsReadyToRun() && data->IsHelperCall())
                {
                    switch (data->AsCall()->GetHelperNum())
                    {
                        case CORINFO_HELP_NEWARR_1_VC:
                        case CORINFO_HELP_NEWARR_1_OBJ:
                        case CORINFO_HELP_NEWARR_1_DIRECT:
                        case CORINFO_HELP_NEWARR_1_ALIGN8:
                        {
                            if ((data->AsCall()->gtArgs.CountUserArgs() == 2) &&
                                data->AsCall()->gtArgs.GetUserArgByIndex(1)->GetNode()->IsCnsIntOrI())
                            {
                                allocType = OAT_NEWARR;
                            }
                            break;
                        }

                        default:
                        {
                            break;
                        }
                    }
                }
            }

            if (allocType != OAT_NONE)
            {
                bool         canStack     = false;
                bool         bashCall     = false;
                const char*  onHeapReason = nullptr;
                unsigned int lclNum       = stmtExpr->AsLclVar()->GetLclNum();

                // Don't attempt to do stack allocations inside basic blocks that may be in a loop.
                //
                if (!IsObjectStackAllocationEnabled())
                {
                    onHeapReason = "[object stack allocation disabled]";
                    canStack     = false;
                }
                else if (basicBlockHasBackwardJump)
                {
                    onHeapReason = "[alloc in loop]";
                    canStack     = false;
                }
                else
                {
                    if (allocType == OAT_NEWARR)
                    {
                        assert(basicBlockHasNewArr);

                        // R2R not yet supported
                        //
                        assert(!comp->opts.IsReadyToRun());

                        //------------------------------------------------------------------------
                        // We expect the following expression tree at this point
                        // For non-ReadyToRun:
                        //  STMTx (IL 0x... ???)
                        //    * STORE_LCL_VAR   ref
                        //    \--*  CALL help  ref
                        //       +--*  CNS_INT(h) long
                        //       \--*  CNS_INT long
                        // For ReadyToRun:
                        //  STMTx (IL 0x... ???)
                        //    * STORE_LCL_VAR   ref
                        //    \--*  CALL help  ref
                        //       \--*  CNS_INT long
                        //------------------------------------------------------------------------

                        bool                 isExact   = false;
                        bool                 isNonNull = false;
                        CORINFO_CLASS_HANDLE clsHnd =
                            comp->gtGetHelperCallClassHandle(data->AsCall(), &isExact, &isNonNull);
                        GenTree* const len = data->AsCall()->gtArgs.GetUserArgByIndex(1)->GetNode();

                        assert(len != nullptr);

                        unsigned int blockSize = 0;
                        comp->Metrics.NewArrayHelperCalls++;

                        if (!isExact || !isNonNull)
                        {
                            onHeapReason = "[array type is either non-exact or null]";
                            canStack     = false;
                        }
                        else if (!len->IsCnsIntOrI())
                        {
                            onHeapReason = "[non-constant size]";
                            canStack     = false;
                        }
                        else if (!CanAllocateLclVarOnStack(lclNum, clsHnd, allocType, len->AsIntCon()->IconValue(),
                                                           &blockSize, &onHeapReason))
                        {
                            // reason set by the call
                            canStack = false;
                        }
                        else
                        {
                            JITDUMP("Allocating V%02u on the stack\n", lclNum);
                            canStack = true;
                            const unsigned int stackLclNum =
                                MorphNewArrNodeIntoStackAlloc(data->AsCall(), clsHnd,
                                                              (unsigned int)len->AsIntCon()->IconValue(), blockSize,
                                                              block, stmt);

                            // Note we do not want to rewrite uses of the array temp, so we
                            // do not update m_HeapLocalToStackLocalMap.
                            //
                            comp->Metrics.StackAllocatedArrays++;
                        }
                    }
                    else if (allocType == OAT_NEWOBJ)
                    {
                        assert(basicBlockHasNewObj);
                        //------------------------------------------------------------------------
                        // We expect the following expression tree at this point
                        //  STMTx (IL 0x... ???)
                        //    * STORE_LCL_VAR   ref
                        //    \--*  ALLOCOBJ  ref
                        //       \--*  CNS_INT(h) long
                        //------------------------------------------------------------------------

                        CORINFO_CLASS_HANDLE clsHnd       = data->AsAllocObj()->gtAllocObjClsHnd;
                        CORINFO_CLASS_HANDLE stackClsHnd  = clsHnd;
                        const bool           isValueClass = comp->info.compCompHnd->isValueClass(clsHnd);

                        if (isValueClass)
                        {
                            comp->Metrics.NewBoxedValueClassHelperCalls++;
                            stackClsHnd = comp->info.compCompHnd->getTypeForBoxOnStack(clsHnd);
                        }
                        else
                        {
                            comp->Metrics.NewRefClassHelperCalls++;
                        }

                        if (!CanAllocateLclVarOnStack(lclNum, clsHnd, allocType, 0, nullptr, &onHeapReason))
                        {
                            // reason set by the call
                            canStack = false;
                        }
                        else if (stackClsHnd == NO_CLASS_HANDLE)
                        {
                            assert(isValueClass);
                            onHeapReason = "[no class handle for this boxed value class]";
                            canStack     = false;
                        }
                        else
                        {
                            JITDUMP("Allocating V%02u on the stack\n", lclNum);
                            canStack = true;
                            const unsigned int stackLclNum =
                                MorphAllocObjNodeIntoStackAlloc(data->AsAllocObj(), stackClsHnd, isValueClass, block,
                                                                stmt);
                            m_HeapLocalToStackLocalMap.AddOrUpdate(lclNum, stackLclNum);

                            if (isValueClass)
                            {
                                comp->Metrics.StackAllocatedBoxedValueClasses++;
                            }
                            else
                            {
                                comp->Metrics.StackAllocatedRefClasses++;
                            }

                            bashCall = true;
                        }
                    }
                }

                if (canStack)
                {
                    // We keep the set of possibly-stack-pointing pointers as a superset of the set of
                    // definitely-stack-pointing pointers. All definitely-stack-pointing pointers are in both
                    // sets.
                    MarkLclVarAsDefinitelyStackPointing(lclNum);
                    MarkLclVarAsPossiblyStackPointing(lclNum);

                    if (bashCall)
                    {
                        stmt->GetRootNode()->gtBashToNOP();
                    }

                    comp->optMethodFlags |= OMF_HAS_OBJSTACKALLOC;
                    didStackAllocate = true;
                }
                else
                {
                    assert(onHeapReason != nullptr);
                    JITDUMP("Allocating V%02u on the heap: %s\n", lclNum, onHeapReason);
                    if (allocType == OAT_NEWOBJ)
                    {
                        data                         = MorphAllocObjNodeIntoHelperCall(data->AsAllocObj());
                        stmtExpr->AsLclVar()->Data() = data;
                        stmtExpr->AddAllEffectsFlags(data);
                    }
                }
            }
#ifdef DEBUG
            else
            {
                // We assume that GT_ALLOCOBJ nodes are always present in the canonical form.
                assert(!comp->gtTreeContainsOper(stmt->GetRootNode(), GT_ALLOCOBJ));
            }
#endif // DEBUG
        }
    }

    return didStackAllocate;
}

//------------------------------------------------------------------------
// MorphAllocObjNodeIntoHelperCall: Morph a GT_ALLOCOBJ node into an
//                                  allocation helper call.
//
// Arguments:
//    allocObj - GT_ALLOCOBJ that will be replaced by helper call.
//
// Return Value:
//    Address of helper call node (can be the same as allocObj).
//
// Notes:
//    Must update parents flags after this.

GenTree* ObjectAllocator::MorphAllocObjNodeIntoHelperCall(GenTreeAllocObj* allocObj)
{
    assert(allocObj != nullptr);

    GenTree*     arg                  = allocObj->gtGetOp1();
    unsigned int helper               = allocObj->gtNewHelper;
    bool         helperHasSideEffects = allocObj->gtHelperHasSideEffects;

#ifdef FEATURE_READYTORUN
    CORINFO_CONST_LOOKUP entryPoint = allocObj->gtEntryPoint;
    if (helper == CORINFO_HELP_READYTORUN_NEW)
    {
        arg = nullptr;
    }
#endif

    const bool morphArgs  = false;
    GenTree*   helperCall = comp->fgMorphIntoHelperCall(allocObj, allocObj->gtNewHelper, morphArgs, arg);
    if (helperHasSideEffects)
    {
        helperCall->AsCall()->gtCallMoreFlags |= GTF_CALL_M_ALLOC_SIDE_EFFECTS;
    }

#ifdef FEATURE_READYTORUN
    if (entryPoint.addr != nullptr)
    {
        assert(comp->opts.IsReadyToRun());
        helperCall->AsCall()->setEntryPoint(entryPoint);
    }
    else
    {
        assert(helper != CORINFO_HELP_READYTORUN_NEW); // If this is true, then we should have collected a non-null
                                                       // entrypoint above
    }
#endif

    return helperCall;
}

//------------------------------------------------------------------------
// MorphNewArrNodeIntoStackAlloc: Morph a newarray helper call node into stack allocation.
//
// Arguments:
//    newArr       - GT_CALL that will be replaced by helper call.
//    clsHnd       - class representing the type of the array
//    length       - length of the array
//    blockSize    - size of the layout
//    block        - a basic block where newArr is
//    stmt         - a statement where newArr is
//
// Return Value:
//    local num for the new stack allocated local
//
// Notes:
//    This function can insert additional statements before stmt.
//
unsigned int ObjectAllocator::MorphNewArrNodeIntoStackAlloc(GenTreeCall*         newArr,
                                                            CORINFO_CLASS_HANDLE clsHnd,
                                                            unsigned int         length,
                                                            unsigned int         blockSize,
                                                            BasicBlock*          block,
                                                            Statement*           stmt)
{
    assert(newArr != nullptr);
    assert(m_AnalysisDone);
    assert(clsHnd != NO_CLASS_HANDLE);
    assert(newArr->IsHelperCall());
    assert(newArr->GetHelperNum() != CORINFO_HELP_NEWARR_1_MAYBEFROZEN);

    const bool         shortLifetime = false;
    const bool         alignTo8      = newArr->GetHelperNum() == CORINFO_HELP_NEWARR_1_ALIGN8;
    const unsigned int lclNum        = comp->lvaGrabTemp(shortLifetime DEBUGARG("stack allocated array temp"));
    LclVarDsc* const   lclDsc        = comp->lvaGetDesc(lclNum);

    if (alignTo8)
    {
        blockSize = AlignUp(blockSize, 8);
    }

    comp->lvaSetStruct(lclNum, comp->typGetBlkLayout(blockSize), /* unsafeValueClsCheck */ false);
    lclDsc->lvStackAllocatedObject = true;

    // Initialize the object memory if necessary.
    bool bbInALoop  = block->HasFlag(BBF_BACKWARD_JUMP);
    bool bbIsReturn = block->KindIs(BBJ_RETURN);
    if (comp->fgVarNeedsExplicitZeroInit(lclNum, bbInALoop, bbIsReturn))
    {
        //------------------------------------------------------------------------
        // STMTx (IL 0x... ???)
        //   *  STORE_LCL_VAR   struct
        //   \--*  CNS_INT   int    0
        //------------------------------------------------------------------------

        GenTree*   init     = comp->gtNewStoreLclVarNode(lclNum, comp->gtNewIconNode(0));
        Statement* initStmt = comp->gtNewStmt(init);

        comp->fgInsertStmtBefore(block, stmt, initStmt);
    }
    else
    {
        JITDUMP("\nSuppressing zero-init for V%02u -- expect to zero in prolog\n", lclNum);
        lclDsc->lvSuppressedZeroInit = 1;
        comp->compSuppressedZeroInit = true;
    }

#ifndef TARGET_64BIT
    lclDsc->lvStructDoubleAlign = alignTo8;
#endif

    // Mark the newarr call as being "on stack", and add the address
    // of the stack local as an argument
    //
    GenTree* const stackLocalAddr = comp->gtNewLclAddrNode(lclNum, 0);
    newArr->gtArgs.PushBack(comp, NewCallArg::Primitive(stackLocalAddr).WellKnown(WellKnownArg::StackArrayLocal));
    newArr->gtCallMoreFlags |= GTF_CALL_M_STACK_ARRAY;

    // Retype the call result as an unmanaged pointer
    //
    newArr->ChangeType(TYP_I_IMPL);
    newArr->gtReturnType = TYP_I_IMPL;

    // Note that we have stack allocated arrays in this method
    //
    comp->setMethodHasStackAllocatedArray();

    return lclNum;
}

//------------------------------------------------------------------------
// MorphAllocObjNodeIntoStackAlloc: Morph a GT_ALLOCOBJ node into stack
//                                  allocation.
// Arguments:
//    allocObj     - GT_ALLOCOBJ that will be replaced by a stack allocation
//    clsHnd       - class representing the stack allocated object
//    isValueClass - we are stack allocating a boxed value class
//    block        - a basic block where allocObj is
//    stmt         - a statement where allocObj is
//
// Return Value:
//    local num for the new stack allocated local
//
// Notes:
//    This function can insert additional statements before stmt.
//
unsigned int ObjectAllocator::MorphAllocObjNodeIntoStackAlloc(
    GenTreeAllocObj* allocObj, CORINFO_CLASS_HANDLE clsHnd, bool isValueClass, BasicBlock* block, Statement* stmt)
{
    assert(allocObj != nullptr);
    assert(m_AnalysisDone);
    assert(clsHnd != NO_CLASS_HANDLE);

    const bool         shortLifetime = false;
    const unsigned int lclNum        = comp->lvaGrabTemp(shortLifetime DEBUGARG(
        isValueClass ? "stack allocated boxed value class temp" : "stack allocated ref class temp"));

    comp->lvaSetStruct(lclNum, clsHnd, /* unsafeValueClsCheck */ false);

    // Initialize the object memory if necessary.
    bool             bbInALoop     = block->HasFlag(BBF_BACKWARD_JUMP);
    bool             bbIsReturn    = block->KindIs(BBJ_RETURN);
    LclVarDsc* const lclDsc        = comp->lvaGetDesc(lclNum);
    lclDsc->lvStackAllocatedObject = true;
    if (comp->fgVarNeedsExplicitZeroInit(lclNum, bbInALoop, bbIsReturn))
    {
        //------------------------------------------------------------------------
        // STMTx (IL 0x... ???)
        //   *  STORE_LCL_VAR   struct
        //   \--*  CNS_INT   int    0
        //------------------------------------------------------------------------

        GenTree*   init     = comp->gtNewStoreLclVarNode(lclNum, comp->gtNewIconNode(0));
        Statement* initStmt = comp->gtNewStmt(init);

        comp->fgInsertStmtBefore(block, stmt, initStmt);
    }
    else
    {
        JITDUMP("\nSuppressing zero-init for V%02u -- expect to zero in prolog\n", lclNum);
        lclDsc->lvSuppressedZeroInit = 1;
        comp->compSuppressedZeroInit = true;
    }

    // Initialize the vtable slot.
    //
    //------------------------------------------------------------------------
    // STMTx (IL 0x... ???)
    //   * STORE_LCL_FLD    long
    //   \--*  CNS_INT(h) long
    //------------------------------------------------------------------------

    // Initialize the method table pointer.
    GenTree*   init     = comp->gtNewStoreLclFldNode(lclNum, TYP_I_IMPL, 0, allocObj->gtGetOp1());
    Statement* initStmt = comp->gtNewStmt(init);

    comp->fgInsertStmtBefore(block, stmt, initStmt);

    // If this allocation is part the special empty static pattern, find the controlling
    // branch and force control to always flow to the new instance side.
    //
    if ((allocObj->gtFlags & GTF_ALLOCOBJ_EMPTY_STATIC) != 0)
    {
        BasicBlock* const predBlock = block->GetUniquePred(comp);
        assert(predBlock != nullptr);
        assert(predBlock->KindIs(BBJ_COND));

        JITDUMP("Empty static pattern controlled by " FMT_BB ", optimizing to always use stack allocated instance\n",
                predBlock->bbNum);
        Statement* const controllingStmt = predBlock->lastStmt();
        GenTree* const   controllingNode = controllingStmt->GetRootNode();
        assert(controllingNode->OperIs(GT_JTRUE));

        FlowEdge* const trueEdge    = predBlock->GetTrueEdge();
        FlowEdge* const falseEdge   = predBlock->GetFalseEdge();
        FlowEdge*       keptEdge    = nullptr;
        FlowEdge*       removedEdge = nullptr;

        if (trueEdge->getDestinationBlock() == block)
        {
            keptEdge    = trueEdge;
            removedEdge = falseEdge;
        }
        else
        {
            assert(falseEdge->getDestinationBlock() == block);
            keptEdge    = falseEdge;
            removedEdge = trueEdge;
        }

        BasicBlock* removedBlock = removedEdge->getDestinationBlock();
        comp->fgRemoveRefPred(removedEdge);
        predBlock->SetKindAndTargetEdge(BBJ_ALWAYS, keptEdge);
        comp->fgRepairProfileCondToUncond(predBlock, keptEdge, removedEdge);

        // Just lop off the JTRUE, the rest can clean up later
        // (eg may have side effects)
        //
        controllingStmt->SetRootNode(controllingNode->AsOp()->gtOp1);

        // We must remove the empty static block now too.
        assert(removedBlock->bbRefs == 0);
        assert(removedBlock->KindIs(BBJ_ALWAYS));
        comp->fgRemoveBlock(removedBlock, /* unreachable */ true);
    }
    else
    {
        JITDUMP("ALLOCOBJ [%06u] is not part of an empty static\n", comp->dspTreeID(allocObj));
    }

    return lclNum;
}

//------------------------------------------------------------------------
// CanLclVarEscapeViaParentStack: Check if the local variable escapes via the given parent stack.
//                                Update the connection graph as necessary.
//
// Arguments:
//    parentStack     - Parent stack of the current visit
//    lclNum          - Local variable number
//    block           - basic block holding the trees
//
// Return Value:
//    true if the local can escape via the parent stack; false otherwise
//
// Notes:
//    The method currently treats all locals assigned to a field as escaping.
//    The can potentially be tracked by special field edges in the connection graph.
//
bool ObjectAllocator::CanLclVarEscapeViaParentStack(ArrayStack<GenTree*>* parentStack,
                                                    unsigned int          lclNum,
                                                    BasicBlock*           block)
{
    assert(parentStack != nullptr);
    int parentIndex = 1;

    bool keepChecking                  = true;
    bool canLclVarEscapeViaParentStack = true;
    bool isCopy                        = true;
    bool isEnumeratorLocal             = comp->lvaGetDesc(lclNum)->lvIsEnumerator;

    while (keepChecking)
    {
        if (parentStack->Height() <= parentIndex)
        {
            canLclVarEscapeViaParentStack = false;
            break;
        }

        GenTree* tree    = parentStack->Top(parentIndex - 1);
        GenTree* parent  = parentStack->Top(parentIndex);
        bool     wasCopy = isCopy;

        isCopy                        = false;
        canLclVarEscapeViaParentStack = true;
        keepChecking                  = false;

        JITDUMP("... V%02u ... checking [%06u]\n", lclNum, comp->dspTreeID(parent));

        switch (parent->OperGet())
        {
            // Update the connection graph if we are storing to a local.
            // For all other stores we mark the local as escaping.
            case GT_STORE_LCL_VAR:
            {
                // Add an edge to the connection graph.
                const unsigned int dstLclNum = parent->AsLclVar()->GetLclNum();
                const unsigned int srcLclNum = lclNum;

                AddConnGraphEdge(dstLclNum, srcLclNum);
                canLclVarEscapeViaParentStack = false;

                // If the source of this store is an enumerator local,
                // then the dest also becomes an enumerator local.
                //
                if (isCopy)
                {
                    CheckForEnumeratorUse(srcLclNum, dstLclNum);
                }
            }
            break;

            case GT_EQ:
            case GT_NE:
            case GT_LT:
            case GT_GT:
            case GT_LE:
            case GT_GE:
            case GT_NULLCHECK:
            case GT_ARR_LENGTH:
                canLclVarEscapeViaParentStack = false;
                break;

            case GT_COMMA:
                if (parent->AsOp()->gtGetOp1() == parentStack->Top(parentIndex - 1))
                {
                    // Left child of GT_COMMA, it will be discarded
                    canLclVarEscapeViaParentStack = false;
                    break;
                }
                FALLTHROUGH;
            case GT_COLON:
            case GT_QMARK:
            case GT_ADD:
<<<<<<< HEAD
=======
            case GT_SUB:
            case GT_BOX:
>>>>>>> 7d758783
            case GT_FIELD_ADDR:
                // Check whether the local escapes via its grandparent.
                ++parentIndex;
                keepChecking = true;
                break;

<<<<<<< HEAD
            case GT_BOX:
                isCopy = wasCopy;
=======
            case GT_INDEX_ADDR:
                if (tree == parent->AsIndexAddr()->Index())
                {
                    // The index is not taken so the local doesn't escape.
                    canLclVarEscapeViaParentStack = false;
                    break;
                }
                // Check whether the local escapes via its grandparent.
>>>>>>> 7d758783
                ++parentIndex;
                keepChecking = true;
                break;

            case GT_STOREIND:
            case GT_STORE_BLK:
            case GT_BLK:
                if (tree != parent->AsIndir()->Addr())
                {
                    // TODO-ObjectStackAllocation: track stores to fields.
                    break;
                }
                FALLTHROUGH;
            case GT_IND:
                // Address of the field/ind is not taken so the local doesn't escape.
                canLclVarEscapeViaParentStack = false;
                break;

            case GT_CALL:
            {
                GenTreeCall* const asCall = parent->AsCall();

                if (asCall->IsHelperCall())
                {
                    canLclVarEscapeViaParentStack =
                        !Compiler::s_helperCallProperties.IsNoEscape(comp->eeGetHelperNum(asCall->gtCallMethHnd));
                }

                // Note there is nothing special here about the parent being a call. We could move all this processing
                // up to the caller and handle any sort of tree that could lead to escapes this way.
                //
                // We have it this way because we currently don't expect to see other escaping references on failed
                // GDV paths, though perhaps with multi-guess GDV that might change?
                //
                // In particular it might be tempting to look for references in uncatchable BBJ_THROWs or similar
                // and enable a kind of "partial escape analysis" where we copy from stack to heap just before the
                // point of escape. We would have to add pseudo-locals for this like we do for GDV, but we wouldn't
                // necessarily need to do the predicate analysis or cloning.
                //
                if (isEnumeratorLocal)
                {
                    JITDUMP("Enumerator V%02u passed to call...\n", lclNum);
                    canLclVarEscapeViaParentStack = !CheckForGuardedUse(block, parent, lclNum);
                }
                break;
            }

            default:
                break;
        }
    }

    return canLclVarEscapeViaParentStack;
}

//------------------------------------------------------------------------
// UpdateAncestorTypes: Update types of some ancestor nodes of a possibly-stack-pointing
//                      tree from TYP_REF to TYP_BYREF or TYP_I_IMPL.
//
// Arguments:
//    tree            - Possibly-stack-pointing tree
//    parentStack     - Parent stack of the possibly-stack-pointing tree
//    newType         - New type of the possibly-stack-pointing tree
//
// Notes:
//                      If newType is TYP_I_IMPL, the tree is definitely pointing to the stack (or is null);
//                      if newType is TYP_BYREF, the tree may point to the stack.
//                      In addition to updating types this method may set GTF_IND_TGT_NOT_HEAP on ancestor
//                      indirections to help codegen with write barrier selection.
//
void ObjectAllocator::UpdateAncestorTypes(GenTree* tree, ArrayStack<GenTree*>* parentStack, var_types newType)
{
    assert(newType == TYP_BYREF || newType == TYP_I_IMPL);
    assert(parentStack != nullptr);
    int parentIndex = 1;

    bool keepChecking = true;

    while (keepChecking && (parentStack->Height() > parentIndex))
    {
        GenTree* parent = parentStack->Top(parentIndex);
        keepChecking    = false;

        switch (parent->OperGet())
        {
            case GT_STORE_LCL_VAR:
            case GT_BOX:
                if (parent->TypeGet() == TYP_REF)
                {
                    parent->ChangeType(newType);
                }
                break;

            case GT_EQ:
            case GT_NE:
            case GT_LT:
            case GT_GT:
            case GT_LE:
            case GT_GE:
            case GT_NULLCHECK:
            case GT_ARR_LENGTH:
                break;

            case GT_COMMA:
                if (parent->AsOp()->gtGetOp1() == parentStack->Top(parentIndex - 1))
                {
                    // Left child of GT_COMMA, it will be discarded
                    break;
                }
                FALLTHROUGH;
            case GT_QMARK:
            case GT_ADD:
            case GT_SUB:
            case GT_FIELD_ADDR:
            case GT_INDEX_ADDR:
                if (parent->TypeGet() == TYP_REF)
                {
                    parent->ChangeType(newType);
                }
                ++parentIndex;
                keepChecking = true;
                break;

            case GT_COLON:
            {
                GenTree* const lhs = parent->AsOp()->gtGetOp1();
                GenTree* const rhs = parent->AsOp()->gtGetOp2();

                // We may see sibling null refs. Retype them as appropriate.
                //
                if (lhs == tree)
                {
                    assert(rhs->IsIntegralConst(0));
                    rhs->ChangeType(newType);
                }
                else
                {
                    assert(rhs == tree);
                    assert(lhs->IsIntegralConst(0));
                    lhs->ChangeType(newType);
                }

                parent->ChangeType(newType);

                ++parentIndex;
                keepChecking = true;
            }
            break;

            case GT_STOREIND:
            case GT_STORE_BLK:
            case GT_BLK:
                assert(tree == parent->AsIndir()->Addr());

                // The new target could be *not* on the heap.
                parent->gtFlags &= ~GTF_IND_TGT_HEAP;

                if (newType != TYP_BYREF)
                {
                    // This indicates that a write barrier is not needed when writing
                    // to this field/indirection since the address is not pointing to the heap.
                    // It's either null or points to inside a stack-allocated object.
                    parent->gtFlags |= GTF_IND_TGT_NOT_HEAP;
                }
                break;

            case GT_IND:
            case GT_CALL:
                break;

            default:
                unreached();
        }

        if (keepChecking)
        {
            tree = parentStack->Top(parentIndex - 1);
        }
    }

    return;
}

//------------------------------------------------------------------------
// RewriteUses: Find uses of the newobj temp for stack-allocated
//              objects and replace with address of the stack local.

void ObjectAllocator::RewriteUses()
{
    class RewriteUsesVisitor final : public GenTreeVisitor<RewriteUsesVisitor>
    {
        ObjectAllocator* m_allocator;

    public:
        enum
        {
            DoPreOrder   = true,
            DoPostOrder  = true,
            ComputeStack = true,
        };

        RewriteUsesVisitor(ObjectAllocator* allocator)
            : GenTreeVisitor<RewriteUsesVisitor>(allocator->comp)
            , m_allocator(allocator)
        {
        }

        Compiler::fgWalkResult PreOrderVisit(GenTree** use, GenTree* user)
        {
            GenTree* tree = *use;

            if (!tree->OperIsAnyLocal())
            {
                return Compiler::fgWalkResult::WALK_CONTINUE;
            }

            const unsigned int lclNum    = tree->AsLclVarCommon()->GetLclNum();
            unsigned int       newLclNum = BAD_VAR_NUM;
            LclVarDsc*         lclVarDsc = m_compiler->lvaGetDesc(lclNum);

            if ((lclNum < BitVecTraits::GetSize(&m_allocator->m_bitVecTraits)) &&
                m_allocator->MayLclVarPointToStack(lclNum))
            {
                // Analysis does not handle indirect access to pointer locals.
                assert(tree->OperIsScalarLocal());

                var_types newType;
                if (m_allocator->m_HeapLocalToStackLocalMap.TryGetValue(lclNum, &newLclNum))
                {
                    assert(tree->OperIs(GT_LCL_VAR)); // Must be a use.
                    newType = TYP_I_IMPL;
                    tree    = m_compiler->gtNewLclVarAddrNode(newLclNum);
                    *use    = tree;
                }
                else
                {
                    newType = m_allocator->DoesLclVarPointToStack(lclNum) ? TYP_I_IMPL : TYP_BYREF;
                    if (tree->TypeGet() == TYP_REF)
                    {
                        tree->ChangeType(newType);
                    }
                }

                if (lclVarDsc->lvType != newType)
                {
                    JITDUMP("Changing the type of V%02u from %s to %s\n", lclNum, varTypeName(lclVarDsc->lvType),
                            varTypeName(newType));
                    lclVarDsc->lvType = newType;
                }
                m_allocator->UpdateAncestorTypes(tree, &m_ancestors, newType);

                if (newLclNum != BAD_VAR_NUM)
                {
                    JITDUMP("Update V%02u to V%02u from use [%06u]\n", lclNum, newLclNum, m_compiler->dspTreeID(tree));
                    DISPTREE(tree);
                }
            }

            return Compiler::fgWalkResult::WALK_CONTINUE;
        }

        Compiler::fgWalkResult PostOrderVisit(GenTree** use, GenTree* user)
        {
            GenTree* const tree = *use;

            // Remove GT_BOX, if stack allocated
            //
            if (tree->OperIs(GT_BOX))
            {
                GenTree* const boxLcl = tree->AsOp()->gtGetOp1();
                assert(boxLcl->OperIs(GT_LCL_VAR, GT_LCL_ADDR));
                if (boxLcl->OperIs(GT_LCL_ADDR))
                {
                    JITDUMP("Removing BOX wrapper [%06u]\n", m_compiler->dspTreeID(tree));
                    *use = boxLcl;
                }
            }
            // Make box accesses explicit for UNBOX_HELPER
            //
            else if (tree->IsCall())
            {
                GenTreeCall* const call = tree->AsCall();

                if (call->IsHelperCall(m_compiler, CORINFO_HELP_UNBOX))
                {
                    JITDUMP("Found unbox helper call [%06u]\n", m_compiler->dspTreeID(call));

                    // See if second arg is possibly a stack allocated box or ref class
                    // (arg will have been retyped local or local address)
                    //
                    CallArg*       secondArg     = call->gtArgs.GetArgByIndex(1);
                    GenTree* const secondArgNode = secondArg->GetNode();

                    if ((secondArgNode->OperIsLocal() || secondArgNode->OperIs(GT_LCL_ADDR)) &&
                        !secondArgNode->TypeIs(TYP_REF))
                    {
                        const bool                 isForEffect = (user == nullptr) || call->TypeIs(TYP_VOID);
                        GenTreeLclVarCommon* const lcl         = secondArgNode->AsLclVarCommon();

                        // Rewrite the call to make the box accesses explicit in jitted code.
                        // user = COMMA(
                        //           CALL(UNBOX_HELPER_TYPETEST, obj->MethodTable, type),
                        //           ADD(obj, TARGET_POINTER_SIZE))
                        //
                        JITDUMP("Rewriting to invoke box type test helper%s\n", isForEffect ? " for side effect" : "");

                        call->gtCallMethHnd = m_compiler->eeFindHelper(CORINFO_HELP_UNBOX_TYPETEST);
                        GenTree* const mt   = m_compiler->gtNewMethodTableLookup(lcl, /* onStack */ true);
                        call->gtArgs.Remove(secondArg);
                        call->gtArgs.PushBack(m_compiler, NewCallArg::Primitive(mt));

                        if (isForEffect)
                        {
                            // call was just for effect, we're done.
                        }
                        else
                        {
                            GenTree* const lclCopy = m_compiler->gtCloneExpr(lcl);
                            GenTree* const payloadAddr =
                                m_compiler->gtNewOperNode(GT_ADD, TYP_BYREF, lclCopy,
                                                          m_compiler->gtNewIconNode(TARGET_POINTER_SIZE, TYP_I_IMPL));
                            GenTree* const comma = m_compiler->gtNewOperNode(GT_COMMA, TYP_BYREF, call, payloadAddr);
                            *use                 = comma;
                        }
                    }
                }
            }
            else if (tree->OperIsIndir())
            {
                // Look for cases where the addr is a comma created above, and
                // sink the indir into the comma so later phases can see the access more cleanly.
                //
                GenTreeIndir* const indir = tree->AsIndir();
                GenTree* const      addr  = indir->Addr();

                if (addr->OperIs(GT_COMMA))
                {
                    GenTree* const lastEffect = addr->AsOp()->gtGetOp1();

                    if (lastEffect->IsCall() &&
                        lastEffect->AsCall()->IsHelperCall(m_compiler, CORINFO_HELP_UNBOX_TYPETEST))
                    {
                        GenTree* const actualAddr  = addr->gtEffectiveVal();
                        GenTree*       sideEffects = nullptr;
                        m_compiler->gtExtractSideEffList(indir, &sideEffects, GTF_SIDE_EFFECT, /* ignore root */ true);

                        // indir is based on a local address, no side effect possible.
                        //
                        indir->Addr() = actualAddr;
                        indir->gtFlags &= ~GTF_SIDE_EFFECT;
                        GenTree* const newComma =
                            m_compiler->gtNewOperNode(GT_COMMA, indir->TypeGet(), sideEffects, indir);
                        *use = newComma;
                    }
                }
            }

            return Compiler::fgWalkResult::WALK_CONTINUE;
        }
    };

    for (BasicBlock* const block : comp->Blocks())
    {
        for (Statement* const stmt : block->Statements())
        {
            RewriteUsesVisitor rewriteUsesVisitor(this);
            rewriteUsesVisitor.WalkTree(stmt->GetRootNodePointer(), nullptr);
        }
    }
}

//------------------------------------------------------------------------------
// AnalyzeIfCloningCanPreventEscape: see if by cloning we can ensure an object
//    does not escape.
//
// Arguments:
//   bitVecTraits                       - Bit vector traits
//   escapingNodes               [in]   - current set of escaping nodes
//   escapingNodesToProcess  [in/out]   - set of newly escaping nodes
//
// Returns:
//   true, if there are any newly escaping nodes
//
// Notes:
//   During our analysis we have may have noted conditionally escaping objects
//   and var references and connected them to a pseduolocal, along with information
//   about how we could clone blocks to ensure that the object could be stack allocated.
//
//   The current assumption is that these nodes do not escape, but to ensure
//   that we must be able to clone the code and remove the potential for escape
//
//   So, we  verify for each case that we can clone; if not, mark we the pseudolocal
//   as escaping. If any pseudlocal now escapes, we return true so that the main
//   analysis can update its closure.
//
//   We may choose not to clone a candiate for several reasons:
//   * too much EH already in the method, or some other reason cloning is infeasible
//   * two different candidates have overlapping clone regions
//   * the cost/benefit analysis does not look favorable
//
bool ObjectAllocator::AnalyzeIfCloningCanPreventEscape(BitVecTraits* bitVecTraits,
                                                       BitVec&       escapingNodes,
                                                       BitVec&       escapingNodesToProcess)
{
    bool newEscapes = false;

    for (unsigned p = 0; p < m_numPseudoLocals; p++)
    {
        unsigned const pseudoLocal = p + comp->lvaCount;
        bool           canClone    = true;
        CloneInfo*     info        = nullptr;

        const bool hasInfo = m_CloneMap.Lookup(pseudoLocal, &info);
        if (!hasInfo)
        {
            // We never found any conditional allocation attached to this pseudoLocal.
            //
            JITDUMP("   P%02u has no guard info\n", pseudoLocal);
            canClone = false;
            break;
        }

        unsigned lclNum                 = BAD_VAR_NUM;
        BitVec   pseudoLocalAdjacencies = m_ConnGraphAdjacencyMatrix[pseudoLocal];

        // If we found an allocation but didn't find any conditionally escaping uses, then cloning is of no use
        //
        if (BitVecOps::IsEmpty(bitVecTraits, pseudoLocalAdjacencies))
        {
            JITDUMP("   No conditionally escaping uses under P%02u, so no reason to clone\n", pseudoLocal);
            canClone = false;
            break;
        }

        // Check if each conditionally escaping local escapes on its own; if so cloning is of no use
        //
        BitVecOps::Iter iterator(bitVecTraits, pseudoLocalAdjacencies);
        while (canClone && iterator.NextElem(&lclNum))
        {
            if (BitVecOps::IsMember(bitVecTraits, escapingNodes, lclNum))
            {
                // The enumerator var or a related var had escaping uses somewhere in the method,
                // not under a failing GDV or any GDV.
                //
                JITDUMP("   V%02u escapes independently of P%02u\n", lclNum, pseudoLocal);
                canClone = false;
                break;
            }
        }

        // Also check the alloc temps
        //
        if (info->m_allocTemps != nullptr)
        {
            for (unsigned v : *(info->m_allocTemps))
            {
                if (BitVecOps::IsMember(bitVecTraits, escapingNodes, v))
                {
                    JITDUMP("   alloc temp V%02u escapes independently of P%02u\n", v, pseudoLocal)
                    canClone = false;
                    break;
                }
            }
        }

        if (canClone)
        {
            // We may be able to clone and specialize the enumerator uses to ensure
            // that the allocated enumerator does not escape.
            //
            JITDUMP("   P%02u is guarding the escape of V%02u\n", pseudoLocal, lclNum);
            if (info->m_allocTemps != nullptr)
            {
                JITDUMP("   along with ");
                for (unsigned v : *(info->m_allocTemps))
                {
                    JITDUMP("V%02u ", v);
                }
                JITDUMP("\n");
            }
            JITDUMP("   they escape only when V%02u.Type NE %s\n", info->m_local, comp->eeGetClassName(info->m_type));
            JITDUMP("   V%02u + secondary vars have %u appearances\n", info->m_local, info->m_appearanceCount);

            comp->Metrics.EnumeratorGDVProvisionalNoEscape++;
        }

        // See if cloning is actually viable.
        //
        if (canClone)
        {
            canClone = CanClone(info);
        }

        // See if this clone would overlap with othr clones
        //
        if (canClone)
        {
            canClone = !CloneOverlaps(info);
        }

        // See if cloning is a good idea.
        //
        if (canClone)
        {
            canClone = ShouldClone(info);
        }

        // All checks are done
        //
        if (canClone)
        {
            JITDUMP("\n*** Can prevent escape under P%02u via cloning ***\n", pseudoLocal);
            info->m_willClone = true;
            m_regionsToClone++;
        }
        else
        {
            JITDUMP("   not optimizing, so will mark P%02u as escaping\n", pseudoLocal);
            MarkLclVarAsEscaping(pseudoLocal);
            BitVecOps::AddElemD(bitVecTraits, escapingNodesToProcess, pseudoLocal);
            newEscapes = true;
        }
    }

    return newEscapes;
}

//------------------------------------------------------------------------------
// NewPseudoLocal: return index of a new pseudo local.
//
// Returns:
//   index to use, or BAD_VAR_NUM if no more indices are available.
//
unsigned ObjectAllocator::NewPseudoLocal()
{
    unsigned result = BAD_VAR_NUM;
    if (m_numPseudoLocals < m_maxPseudoLocals)
    {
        result = comp->lvaCount + m_numPseudoLocals;
        m_numPseudoLocals++;
    }
    return result;
}

//------------------------------------------------------------------------------
// IsGuarded: does evaluation of `tree` depend on a GDV type test?
//
// Arguments:
//   block        -- block containing tree
//   tree         -- tree in question
//   info         -- [out] closest enclosing guard info, if method returns true
//   testOutcome  -- outcome of GDV test (true ==> type matches the specific one in the test)
//
// Returns:
//   true if tree is only evaluated under a GDV check, where the check result is testOutcome.
//   Returns closest such check (in terms of dominators), along with info on the check.
//
// Notes:
//   * There may be other checks higher in the tree, consider returning all
//     checks rather than just the closest.
//   * Possibly try and recognize user-written type checks...?
//   * Consider bailing out at some point, for deep dominator trees.
//   * R2R/NAOT cases where compile time and runtime handles diverge
//
bool ObjectAllocator::IsGuarded(BasicBlock* block, GenTree* tree, GuardInfo* info, bool testOutcome)
{
    JITDUMP("Checking if [%06u] in " FMT_BB " executes under a %s GDV type test\n", comp->dspTreeID(tree), block->bbNum,
            testOutcome ? "successful" : "failing");

    // Walk up the dominator tree....
    //
    for (BasicBlock* idomBlock = block->bbIDom; idomBlock != nullptr; idomBlock = idomBlock->bbIDom)
    {
        JITDUMP("... examining dominator " FMT_BB "\n", idomBlock->bbNum);
        if (!idomBlock->KindIs(BBJ_COND))
        {
            JITDUMP("... not BBJ_COND\n");
            continue;
        }

        // We require that one idomBlock successor *not* dominate.
        // (otherwise idomBlock could be the top of a diamond where both outcomes reach block).
        //
        const bool trueSuccessorDominates  = comp->m_domTree->Dominates(idomBlock->GetTrueTarget(), block);
        const bool falseSuccessorDominates = comp->m_domTree->Dominates(idomBlock->GetFalseTarget(), block);

        if (trueSuccessorDominates && falseSuccessorDominates)
        {
            JITDUMP("... both successors dominate?\n");
            continue;
        }

        if (!(trueSuccessorDominates || falseSuccessorDominates))
        {
            JITDUMP("... neither successor dominates\n");
            continue;
        }

        GenTree* const guardingRelop = IsGuard(idomBlock, info);
        if (guardingRelop == nullptr)
        {
            continue;
        }

        // We found a dominating GDV test, see if the condition is the one we're looking for.
        //
        if (testOutcome)
        {
            bool const isReachableOnGDVSuccess = (trueSuccessorDominates && guardingRelop->OperIs(GT_EQ)) ||
                                                 (falseSuccessorDominates && guardingRelop->OperIs(GT_NE));
            if (isReachableOnGDVSuccess)
            {
                info->m_block = idomBlock;
                return true;
            }
            JITDUMP("... guarded by failing GDV\n");
            continue;
        }
        else
        {
            bool const isReachableOnGDVFailure = (trueSuccessorDominates && guardingRelop->OperIs(GT_NE)) ||
                                                 (falseSuccessorDominates && guardingRelop->OperIs(GT_EQ));
            if (isReachableOnGDVFailure)
            {
                info->m_block = idomBlock;
                return true;
            }
            JITDUMP("... guarded by successful GDV\n");
            continue;
        }
    }

    JITDUMP("... no more doms\n");
    return false;
}

//------------------------------------------------------------------------------
// IsGuard: does block look like a GDV guard
//
// Arguments:
//   block -- block in question
//   info -- [out] guard info
//
// Returns:
//   Comparison tree if this is a guard, or nullptr
//
GenTree* ObjectAllocator::IsGuard(BasicBlock* block, GuardInfo* info)
{
    if (!block->KindIs(BBJ_COND))
    {
        JITDUMP("... not BBJ_COND\n");
        return nullptr;
    }

    Statement* const stmt = block->lastStmt();
    if (stmt == nullptr)
    {
        JITDUMP("... no stmt\n");
        return nullptr;
    }

    GenTree* const jumpTree = stmt->GetRootNode();
    if (!jumpTree->OperIs(GT_JTRUE))
    {
        JITDUMP("... no JTRUE\n");
        return nullptr;
    }

    GenTree* const tree = jumpTree->AsOp()->gtOp1;

    // Must be an equality or inequality
    //
    if (!tree->OperIs(GT_NE, GT_EQ))
    {
        JITDUMP("... not NE/EQ\n");
        return nullptr;
    }

    GenTree* op1     = tree->AsOp()->gtOp1;
    GenTree* op2     = tree->AsOp()->gtOp2;
    bool     swapped = false;

    // gdv creates NE(hnd, indir(locl))
    // but let's not rely on that
    //
    if (!op1->OperIs(GT_IND))
    {
        swapped = true;
        std::swap(op1, op2);
    }

    if (!op1->OperIs(GT_IND))
    {
        JITDUMP("... no JTRUE(cmp(ind, ...))\n");
        return nullptr;
    }

    if (!op1->TypeIs(TYP_I_IMPL))
    {
        JITDUMP("... no JTRUE(cmp(ind:int, ...))\n");
        return nullptr;
    }

    GenTree* const addr = op1->AsIndir()->Addr();

    if (!addr->TypeIs(TYP_REF))
    {
        JITDUMP("... no JTRUE(cmp(ind:int(*:ref), ...))\n");
        return nullptr;
    }

    if (!addr->OperIs(GT_LCL_VAR))
    {
        JITDUMP("... no JTRUE(cmp(ind:int(lcl:ref), ...))\n");
        return nullptr;
    }

    if (!op2->IsIconHandle(GTF_ICON_CLASS_HDL))
    {
        JITDUMP("... no JTRUE(cmp(ind:int(lcl:ref), clsHnd))\n");
        return nullptr;
    }

    // Passed the checks... fill in the info.
    //
    info->m_local  = addr->AsLclVar()->GetLclNum();
    bool isNonNull = false;
    bool isExact   = false;
    info->m_type   = (CORINFO_CLASS_HANDLE)op2->AsIntCon()->gtIconVal;

    JITDUMP("... " FMT_BB " is guard for V%02u\n", block->bbNum, info->m_local);
    return tree;
}

//------------------------------------------------------------------------------
// CheckForGuardedUse - see if this use of lclNum is controlled by a failing
//    GDV check that we're tracking as part of conditional escape.
//
// Arguments:
//    block  - block containing tree
//    tree   - parent tree using the local
//    lclNum - local being read
//
// Returns:
//    true if this use is a conditionally escaping use.
//
bool ObjectAllocator::CheckForGuardedUse(BasicBlock* block, GenTree* tree, unsigned lclNum)
{
    bool isGuardedUse = false;

    // Find pseudo local...
    //
    unsigned pseudoLocal = BAD_VAR_NUM;
    if (m_EnumeratorLocalToPseudoLocalMap.TryGetValue(lclNum, &pseudoLocal))
    {
        // Verify that this call is made under a **failing** GDV test under the same
        // conditions tracked by pseudoLocal.
        //
        GuardInfo info;
        if (IsGuarded(block, tree, &info, /* testOutcome */ false))
        {
            CloneInfo* pseudoGuardInfo;
            if (m_CloneMap.Lookup(pseudoLocal, &pseudoGuardInfo))
            {
                if ((info.m_local == lclNum) && (pseudoGuardInfo->m_local == lclNum) &&
                    (info.m_type == pseudoGuardInfo->m_type))
                {
                    // If so, track this as an assignment pseudoLocal = ...
                    //
                    // Later if we don't clone and split off the failing GDV paths,
                    // we will mark pseudoLocal as escaped, and that will lead
                    // to lclNum escaping as well.
                    //
                    JITDUMP("... under GDV; tracking via pseudo-local P%02u\n", pseudoLocal);
                    AddConnGraphEdge(pseudoLocal, lclNum);
                    isGuardedUse = true;
                }
                else
                {
                    JITDUMP("... under different guard?\n");
                }
            }
            else
            {
                JITDUMP("... under non-gdv guard?\n");
            }
        }
        else
        {
            JITDUMP("... not guarded?\n");
        }
    }
    else
    {
        JITDUMP("... no pseudo local?\n");
    }

    return isGuardedUse;
}

//------------------------------------------------------------------------------
// CheckForGuardedAllocationOrCopy - see if this store is guarded by GDV and is
//    the store of a newly allocated object, or a copy of a local known to hold
//    references to such an object
//
// Arguments:
//    block  - block containing tree
//    stmt   - statement containing tree
//    use    - pointer to local store node
//    lclNum - local being stored to
//
// Notes:
//    Also keeps track of temporaries that convey the new object to its
//    final GDV "destination" local.
//
void ObjectAllocator::CheckForGuardedAllocationOrCopy(BasicBlock* block,
                                                      Statement*  stmt,
                                                      GenTree**   use,
                                                      unsigned    lclNum)
{
    GenTree* const tree = *use;
    assert(tree->OperIsLocalStore());

    if (!CanHavePseudoLocals())
    {
        // We didn't flag any allocations of interest during importation,
        // so there is nothing to do here.
        return;
    }

    // If we did flag allocations, we should have built dominators
    // (needed by calls to IsGuarded, below).
    //
    assert(comp->m_domTree != nullptr);
    GenTree* const data = tree->AsLclVarCommon()->Data();

    // This may be a conditional allocation. We will try and track the conditions
    // under which it escapes. GDVs are a nice subset because the conditions are stylized,
    // and the condition analysis seems tractable, and we expect the un-inlined failed
    // GDVs to be the main causes of escapes.
    //
    if (data->OperIs(GT_ALLOCOBJ))
    {
        // See if this store is made under a successful GDV test.
        //
        GuardInfo controllingGDV;
        if (IsGuarded(block, tree, &controllingGDV, /* testOutcome */ true))
        {
            // This is the allocation of concrete class under GDV.
            //
            // Find the local that will ultimately represent its uses (we have kept track of
            // this during importation and GDV expansion). Note it is usually *not* lclNum.
            //
            // We will keep special track of all accesses to this local.
            //
            Compiler::NodeToUnsignedMap* const map             = comp->getImpEnumeratorGdvLocalMap();
            unsigned                           enumeratorLocal = BAD_VAR_NUM;
            if (map->Lookup(data, &enumeratorLocal))
            {
                // If it turns out we can't stack allocate this new object even if it does not escape,
                // then don't bother setting up tracking.
                //
                CORINFO_CLASS_HANDLE clsHnd = data->AsAllocObj()->gtAllocObjClsHnd;
                const char*          reason = nullptr;

                if (CanAllocateLclVarOnStack(enumeratorLocal, clsHnd, &reason,
                                             /* preliminaryCheck */ true))
                {
                    // We are going to conditionally track accesses to the enumerator local via a pseudo local.
                    //
                    const unsigned pseudoLocal = NewPseudoLocal();
                    assert(pseudoLocal != BAD_VAR_NUM);
                    bool added = m_EnumeratorLocalToPseudoLocalMap.AddOrUpdate(enumeratorLocal, pseudoLocal);

                    if (!added)
                    {
                        // Seems like we have multiple GDVs that can define this local.
                        // Carry on for now, but later we may see these collide
                        // and end up not cloning any of them.
                        //
                        // Since we are walking in RPO we may also be able to see that
                        // they are properly disjoint and things will work out just fine.
                        //
                        JITDUMP("Looks like enumerator var re-use (multiple defining GDVs)\n");
                    }

                    // We will query this info if we see CALL(enumeratorLocal)
                    // during subsequent analysis, to verify that access is
                    // under the same guard conditions.
                    //
                    CompAllocator alloc(comp->getAllocator(CMK_ObjectAllocator));
                    CloneInfo*    info    = new (alloc) CloneInfo();
                    info->m_local         = enumeratorLocal;
                    info->m_type          = clsHnd;
                    info->m_pseudoLocal   = pseudoLocal;
                    info->m_appearanceMap = new (alloc) EnumeratorVarMap(alloc);
                    info->m_allocBlock    = block;
                    info->m_allocStmt     = stmt;
                    info->m_allocTree     = data;
                    info->m_domBlock      = controllingGDV.m_block;
                    m_CloneMap.Set(pseudoLocal, info);

                    JITDUMP("Enumerator allocation [%06u]: will track accesses to V%02u guarded by type %s via P%02u\n",
                            comp->dspTreeID(data), enumeratorLocal, comp->eeGetClassName(clsHnd), pseudoLocal);

                    // If this is not a direct assignment to the enumerator var we also need to
                    // track the temps that will appear in between. Later we will rewrite these
                    // to a fresh set of temps.
                    //
                    if (lclNum != enumeratorLocal)
                    {
                        CheckForEnumeratorUse(enumeratorLocal, lclNum);
                        RecordAppearance(lclNum, block, stmt, use);
                    }
                }
                else
                {
                    JITDUMP(
                        "Enumerator allocation [%06u]: enumerator type %s cannot be stack allocated, so not tracking enumerator local V%02u\n",
                        comp->dspTreeID(data), comp->eeGetClassName(clsHnd), enumeratorLocal);
                }
            }
            else
            {
                // This allocation is not currently of interest
                //
                JITDUMP("Allocation [%06u] was not flagged for conditional escape tracking\n", comp->dspTreeID(data));
            }
        }
        else
        {
            // This allocation was not done under a GDV guard
            //
            JITDUMP("Allocation [%06u] is not under a GDV guard\n", comp->dspTreeID(data));
        }
    }
    else if (data->OperIs(GT_LCL_VAR, GT_BOX))
    {
        // See if we are copying from one enumerator-referring local to another.
        // This need not be under any guard.
        //
        unsigned srcLclNum = BAD_VAR_NUM;
        if (data->OperIs(GT_BOX))
        {
            srcLclNum = data->AsBox()->BoxOp()->AsLclVarCommon()->GetLclNum();
        }
        else
        {
            srcLclNum = data->AsLclVarCommon()->GetLclNum();
        }

        const bool isEnumeratorUse = CheckForEnumeratorUse(srcLclNum, lclNum);

        if (isEnumeratorUse)
        {
            RecordAppearance(lclNum, block, stmt, use);
        }
    }
}

//------------------------------------------------------------------------------
// CheckForEnumeratorUse - see if this is a use of an enumerator var that is
//    copied to another var.
//
// Arguments:
//    lclNum - source of the copy
//    dstLclNum - destination of the copy
//
// Returns:
//    true if this is a copy
//
bool ObjectAllocator::CheckForEnumeratorUse(unsigned lclNum, unsigned dstLclNum)
{
    unsigned pseudoLocal = BAD_VAR_NUM;

    if (m_EnumeratorLocalToPseudoLocalMap.TryGetValue(dstLclNum, &pseudoLocal))
    {
        // We already knew dstLclNum was a potential copy
        //
        return true;
    }

    if (!m_EnumeratorLocalToPseudoLocalMap.TryGetValue(lclNum, &pseudoLocal))
    {
        // lclNum is not a potential source
        //
        return false;
    }

    CloneInfo* info = nullptr;
    if (!m_CloneMap.Lookup(pseudoLocal, &info))
    {
        // We aren't interested in locals under this guard
        //
        return false;
    }

    // lclNum is an interesting enumerator var, so now so is dstLclNum.
    //
    const bool added = m_EnumeratorLocalToPseudoLocalMap.AddOrUpdate(dstLclNum, pseudoLocal);

    assert(added);

    JITDUMP("Enumerator allocation: will also track accesses to V%02u via P%02u\n", dstLclNum, pseudoLocal);

    if (info->m_allocTemps == nullptr)
    {
        CompAllocator alloc(comp->getAllocator(CMK_ObjectAllocator));
        info->m_allocTemps = new (alloc) jitstd::vector<unsigned>(alloc);
    }

    info->m_allocTemps->push_back(dstLclNum);

    return true;
}

//------------------------------------------------------------------------------
// RecordAppearance: note info about an enumerator var appearance
//
// Arguments:
//   lclNum -- enumerator var
//   block  -- block holding the stmt
//   stmt   -- stmt holding the use
//   use    -- local var reference
//
void ObjectAllocator::RecordAppearance(unsigned lclNum, BasicBlock* block, Statement* stmt, GenTree** use)
{
    unsigned pseudoLocal = BAD_VAR_NUM;
    if (!m_EnumeratorLocalToPseudoLocalMap.TryGetValue(lclNum, &pseudoLocal))
    {
        return;
    }

    CloneInfo* info;
    if (!m_CloneMap.Lookup(pseudoLocal, &info))
    {
        return;
    }

    GenTree* const tree  = *use;
    bool const     isDef = tree->OperIsLocalStore();

    JITDUMP("Found enumerator V%02u %s at [%06u]\n", lclNum, isDef ? "def" : "use", comp->dspTreeID(tree));

    CompAllocator           alloc(comp->getAllocator(CMK_ObjectAllocator));
    EnumeratorVarMap* const varMap = info->m_appearanceMap;
    assert(varMap != nullptr);

    EnumeratorVar* v = nullptr;
    if (!varMap->Lookup(lclNum, &v))
    {
        v                = new (alloc) EnumeratorVar();
        v->m_appearances = new (alloc) jitstd::vector<EnumeratorVarAppearance*>(alloc);
        varMap->Set(lclNum, v);
    }

    EnumeratorVarAppearance* const a = new (alloc) EnumeratorVarAppearance(block, stmt, use, lclNum, isDef);

    if (isDef)
    {
        if (v->m_def != nullptr)
        {
            if (!v->m_hasMultipleDefs)
            {
                JITDUMP("Enumerator V%02u has multiple defs\n");
                v->m_hasMultipleDefs = true;
            }
        }
        else
        {
            v->m_def = a;
        }

        if (stmt == info->m_allocStmt)
        {
            v->m_isInitialAllocTemp = true;
        }
    }

    v->m_appearances->push_back(a);

    info->m_appearanceCount++;
}

//------------------------------------------------------------------------------
// CloneOverlaps: check if this cloning would overlap with other clonings
//
// Arguments:
//   info -- [in, out] info about the cloning opportunity
//
// Returns:
//   true if cloning overlaps with some other cloning
//
bool ObjectAllocator::CloneOverlaps(CloneInfo* info)
{
    bool         overlaps = false;
    BitVecTraits traits(comp->compBasicBlockID, comp);

    for (CloneInfo* const c : CloneMap::ValueIteration(&m_CloneMap))
    {
        if (c == info)
        {
            continue;
        }

        if (!c->m_willClone)
        {
            continue;
        }

        if (BitVecOps::IsEmptyIntersection(&traits, info->m_blocks, c->m_blocks))
        {
            continue;
        }

        JITDUMP("Cloned blocks for P%02u overlap with those for P%02u; unable to clone\n", info->m_pseudoLocal,
                c->m_pseudoLocal);

        overlaps = true;
        break;
    }

    return overlaps;
}

//------------------------------------------------------------------------------
// ShouldClone: check if this cloning looks profitable
//
// Arguments:
//   info        -- info about a cloning opportunity
//
// Returns:
//   true if cloning looks profitable
//
bool ObjectAllocator::ShouldClone(CloneInfo* info)
{
    // For now, use the same cloning size limit we use for loop cloning
    //
    int const      sizeConfig  = JitConfig.JitCloneLoopsSizeLimit();
    unsigned const sizeLimit   = (sizeConfig >= 0) ? (unsigned)sizeConfig : UINT_MAX;
    unsigned       size        = 0;
    bool           shouldClone = true;

    for (BasicBlock* const block : *info->m_blocksToClone)
    {
        // Note this overstates the size a bit since we'll resolve GDVs
        // in the clone and the original...
        //
        unsigned const slack     = sizeLimit - size;
        unsigned       blockSize = 0;
        if (block->ComplexityExceeds(comp, slack, &blockSize))
        {
            JITDUMP("Rejecting P%02u cloning: exceeds size limit %u\n", info->m_pseudoLocal, sizeLimit);
            return false;
        }
        size += blockSize;
    }

    // TODO: some kind of profile check...
    //
    JITDUMP("Accepting P%02u cloning: size %u does not exceed size limit %u\n", info->m_pseudoLocal, size, sizeLimit);
    return true;
}

//------------------------------------------------------------------------------
// CanClone: check that cloning can remove all escaping references and
//   is a reasonble thing to do
//
// Arguments:
//   info -- [in, out] info about the cloning opportunity
//
// Returns:
//   true if cloning can remove all escaping references
//
bool ObjectAllocator::CanClone(CloneInfo* info)
{
    // If we already analyzed this case, return what we learned before.
    //
    if (!info->m_checkedCanClone)
    {
        CheckCanClone(info);
        info->m_checkedCanClone = true;
    }

    return info->m_canClone;
}

//------------------------------------------------------------------------------
// CheckCanClone: check that cloning can remove all escaping references and
//   is a reasonble thing to do
//
// Arguments:
//   info -- [in, out] info about the cloning opportunity
//
// Returns:
//   true if cloning can remove all escaping references
//
bool ObjectAllocator::CheckCanClone(CloneInfo* info)
{
    assert(!info->m_checkedCanClone);
    JITDUMP("** Seeing if we can clone to guarantee non-escape under V%02u\n", info->m_local);
    BasicBlock* const allocBlock = info->m_allocBlock;

    // The allocation site must not be in a loop (stack allocation limitation)
    //
    // Note if we can prove non-escape but can't stack allocate, we might be
    // able to light up an "object is thread exclusive" mode and effectively
    // promote the fields anyways.
    //
    if (allocBlock->HasFlag(BBF_BACKWARD_JUMP))
    {
        JITDUMP("allocation block " FMT_BB " is (possibly) in a loop\n", allocBlock->bbNum);
        return false;
    }

    // Heuristic: if the allocation block was not profiled, or is hit less than 10% of
    // the time this method is called, bail... (note we should really look at weight of uses,
    // not the weight of the allocation).
    //
    if (!allocBlock->hasProfileWeight())
    {
        JITDUMP("alloc block " FMT_BB " was not profiled\n", allocBlock->bbNum);
        return false;
    }

    const weight_t thinProfile = 0.1;
    const weight_t allocWeight = allocBlock->getBBWeight(comp);

    if (allocWeight < thinProfile)
    {
        JITDUMP("alloc block " FMT_BB " relative profile weight too low: " FMT_WT " < " FMT_WT "\n", allocBlock->bbNum,
                allocWeight, thinProfile);
        return false;
    }

    // We should know the full set of locals that can refer to the newly allocated
    // object in the blocks we intend to clone (and beyond). Verify those have the
    // expected def-use behavior.
    //
    // The goal of all this is to try and ensure that if we rewrite all the T,V,U appeances
    // to new locals in the cloned code we get proper behavior.
    //
    // There is one distingushed local V (info.m_local) that holds the result of the
    // initial GDV and is the local tested in subsequent GDVs. It must have a single def.
    //
    // The other locals are either temps T that refer to the allocated object between
    // allocation site and the def of V, or temps U that are copies of V in the code
    // dominated by the def of V.
    //
    // For the T's, there is a "first" T0 that is the destination of the ALLOCOBJ
    // and a "last" Tv that is the source of the assignment to V, and some intermediates Ti.
    //
    // T0 & all Ti should be single def, all uses dominated by their defs.
    // All Ti def sources should be another T.
    //
    // All Ti appearances should be postdominated by the def of V, but we don't explicitly
    // check this -- instead we have verified the path from the alloc block to the def of V.
    //
    // Tv may have two defs (the other thanks to the "empty static" pattern). If so, we can
    // ignore the def not dominated by the allocation block, since we are selectively
    // cloning along a path from this block down to the def of V.
    //
    // Tv's use should be at the def of V.
    //
    // For the U's: all Ui appearances should be dominated by the def of V; all Ui defs
    // should have another Ui or V as their source. (We should also verfy each Ui is
    // single-def and the def dominates all the Ui uses, but this may not work out...?)
    //
    // Also we do not expect any Ti or Ui use to be a GDV guard. U's typically arise from
    // inlining under a successful GDV of V, and should have exact types, resolving any
    // potential GDV in the inlinee.
    //
    // First, find the one and only def of V (aka `defBlock`).
    //
    EnumeratorVar* v      = nullptr;
    bool const     foundV = info->m_appearanceMap->Lookup(info->m_local, &v);

    if (!foundV)
    {
        JITDUMP("Unexpected: no appearance info for V%02u\n", info->m_local);
        return false;
    }

    if (v->m_hasMultipleDefs)
    {
        JITDUMP("Unexpected: V%02u multiply defined\n", info->m_local);
        return false;
    }

    BasicBlock* const defBlock = v->m_def->m_block;
    Statement* const  defStmt  = v->m_def->m_stmt;

    JITDUMP("V%02u has single def in " FMT_BB " at [%06u]\n", info->m_local, defBlock->bbNum,
            comp->dspTreeID(defStmt->GetRootNode()));

    // We expect to be able to follow all paths from alloc block to defBlock
    // without reaching "beyond" defBlock.
    //
    // Because we are inside a GDV hammock, we do not expect to see a normal
    // flow path from allocBlock that can bypass defBlock. For now we trust
    // that is the case.
    //
    // toVisit: blocks we need to visit to determine extent of cloning
    // visited: block we will need to clone
    // toVisitTryEntry: subset of above that are try entries.
    //
    CompAllocator                alloc(comp->getAllocator(CMK_ObjectAllocator));
    ArrayStack<BasicBlock*>      toVisit(alloc);
    jitstd::vector<BasicBlock*>* visited = new (alloc) jitstd::vector<BasicBlock*>(alloc);
    ArrayStack<BasicBlock*>      toVisitTryEntry(alloc);

    BitVecTraits traits(comp->compBasicBlockID, comp);
    BitVec       visitedBlocks(BitVecOps::MakeEmpty(&traits));
    toVisit.Push(allocBlock);

    // todo -- some kind of runaway size limit
    //
    while (toVisit.Height() > 0)
    {
        BasicBlock* const visitBlock = toVisit.Pop();
        if (!BitVecOps::TryAddElemD(&traits, visitedBlocks, visitBlock->bbID))
        {
            continue;
        }

        if (visitBlock != allocBlock)
        {
            visited->push_back(visitBlock);
        }

        // We expect this stretch of blocks to all be in the same EH region.
        //
        if (!BasicBlock::sameEHRegion(allocBlock, visitBlock))
        {
            JITDUMP("Unexpected: new EH region at " FMT_BB "\n", visitBlock->bbNum);
            return false;
        }

        if (visitBlock == defBlock)
        {
            continue;
        }

        JITDUMP("walking through " FMT_BB "\n", visitBlock->bbNum);

        for (BasicBlock* const succ : visitBlock->Succs())
        {
            if (BitVecOps::IsMember(&traits, visitedBlocks, succ->bbID))
            {
                continue;
            }
            toVisit.Push(succ);
        }
    }

    JITDUMP("def block " FMT_BB " post-dominates allocation site " FMT_BB "\n", defBlock->bbNum, allocBlock->bbNum);

    // -1 here since we won't need to clone the allocation site itself.
    //
    JITDUMP("allocation side cloning: %u blocks\n", visited->size() - 1);

    // The allocationBlock should not dominate the defBlock.
    // (if it does, optimization does not require cloning, as
    // there should be only one reaching def...)
    //
    if (comp->m_domTree->Dominates(allocBlock, defBlock))
    {
        JITDUMP("Unexpected, alloc site " FMT_BB " dominates def block " FMT_BB "\n", allocBlock->bbNum,
                defBlock->bbNum);

        return false;
    }

    auto latestStmt = [](Statement* stmt1, Statement* stmt2) {
        if (stmt1 == stmt2)
        {
            return stmt1;
        }

        Statement* cursor1 = stmt1->GetNextStmt();
        Statement* cursor2 = stmt2->GetNextStmt();

        while (true)
        {
            if ((cursor1 == stmt2) || (cursor2 == nullptr))
            {
                return stmt2;
            }

            if ((cursor2 == stmt1) || (cursor1 == nullptr))
            {
                return stmt1;
            }

            cursor1 = cursor1->GetNextStmt();
            cursor2 = cursor2->GetNextStmt();
        }
    };

    // Classify the other local appearances
    // as Ts (allocTemps) or Us (useTemps), and look for guard appearances.
    //
    for (unsigned lclNum : EnumeratorVarMap::KeyIteration(info->m_appearanceMap))
    {
        EnumeratorVar* ev = nullptr;
        info->m_appearanceMap->Lookup(lclNum, &ev);
        assert(ev != nullptr);

        for (EnumeratorVarAppearance* const a : *(ev->m_appearances))
        {
            // If this is a use, see if it's part of a GDV guard.
            //
            if (!a->m_isDef && (a->m_stmt == a->m_block->lastStmt()))
            {
                GuardInfo      tempInfo;
                GenTree* const guardingRelop = IsGuard(a->m_block, &tempInfo);
                a->m_isGuard                 = (guardingRelop != nullptr);
            }

            // If this is V, we're done
            //
            if (lclNum == info->m_local)
            {
                continue;
            }

            // Since defBlock postdominates all Ts and dominates all Us,
            // we can use dfs numbers to sort which temps are Ts and which are Us.
            //
            if (defBlock->bbPostorderNum < a->m_block->bbPostorderNum)
            {
                ev->m_isAllocTemp = true;
            }
            else if (defBlock->bbPostorderNum == a->m_block->bbPostorderNum)
            {
                if (defStmt == a->m_stmt)
                {
                    ev->m_isAllocTemp      = true;
                    ev->m_isFinalAllocTemp = true;
                }
                else if (latestStmt(defStmt, a->m_stmt) == a->m_stmt)
                {
                    ev->m_isUseTemp = true;
                }
                else
                {
                    ev->m_isAllocTemp = true;
                }
            }
            else
            {
                ev->m_isUseTemp = true;
            }

            // We don't expect to see allocTemps or useTemps in guards
            //
            if (a->m_isGuard)
            {
                JITDUMP("Unexpected: %s temp V%02u is GDV guard at " FMT_BB "\n", ev->m_isAllocTemp ? "alloc" : "use",
                        a->m_lclNum, a->m_block->bbNum);
                return false;
            }
        }

        // We don't expect a temp to be both an alloc temp and a use temp.
        //
        if (ev->m_isAllocTemp && ev->m_isUseTemp)
        {
            JITDUMP("Unexpected: temp V%02u has appearances both before and after main var assignment in " FMT_BB "\n",
                    lclNum, defBlock->bbNum);

            return false;
        }

        if (ev->m_isAllocTemp || ev->m_isUseTemp)
        {
            JITDUMP("Temp V%02u is a %s temp", lclNum, ev->m_isAllocTemp ? "alloc" : "use");
            if (ev->m_isInitialAllocTemp)
            {
                JITDUMP(" [initial]");
            }
            if (ev->m_isFinalAllocTemp)
            {
                JITDUMP(" [final]");
            }
            JITDUMP("\n");
        }
    }

    // The allocation block must dominate all T appearances, save for the final T use.
    //
    for (unsigned lclNum : EnumeratorVarMap::KeyIteration(info->m_appearanceMap))
    {
        EnumeratorVar* ev = nullptr;
        info->m_appearanceMap->Lookup(lclNum, &ev);
        assert(ev != nullptr);

        if (!ev->m_isAllocTemp)
        {
            continue;
        }

        for (EnumeratorVarAppearance* const a : *(ev->m_appearances))
        {
            if (ev->m_isFinalAllocTemp && (a->m_block == defBlock) && !a->m_isDef)
            {
                continue;
            }

            if (!comp->m_domTree->Dominates(allocBlock, a->m_block))
            {
                JITDUMP("Alloc temp V%02u %s in " FMT_BB " not dominated by alloc " FMT_BB "\n", a->m_lclNum,
                        a->m_isDef ? "def" : "use", a->m_block->bbNum, allocBlock->bbNum);
                return false;
            }
        }

        // todo: proper check for same block
    }

    // The definition block must dominate all the V and U uses.
    //
    // Also collect up all blocks with U appearances; these will help
    // us figure out the full extent of cloning.
    //
    for (unsigned lclNum : EnumeratorVarMap::KeyIteration(info->m_appearanceMap))
    {
        EnumeratorVar* ev = nullptr;
        info->m_appearanceMap->Lookup(lclNum, &ev);
        assert(ev != nullptr);

        if (ev->m_isAllocTemp)
        {
            continue;
        }

        for (EnumeratorVarAppearance* const a : *(ev->m_appearances))
        {
            if (!comp->m_domTree->Dominates(defBlock, a->m_block))
            {
                JITDUMP("%sV%02u %s in " FMT_BB " not dominated by def " FMT_BB "\n", ev->m_isUseTemp ? "Use temp" : "",
                        lclNum, a->m_isDef ? "def" : "use", a->m_block->bbNum, defBlock->bbNum);
                return false;
            }

            toVisit.Push(a->m_block);
        }
    }

    JITDUMP("The defBlock dominates the right set of enumerator var uses\n");

    // Determine the initial extent of the cloned region dominated by
    // the def block.
    //
    // Walk back from each use block until we hit closure.
    //
    while (toVisit.Height() > 0)
    {
        BasicBlock* const visitBlock = toVisit.Pop();
        if (!BitVecOps::TryAddElemD(&traits, visitedBlocks, visitBlock->bbID))
        {
            continue;
        }
        visited->push_back(visitBlock);

        // If we see try region entries here, we will handle them
        //
        if (comp->bbIsTryBeg(visitBlock))
        {
            toVisitTryEntry.Push(visitBlock);
        }

        JITDUMP("walking back through " FMT_BB "\n", visitBlock->bbNum);

        for (FlowEdge* predEdge = comp->BlockPredsWithEH(visitBlock); predEdge != nullptr;
             predEdge           = predEdge->getNextPredEdge())
        {
            BasicBlock* const predBlock = predEdge->getSourceBlock();

            // We should not be able to reach an un-dominated block.
            // (consider eh paths?)
            //
            assert(comp->m_domTree->Dominates(defBlock, predBlock));
            if (BitVecOps::IsMember(&traits, visitedBlocks, predBlock->bbID))
            {
                continue;
            }
            toVisit.Push(predBlock);
        }
    }

    JITDUMP("total cloning including all enumerator uses: %u blocks\n", visited->size() - 1);
    unsigned numberOfEHRegionsToClone = 0;

    // Now expand the clone block set to include any try regions that need cloning.
    //
    unsigned                    numberOfTryRegionsToClone = 0;
    CloneTryInfo                cloneInfo(traits);
    jitstd::vector<BasicBlock*> tryBlocks(alloc);
    cloneInfo.BlocksToClone = &tryBlocks;

    while (toVisitTryEntry.Height() > 0)
    {
        BasicBlock* const block = toVisitTryEntry.Pop();
        if (BitVecOps::IsMember(&traits, cloneInfo.Visited, block->bbID))
        {
            // nested region
            continue;
        }

        // This will not clone, but will check if cloning is possible
        //
        BasicBlock* const result = comp->fgCloneTryRegion(block, cloneInfo);

        if (result == nullptr)
        {
            return false;
        }

        numberOfTryRegionsToClone++;
    }

    // Merge visited and cloneInfo visited
    //
    for (BasicBlock* const block : tryBlocks)
    {
        if (BitVecOps::TryAddElemD(&traits, visitedBlocks, block->bbID))
        {
            visited->push_back(block);
        }
    }

    // Sort blocks to visit in RPO
    //
    struct bbRpoCmp
    {
        bool operator()(const BasicBlock* bb1, const BasicBlock* bb2)
        {
            return bb1->bbPostorderNum > bb2->bbPostorderNum;
        }
    };

    jitstd::sort(visited->begin(), visited->end(), bbRpoCmp());

    assert(defBlock->hasProfileWeight());

    // Determine the profile scale factor.
    //
    weight_t weightForClone = 0.0;

    for (FlowEdge* const predEdge : defBlock->PredEdges())
    {
        if (BitVecOps::IsMember(&traits, visitedBlocks, predEdge->getSourceBlock()->bbID))
        {
            weightForClone += predEdge->getLikelyWeight();
        }
    }

    weight_t scaleFactor = max(1.0, weightForClone / defBlock->bbWeight);
    info->m_profileScale = scaleFactor;
    JITDUMP("Profile weight for clone " FMT_WT " overall " FMT_WT ", will scale clone at " FMT_WT "\n", weightForClone,
            defBlock->bbWeight, scaleFactor);

    // Save off blocks that we need to clone
    //
    // TODO: use postorder nums to keeping the vector and bitvec?
    //
    info->m_blocksToClone = visited;
    info->m_blocks        = visitedBlocks;
    info->m_canClone      = true;

    JITDUMP("total cloning including all uses and subsequent EH: %u blocks\n",
            BitVecOps::Count(&traits, visitedBlocks));

    comp->Metrics.EnumeratorGDVCanCloneToEnsureNoEscape++;
    return true;
}

//------------------------------------------------------------------------------
// CloneAndSpecialize: clone and specialize blocks and statements so that
//   an enumerator allocation does not escape
//
// Arguments:
//   info -- info about the cloning opportunity
//
//
// Notes:
//   The cloned blocks become the "fast path" where the enumerator object allocated
//   in info.m_allocBlock is used. The original blocks are the slow path where it
//   is unclear which object (and which type of object) is used.
//
//   In the cloned blocks, the enumerator local is updated to a new local.
//
void ObjectAllocator::CloneAndSpecialize(CloneInfo* info)
{
    assert(info->m_canClone);
    assert(info->m_willClone);
    JITDUMP("\nCloning to ensure allocation at " FMT_BB " does not escape\n", info->m_allocBlock->bbNum);

    // Clone blocks in RPO order. If we find a try entry, clone that as a whole,
    // and skip over those blocks subsequently.
    //
    BlockToBlockMap map(comp->getAllocator(CMK_ObjectAllocator));

    // If there is an enclosing EH region, insert the new blocks at the end of this
    // region. Otherwise insert the new blocks just after the allocation site
    //
    BasicBlock* insertionPoint = info->m_allocBlock;

    bool     inTry             = false;
    unsigned enclosingEHRegion = comp->ehGetMostNestedRegionIndex(insertionPoint, &inTry);

    if (enclosingEHRegion != 0)
    {
        EHblkDsc* const ebd = comp->ehGetDsc(enclosingEHRegion - 1);

        if (inTry)
        {
            insertionPoint = ebd->ebdTryLast;
        }
        else
        {
            insertionPoint = ebd->ebdHndLast;
        }

        JITDUMP("Will insert new blocks at end of enclosing EH#%u %s region " FMT_BB "\n", enclosingEHRegion - 1,
                inTry ? "try" : "handler", insertionPoint->bbNum);
    }
    else
    {
        JITDUMP("Will insert new blocks after allocation block " FMT_BB "\n", insertionPoint->bbNum);
    }
    BasicBlock** insertAfter = &insertionPoint;

    // Compute profile scale for the original blocks.
    //
    weight_t originalScale = max(0.0, 1.0 - info->m_profileScale);

    // Seems like if the region exits the try the RPO could mix
    // try and non-try blocks... hmm.
    //
    for (BasicBlock* const block : *info->m_blocksToClone)
    {
        BasicBlock* newBlock = nullptr;
        const bool  isCloned = map.Lookup(block, &newBlock);

        if (isCloned)
        {
            assert(newBlock != nullptr);
            continue;
        }

        if (comp->bbIsTryBeg(block))
        {
            BitVecTraits traits(comp->compBasicBlockID, comp);
            CloneTryInfo cloneTryInfo(traits);
            cloneTryInfo.Map                       = &map;
            cloneTryInfo.AddEdges                  = false;
            cloneTryInfo.ProfileScale              = info->m_profileScale;
            cloneTryInfo.ScaleOriginalBlockProfile = true;
            comp->fgCloneTryRegion(block, cloneTryInfo, insertAfter);
            continue;
        }

        newBlock = comp->fgNewBBafter(BBJ_ALWAYS, *insertAfter, /* extendRegion */ false);
        JITDUMP("Adding " FMT_BB " (copy of " FMT_BB ") after " FMT_BB "\n", newBlock->bbNum, block->bbNum,
                (*insertAfter)->bbNum);
        BasicBlock::CloneBlockState(comp, newBlock, block);

        assert(newBlock->bbRefs == 0);
        newBlock->scaleBBWeight(info->m_profileScale);
        block->scaleBBWeight(originalScale);
        map.Set(block, newBlock, BlockToBlockMap::Overwrite);
        *insertAfter = newBlock;
    }

    // Fix up flow..
    //
    for (BasicBlock* const block : *info->m_blocksToClone)
    {
        BasicBlock* newBlock = nullptr;
        const bool  isCloned = map.Lookup(block, &newBlock);
        assert(isCloned && (newBlock != nullptr));
        assert(!newBlock->HasInitializedTarget());
        JITDUMP("Updating targets: " FMT_BB " mapped to " FMT_BB "\n", block->bbNum, newBlock->bbNum);
        comp->optSetMappedBlockTargets(block, newBlock, &map);
    }

    // Create a new local for the enumerator uses in the cloned code
    //
    // Note: we will map all the allocTemp and useTemp appearances to
    // this variable as well.
    //
    unsigned const newEnumeratorLocal = comp->lvaGrabTemp(/* shortLifetime */ false DEBUGARG("fast-path enumerator"));

    comp->lvaTable[newEnumeratorLocal].lvType      = TYP_REF;
    comp->lvaTable[newEnumeratorLocal].lvSingleDef = 1;
    comp->lvaSetClass(newEnumeratorLocal, info->m_type, /* isExact */ true);

    class ReplaceVisitor final : public GenTreeVisitor<ReplaceVisitor>
    {
        CloneInfo* m_info;
        unsigned   m_newLclNum;

    public:
        enum
        {
            DoPreOrder    = true,
            DoLclVarsOnly = true,
        };

        bool MadeChanges = false;

        ReplaceVisitor(Compiler* comp, CloneInfo* info, unsigned newLclNum)
            : GenTreeVisitor(comp)
            , m_info(info)
            , m_newLclNum(newLclNum)
        {
        }

        fgWalkResult PreOrderVisit(GenTree** use, GenTree* user)
        {
            // We could just bash all defs save for the initial temp def
            // but this would make validating substitutions a bit harder,
            // as some defs or uses would vanish.
            //
            GenTreeLclVarCommon* const node = (*use)->AsLclVarCommon();
            if (node->OperIs(GT_LCL_VAR, GT_STORE_LCL_VAR))
            {
                EnumeratorVar* ev = nullptr;
                if (m_info->m_appearanceMap->Lookup(node->GetLclNum(), &ev))
                {
                    // We leave the initial alloc temp as is; the the
                    // object allocator rewriting will take care of it.
                    //
                    if (!ev->m_isInitialAllocTemp)
                    {
                        node->SetLclNum(m_newLclNum);
                    }
                }
                MadeChanges = true;
            }

            return fgWalkResult::WALK_CONTINUE;
        }
    };

    ReplaceVisitor visitor(comp, info, newEnumeratorLocal);

    // Rewrite enumerator var uses in the cloned (fast) blocks to reference
    // the new enumerator local.
    //
    // Specialize GDV tests in the cloned blocks to always return true.
    //
    // Note we'd figure this out eventually anyways (since the new enumerator
    // var has an the exact type, but we want to accelerate this so that our new
    // enumerator var does not appear to be exposed.
    //
    // Specialize GDV tests in the original code to always return false.
    //
    // We would not figure this out eventually anyways, as the unknown
    // enumerator may well have the right type. The main goal here is
    // to block GDV-inspired cloning of the "slow" loop.
    //
    // (This is inefficient/odd, because for copies or trees with multiple
    // uses we will process each one twice or more).
    //
    // Also we are leaving self-copies around (eg V20 = V20) and this seems
    // to confuse local morph. We can't fix these on the fly because
    // the tree visitor won't do post-order local only traversals. Grr.
    //
    CompAllocator          alloc(comp->getAllocator(CMK_ObjectAllocator));
    ArrayStack<Statement*> defStmts(alloc);

    for (unsigned lclNum : EnumeratorVarMap::KeyIteration(info->m_appearanceMap))
    {
        EnumeratorVar* ev = nullptr;
        info->m_appearanceMap->Lookup(lclNum, &ev);
        assert(ev != nullptr);

        for (EnumeratorVarAppearance* const a : *(ev->m_appearances))
        {
            // We do not rewrite the initial temp appearances. These will be rewritten
            // when the ALLOCOBJ is turned into a stack allocation.
            //
            if (ev->m_isInitialAllocTemp)
            {
                continue;
            }

            // Also, we do not clone the allocBlock, but we may need to rewrite
            // some appearances there.
            //
            BasicBlock* newBlock = nullptr;

            if (a->m_block == info->m_allocBlock)
            {
                newBlock = info->m_allocBlock;

                JITDUMP("Updating V%02u %s in " FMT_BB " (allocation block) to V%02u\n", a->m_lclNum,
                        a->m_isDef ? "def" : "use", newBlock->bbNum, newEnumeratorLocal);
            }
            else
            {
                const bool isCloned = map.Lookup(a->m_block, &newBlock);
                assert(isCloned && (newBlock != nullptr));

                JITDUMP("Updating V%02u %s in " FMT_BB " (clone of " FMT_BB ") to V%02u\n", a->m_lclNum,
                        a->m_isDef ? "def" : "use", newBlock->bbNum, a->m_block->bbNum, newEnumeratorLocal);
            }

            // Find matching stmt/tree in the clone, and update it
            // ... note we could simplify this for the allocBlock case
            //
            Statement* clonedStmt = newBlock->firstStmt();
            for (Statement* const stmt : a->m_block->Statements())
            {
                if (stmt == a->m_stmt)
                {
                    JITDUMP("Before\n");
                    DISPTREE(clonedStmt->GetRootNode());

                    // walk and replace
                    visitor.MadeChanges = false;
                    visitor.WalkTree(clonedStmt->GetRootNodePointer(), nullptr);

                    JITDUMP("After\n");
                    DISPTREE(clonedStmt->GetRootNode());

                    assert(visitor.MadeChanges);

                    if (a->m_isDef)
                    {
                        defStmts.Push(clonedStmt);
                    }
                    break;
                }

                clonedStmt = clonedStmt->GetNextStmt();
            }

            if (!a->m_isGuard)
            {
                continue;
            }

            {
                // Original/Slow path -- gdv will always fail
                //
                GuardInfo      slowGuardInfo;
                GenTree* const slowGuardRelop = IsGuard(a->m_block, &slowGuardInfo);
                assert(slowGuardRelop != nullptr);
                bool const      keepTrueEdge = slowGuardRelop->OperIs(GT_NE);
                FlowEdge* const retainedEdge = keepTrueEdge ? a->m_block->GetTrueEdge() : a->m_block->GetFalseEdge();
                FlowEdge* const removedEdge  = keepTrueEdge ? a->m_block->GetFalseEdge() : a->m_block->GetTrueEdge();

                JITDUMP("Modifying slow path GDV guard " FMT_BB " to always branch to " FMT_BB "\n", a->m_block->bbNum,
                        retainedEdge->getDestinationBlock()->bbNum);
                comp->fgRemoveRefPred(removedEdge);
                a->m_block->SetKindAndTargetEdge(BBJ_ALWAYS, retainedEdge);
                a->m_block->lastStmt()->SetRootNode(slowGuardRelop);
                comp->fgRepairProfileCondToUncond(a->m_block, retainedEdge, removedEdge);
            }

            {
                // Cloned/Fast path -- gdv will always succeed
                //
                GuardInfo      fastGuardInfo;
                GenTree* const fastGuardRelop = IsGuard(newBlock, &fastGuardInfo);
                assert(fastGuardRelop != nullptr);
                bool const      keepTrueEdge = fastGuardRelop->OperIs(GT_EQ);
                FlowEdge* const retainedEdge = keepTrueEdge ? newBlock->GetTrueEdge() : newBlock->GetFalseEdge();
                FlowEdge* const removedEdge  = keepTrueEdge ? newBlock->GetFalseEdge() : newBlock->GetTrueEdge();

                JITDUMP("Modifying fast path GDV guard " FMT_BB " to always branch to " FMT_BB "\n", newBlock->bbNum,
                        retainedEdge->getDestinationBlock()->bbNum);
                comp->fgRemoveRefPred(removedEdge);
                newBlock->SetKindAndTargetEdge(BBJ_ALWAYS, retainedEdge);
                newBlock->lastStmt()->SetRootNode(fastGuardRelop);
                comp->fgRepairProfileCondToUncond(newBlock, retainedEdge, removedEdge);
            }
        }
    }

    // Now revisit all the cloned def stmts, and remove any that are self-assignments.
    //
    while (defStmts.Height() > 0)
    {
        Statement* const defStmt  = defStmts.Pop();
        GenTree* const   rootNode = defStmt->GetRootNode();

        if (rootNode->OperIs(GT_STORE_LCL_VAR))
        {
            GenTree* const data = rootNode->AsOp()->Data();
            if (data->OperIs(GT_LCL_VAR))
            {
                if (rootNode->AsLclVarCommon()->GetLclNum() == data->AsLclVarCommon()->GetLclNum())
                {
                    JITDUMP("Bashing self-copy [%06u] to NOP\n", comp->dspTreeID(rootNode));
                    rootNode->gtBashToNOP();
                }
            }
        }
    }

    // Modify the allocation block to branch to the start of the fast path
    //
    BasicBlock* const firstBlock       = (*info->m_blocksToClone)[0];
    BasicBlock*       firstClonedBlock = nullptr;
    bool const        firstFound       = map.Lookup(firstBlock, &firstClonedBlock);
    assert(firstFound);
    comp->fgRedirectTargetEdge(info->m_allocBlock, firstClonedBlock);

    // If we are subsequently going to do the "empty collection static enumerator" opt,
    // then our profile is now consistent.
    //
    if ((info->m_allocTree->gtFlags & GTF_ALLOCOBJ_EMPTY_STATIC) != 0)
    {
        JITDUMP("Anticipating the empty-collection static enumerator opt for [%06u],"
                " so not adjusting profile in the initial GDV region\n",
                comp->dspTreeID(info->m_allocTree));
        return;
    }

    // If not, we need to do more profile repair in the region from the
    // allocation-dominating GDV down to the (now cloned) defBlock.
    //
    JITDUMP("Profile data needs more repair. Data %s inconsistent.\n",
            comp->fgPgoConsistent ? "is now" : "was already");

    if (comp->fgPgoConsistent)
    {
        comp->fgPgoConsistent = false;
    }
}

//------------------------------------------------------------------------------
// CloneAndSpecializeAll: clone and specialize any regions needed to guarantee
//   objects don't escape
//
void ObjectAllocator::CloneAndSpecialize()
{
    unsigned numberOfClonedRegions = 0;

    for (CloneInfo* const c : CloneMap::ValueIteration(&m_CloneMap))
    {
        if (!c->m_willClone)
        {
            continue;
        }

        CloneAndSpecialize(c);
        numberOfClonedRegions++;
    }

    assert(numberOfClonedRegions == m_regionsToClone);
}<|MERGE_RESOLUTION|>--- conflicted
+++ resolved
@@ -1045,21 +1045,17 @@
             case GT_COLON:
             case GT_QMARK:
             case GT_ADD:
-<<<<<<< HEAD
-=======
             case GT_SUB:
-            case GT_BOX:
->>>>>>> 7d758783
             case GT_FIELD_ADDR:
                 // Check whether the local escapes via its grandparent.
                 ++parentIndex;
                 keepChecking = true;
                 break;
 
-<<<<<<< HEAD
             case GT_BOX:
                 isCopy = wasCopy;
-=======
+                break;
+
             case GT_INDEX_ADDR:
                 if (tree == parent->AsIndexAddr()->Index())
                 {
@@ -1068,7 +1064,6 @@
                     break;
                 }
                 // Check whether the local escapes via its grandparent.
->>>>>>> 7d758783
                 ++parentIndex;
                 keepChecking = true;
                 break;
@@ -1929,12 +1924,14 @@
             if (map->Lookup(data, &enumeratorLocal))
             {
                 // If it turns out we can't stack allocate this new object even if it does not escape,
-                // then don't bother setting up tracking.
+                // then don't bother setting up tracking. Note length here is just set to a nominal
+                // value that won't cause failure. We will do the real length check later if we decide to allocate.
                 //
                 CORINFO_CLASS_HANDLE clsHnd = data->AsAllocObj()->gtAllocObjClsHnd;
                 const char*          reason = nullptr;
-
-                if (CanAllocateLclVarOnStack(enumeratorLocal, clsHnd, &reason,
+                unsigned             size   = 0;
+                unsigned             length = TARGET_POINTER_SIZE;
+                if (CanAllocateLclVarOnStack(enumeratorLocal, clsHnd, OAT_NEWOBJ, length, &size, &reason,
                                              /* preliminaryCheck */ true))
                 {
                     // We are going to conditionally track accesses to the enumerator local via a pseudo local.
