// Licensed to the .NET Foundation under one or more agreements.
// The .NET Foundation licenses this file to you under the MIT license.

#include "jitpch.h"
#ifdef _MSC_VER
#pragma hdrstop
#endif

#include "phase.h"

//------------------------------------------------------------------------
// Observations ctor: snapshot key compiler variables before running a phase
//
// Arguments:
//    compiler - current compiler instance
//
Phase::Observations::Observations(Compiler* compiler)
{
#ifdef DEBUG
    m_compiler          = compiler->impInlineRoot();
    m_fgBBcount         = m_compiler->fgBBcount;
    m_fgBBNumMax        = m_compiler->fgBBNumMax;
    m_compHndBBtabCount = m_compiler->compHndBBtabCount;
    m_lvaCount          = m_compiler->lvaCount;
    m_compGenTreeID     = m_compiler->compGenTreeID;
    m_compStatementID   = m_compiler->compStatementID;
    m_compBasicBlockID  = m_compiler->compBasicBlockID;
#endif
}

//------------------------------------------------------------------------
// Observations Check: verify key compiler variables are unchanged
//    if phase claims it made no modifications
//
// Arguments:
//    status - status from the just-completed phase
//
void Phase::Observations::Check(PhaseStatus status)
{
#ifdef DEBUG
    if (status == PhaseStatus::MODIFIED_NOTHING)
    {
        assert(m_fgBBcount == m_compiler->fgBBcount);
        assert(m_fgBBNumMax == m_compiler->fgBBNumMax);
        assert(m_compHndBBtabCount == m_compiler->compHndBBtabCount);
        assert(m_lvaCount == m_compiler->lvaCount);
        assert(m_compGenTreeID == m_compiler->compGenTreeID);
        assert(m_compStatementID == m_compiler->compStatementID);
        assert(m_compBasicBlockID == m_compiler->compBasicBlockID);
    }
#endif
}

//------------------------------------------------------------------------
// Run: execute a phase and any before and after actions
//
void Phase::Run()
{
    Observations observations(comp);
    PrePhase();
    PhaseStatus status = DoPhase();
    PostPhase(status);
    observations.Check(status);
}

//------------------------------------------------------------------------
// PrePhase: perform dumps and checks before a phase executes
//
void Phase::PrePhase()
{
    comp->BeginPhase(m_phase);

#ifdef DEBUG

    // To help in the incremental conversion of jit activity to phases
    // without greatly increasing dump size or checked jit time, we
    // currently allow the phases that do pre-phase checks and
    // dumps via the phase object, and not via explicit calls from
    // the various methods in the phase.
    //
    // In the long run the aim is to get rid of all pre-phase checks
    // and dumps, relying instead on post-phase checks and dumps from
    // the preceeding phase.
    //
    // Currently the list is just the set of phases that have custom
    // derivations from the Phase class.
    static Phases s_allowlist[] = {PHASE_BUILD_SSA, PHASE_OPTIMIZE_VALNUM_CSES, PHASE_RATIONALIZE, PHASE_LOWERING,
                                   PHASE_STACK_LEVEL_SETTER};
    bool doPrePhase = false;

    for (size_t i = 0; i < sizeof(s_allowlist) / sizeof(Phases); i++)
    {
        if (m_phase == s_allowlist[i])
        {
            doPrePhase = true;
            break;
        }
    }

    if (VERBOSE)
    {
        if (doPrePhase)
        {
            printf("Trees before %s\n", m_name);
            comp->fgDispBasicBlocks(true);
        }

        if (comp->compIsForInlining())
        {
            printf("\n*************** Inline @[%06u] Starting PHASE %s\n",
                   Compiler::dspTreeID(comp->impInlineInfo->iciCall), m_name);
        }
        else
        {
            printf("\n*************** Starting PHASE %s\n", m_name);
        }
    }

    if (doPrePhase)
    {
        if ((comp->activePhaseChecks == PhaseChecks::CHECK_ALL) && (comp->expensiveDebugCheckLevel >= 2))
        {
            // If everyone used the Phase class, this would duplicate the PostPhase() from the previous phase.
            // But, not everyone does, so go ahead and do the check here, too.
            comp->fgDebugCheckBBlist();
            comp->fgDebugCheckLinks();
        }
    }
#endif // DEBUG

#if DUMP_FLOWGRAPHS
    comp->fgDumpFlowGraph(m_phase, Compiler::PhasePosition::PrePhase);
#endif // DUMP_FLOWGRAPHS
}

//------------------------------------------------------------------------
// PostPhase: perform dumps and checks after a phase executes
//
// Arguments:
//    status - status from the DoPhase call for this phase
//
void Phase::PostPhase(PhaseStatus status)
{
    comp->EndPhase(m_phase);

#ifdef DEBUG

    // Don't dump or check post phase unless the phase made changes.
    const bool        madeChanges   = (status != PhaseStatus::MODIFIED_NOTHING);
    const char* const statusMessage = madeChanges ? "" : " [no changes]";
    bool              doPostPhase   = false;

    // To help in the incremental conversion of jit activity to phases
    // without greatly increasing dump size or checked jit time, we
    // currently allow the phases that do post-phase checks and
    // dumps via the phase object, and not via explicit calls from
    // the various methods in the phase.
    //
    // As we remove the explicit checks and dumps from each phase, we
    // will add to this list; once all phases are updated, we can
    // remove the list entirely.
    //
    // This list includes custom derivations from the Phase class as
    // well as the new-style phases that have been updated to return
    // PhaseStatus from their DoPhase methods.
    //
<<<<<<< HEAD
    static Phases s_allowlist[] = {PHASE_IMPORTATION,      PHASE_IBCINSTR,
                                   PHASE_IBCPREP,          PHASE_INCPROFILE,
                                   PHASE_INDXCALL,         PHASE_MORPH_INLINE,
                                   PHASE_ALLOCATE_OBJECTS, PHASE_EMPTY_TRY,
                                   PHASE_EMPTY_FINALLY,    PHASE_MERGE_FINALLY_CHAINS,
                                   PHASE_CLONE_FINALLY,    PHASE_MERGE_THROWS,
                                   PHASE_MORPH_GLOBAL,     PHASE_INVERT_LOOPS,
                                   PHASE_OPTIMIZE_LAYOUT,  PHASE_FIND_LOOPS,
                                   PHASE_BUILD_SSA,        PHASE_RATIONALIZE,
                                   PHASE_LOWERING,         PHASE_STACK_LEVEL_SETTER,
                                   PHASE_FWD_SUB};
=======
    // clang-format off

    static Phases s_allowlist[] = {
        PHASE_INCPROFILE,
        PHASE_IBCPREP,
        PHASE_IMPORTATION,
        PHASE_PATCHPOINTS,
        PHASE_IBCINSTR,
        PHASE_INDXCALL,
        PHASE_MORPH_INLINE,
        PHASE_ALLOCATE_OBJECTS,
        PHASE_EMPTY_TRY,
        PHASE_EMPTY_FINALLY,
        PHASE_MERGE_FINALLY_CHAINS,
        PHASE_CLONE_FINALLY,
        PHASE_MERGE_THROWS,
        PHASE_MORPH_GLOBAL,
        PHASE_INVERT_LOOPS,
        PHASE_OPTIMIZE_LAYOUT,
        PHASE_FIND_LOOPS,
        PHASE_BUILD_SSA,
        PHASE_INSERT_GC_POLLS,
        PHASE_RATIONALIZE,
        PHASE_LOWERING,
        PHASE_STACK_LEVEL_SETTER};

    // clang-format on
>>>>>>> 73a5fcd2

    if (madeChanges)
    {
        for (size_t i = 0; i < sizeof(s_allowlist) / sizeof(Phases); i++)
        {
            if (m_phase == s_allowlist[i])
            {
                doPostPhase = true;
                break;
            }
        }
    }

    if (VERBOSE)
    {
        if (comp->compIsForInlining())
        {
            printf("\n*************** Inline @[%06u] Finishing PHASE %s%s\n",
                   Compiler::dspTreeID(comp->impInlineInfo->iciCall), m_name, statusMessage);
        }
        else
        {
            printf("\n*************** Finishing PHASE %s%s\n", m_name, statusMessage);
        }

        if (doPostPhase)
        {
            printf("Trees after %s\n", m_name);
            comp->fgDispBasicBlocks(true);
        }
    }

    if (doPostPhase)
    {
        if (comp->activePhaseChecks == PhaseChecks::CHECK_ALL)
        {
            comp->fgDebugCheckBBlist();
            comp->fgDebugCheckLinks();
            comp->fgDebugCheckNodesUniqueness();
            comp->fgVerifyHandlerTab();
        }
    }

    // Optionally check profile data, if we have any.
    //
    // There's no point checking until we've built pred lists, as
    // we can't easily reason about consistency without them.
    //
    // Bypass the "doPostPhase" filter until we're sure all
    // phases that mess with profile counts set their phase status
    // appropriately.
    //
    if ((JitConfig.JitProfileChecks() > 0) && comp->fgHaveProfileData() && comp->fgComputePredsDone)
    {
        comp->fgDebugCheckProfileData();
    }

#endif // DEBUG

#if DUMP_FLOWGRAPHS
    comp->fgDumpFlowGraph(m_phase, Compiler::PhasePosition::PostPhase);
#endif // DUMP_FLOWGRAPHS
}<|MERGE_RESOLUTION|>--- conflicted
+++ resolved
@@ -164,19 +164,6 @@
     // well as the new-style phases that have been updated to return
     // PhaseStatus from their DoPhase methods.
     //
-<<<<<<< HEAD
-    static Phases s_allowlist[] = {PHASE_IMPORTATION,      PHASE_IBCINSTR,
-                                   PHASE_IBCPREP,          PHASE_INCPROFILE,
-                                   PHASE_INDXCALL,         PHASE_MORPH_INLINE,
-                                   PHASE_ALLOCATE_OBJECTS, PHASE_EMPTY_TRY,
-                                   PHASE_EMPTY_FINALLY,    PHASE_MERGE_FINALLY_CHAINS,
-                                   PHASE_CLONE_FINALLY,    PHASE_MERGE_THROWS,
-                                   PHASE_MORPH_GLOBAL,     PHASE_INVERT_LOOPS,
-                                   PHASE_OPTIMIZE_LAYOUT,  PHASE_FIND_LOOPS,
-                                   PHASE_BUILD_SSA,        PHASE_RATIONALIZE,
-                                   PHASE_LOWERING,         PHASE_STACK_LEVEL_SETTER,
-                                   PHASE_FWD_SUB};
-=======
     // clang-format off
 
     static Phases s_allowlist[] = {
@@ -193,6 +180,7 @@
         PHASE_MERGE_FINALLY_CHAINS,
         PHASE_CLONE_FINALLY,
         PHASE_MERGE_THROWS,
+        PHASE_FWD_SUB,
         PHASE_MORPH_GLOBAL,
         PHASE_INVERT_LOOPS,
         PHASE_OPTIMIZE_LAYOUT,
@@ -204,7 +192,6 @@
         PHASE_STACK_LEVEL_SETTER};
 
     // clang-format on
->>>>>>> 73a5fcd2
 
     if (madeChanges)
     {
