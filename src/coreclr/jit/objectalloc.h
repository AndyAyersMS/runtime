// Licensed to the .NET Foundation under one or more agreements.
// The .NET Foundation licenses this file to you under the MIT license.

/*XXXXXXXXXXXXXXXXXXXXXXXXXXXXXXXXXXXXXXXXXXXXXXXXXXXXXXXXXXXXXXXXXXXXXXXXXXXXX
XXXXXXXXXXXXXXXXXXXXXXXXXXXXXXXXXXXXXXXXXXXXXXXXXXXXXXXXXXXXXXXXXXXXXXXXXXXXXXX
XX                                                                           XX
XX                         ObjectAllocator                                   XX
XX                                                                           XX
XXXXXXXXXXXXXXXXXXXXXXXXXXXXXXXXXXXXXXXXXXXXXXXXXXXXXXXXXXXXXXXXXXXXXXXXXXXXXXX
XXXXXXXXXXXXXXXXXXXXXXXXXXXXXXXXXXXXXXXXXXXXXXXXXXXXXXXXXXXXXXXXXXXXXXXXXXXXXXX
*/

/*****************************************************************************/
#ifndef OBJECTALLOC_H
#define OBJECTALLOC_H
/*****************************************************************************/

//===============================================================================
#include "phase.h"
#include "smallhash.h"
#include "vector.h"

// A use or def of an enumerator var in the code
//
struct EnumeratorVarAppearance
{
    EnumeratorVarAppearance(BasicBlock* block, Statement* stmt, GenTree** use, unsigned lclNum, bool isDef)
        : m_block(block)
        , m_stmt(stmt)
        , m_use(use)
        , m_lclNum(lclNum)
        , m_isDef(isDef)
        , m_isGuard(false)
    {
    }

    BasicBlock* m_block;
    Statement*  m_stmt;
    GenTree**   m_use;
    unsigned    m_lclNum;
    bool        m_isDef;
    bool        m_isGuard;
};

// Information about def and uses of enumerator vars, plus...
//
struct EnumeratorVar
{
    EnumeratorVarAppearance*                  m_def                = nullptr;
    jitstd::vector<EnumeratorVarAppearance*>* m_appearances        = nullptr;
    bool                                      m_hasMultipleDefs    = false;
    bool                                      m_isAllocTemp        = false;
    bool                                      m_isInitialAllocTemp = false;
    bool                                      m_isFinalAllocTemp   = false;
    bool                                      m_isUseTemp          = false;
};

typedef JitHashTable<unsigned, JitSmallPrimitiveKeyFuncs<unsigned>, EnumeratorVar*> EnumeratorVarMap;

// Describes a GDV guard
//
struct GuardInfo
{
    unsigned             m_local = BAD_VAR_NUM;
    CORINFO_CLASS_HANDLE m_type  = NO_CLASS_HANDLE;
    BasicBlock*          m_block = nullptr;
};

// Describes a guarded enumerator cloning candidate
//
struct CloneInfo : public GuardInfo
{
    CloneInfo()
    {
        m_blocks = BitVecOps::UninitVal();
    }

    // Pseudo-local tracking conditional escapes
    unsigned m_pseudoIndex = BAD_VAR_NUM;

    // Local allocated for the address of the enumerator
    unsigned m_enumeratorLocal = BAD_VAR_NUM;

    // Locals that must be rewritten in the clone, and map
    // to their appearances
    EnumeratorVarMap*         m_appearanceMap   = nullptr;
    unsigned                  m_appearanceCount = 0;
    jitstd::vector<unsigned>* m_allocTemps      = nullptr;

    // Where the enumerator allocation happens
    GenTree*    m_allocTree  = nullptr;
    Statement*  m_allocStmt  = nullptr;
    BasicBlock* m_allocBlock = nullptr;

    // Block holding the GDV test that decides if the enumerator will be allocated
    BasicBlock* m_domBlock = nullptr;

    // Blocks to clone (in order), and a set representation
    // of the same
    jitstd::vector<BasicBlock*>* m_blocksToClone = nullptr;
    BitVec                       m_blocks;

    // How to scale the profile in the cloned code
    weight_t m_profileScale = 0.0;

    // Status of this candidate
    bool m_checkedCanClone = false;
    bool m_canClone        = false;
    bool m_willClone       = false;
};

typedef JitHashTable<unsigned, JitSmallPrimitiveKeyFuncs<unsigned>, CloneInfo*> CloneMap;
typedef JitHashTable<GenTree*, JitPtrKeyFuncs<GenTree>, unsigned>               NodeToIndexMap;

class ObjectAllocator final : public Phase
{
    typedef SmallHashTable<unsigned int, unsigned int, 8U> LocalToLocalMap;
    enum ObjectAllocationType
    {
        OAT_NONE,
        OAT_NEWOBJ,
        OAT_NEWARR
    };

    //===============================================================================
    // Data members
    bool         m_IsObjectStackAllocationEnabled;
    bool         m_AnalysisDone;
    bool         m_isR2R;
    unsigned     m_bvCount;
    BitVecTraits m_bitVecTraits;
    unsigned     m_unknownSourceIndex;
    BitVec       m_EscapingPointers;
    // We keep the set of possibly-stack-pointing pointers as a superset of the set of
    // definitely-stack-pointing pointers. All definitely-stack-pointing pointers are in both sets.
    BitVec              m_PossiblyStackPointingPointers;
    BitVec              m_DefinitelyStackPointingPointers;
    LocalToLocalMap     m_HeapLocalToStackLocalMap;
    BitSetShortLongRep* m_ConnGraphAdjacencyMatrix;
    unsigned int        m_StackAllocMaxSize;

    // Info for conditionally-escaping locals
    LocalToLocalMap m_EnumeratorLocalToPseudoIndexMap;
    CloneMap        m_CloneMap;
    unsigned        m_nextLocalIndex;
    unsigned        m_firstPseudoIndex;
    unsigned        m_numPseudos;
    unsigned        m_maxPseudos;
    unsigned        m_regionsToClone;

<<<<<<< HEAD
    // Fields
    bool            m_trackStructFields;
    bool            m_trackObjectFields;
    unsigned        m_firstFieldIndex;
    unsigned        m_numFields;
    LocalToLocalMap m_FieldIndexToLocalIndexMap;
    LocalToLocalMap m_LocalIndexToFieldIndexMap;
=======
    // Struct fields
    bool           m_trackFields;
    NodeToIndexMap m_StoreAddressToIndexMap;
>>>>>>> a78f02b0

    //===============================================================================
    // Methods
public:
    ObjectAllocator(Compiler* comp);
    bool IsObjectStackAllocationEnabled() const;
    void EnableObjectStackAllocation();
    bool CanAllocateLclVarOnStack(unsigned int         lclNum,
                                  CORINFO_CLASS_HANDLE clsHnd,
                                  ObjectAllocationType allocType,
                                  ssize_t              length,
                                  unsigned int*        blockSize,
                                  const char**         reason,
                                  bool                 preliminaryCheck = false);

protected:
    virtual PhaseStatus DoPhase() override;

private:
    bool         IsTrackedType(var_types type);
    bool         IsTrackedLocal(unsigned lclNum);
    unsigned     LocalToIndex(unsigned lclNum);
    unsigned     IndexToLocal(unsigned bvIndex);
    bool         CanLclVarEscape(unsigned int lclNum);
    bool         CanIndexEscape(unsigned int index);
    void         MarkLclVarAsPossiblyStackPointing(unsigned int lclNum);
    void         MarkIndexAsPossiblyStackPointing(unsigned int index);
    void         MarkLclVarAsDefinitelyStackPointing(unsigned int lclNum);
    void         MarkIndexAsDefinitelyStackPointing(unsigned int index);
    bool         MayLclVarPointToStack(unsigned int lclNum);
    bool         DoesLclVarPointToStack(unsigned int lclNum);
    bool         MayIndexPointToStack(unsigned int index);
    bool         DoesIndexPointToStack(unsigned int index);
    void         PrepareAnalysis();
    void         DoAnalysis();
    void         MarkLclVarAsEscaping(unsigned int lclNum);
    void         MarkIndexAsEscaping(unsigned int lclNum);
    void         MarkEscapingVarsAndBuildConnGraph();
    void         AddConnGraphEdge(unsigned int sourceLclNum, unsigned int targetLclNum);
    void         AddConnGraphEdgeIndex(unsigned int sourceIndex, unsigned int targetIndex);
    void         ComputeEscapingNodes(BitVecTraits* bitVecTraits, BitVec& escapingNodes);
    void         ComputeStackObjectPointers(BitVecTraits* bitVecTraits);
    bool         MorphAllocObjNodes();
    void         RewriteUses();
    GenTree*     MorphAllocObjNodeIntoHelperCall(GenTreeAllocObj* allocObj);
    unsigned int MorphAllocObjNodeIntoStackAlloc(GenTreeAllocObj* allocObj,
                                                 ClassLayout*     layout,
                                                 BasicBlock*      block,
                                                 Statement*       stmt);
    unsigned int MorphNewArrNodeIntoStackAlloc(GenTreeCall*         newArr,
                                               CORINFO_CLASS_HANDLE clsHnd,
                                               unsigned int         length,
                                               unsigned int         blockSize,
                                               BasicBlock*          block,
                                               Statement*           stmt);
    struct BuildConnGraphVisitorCallbackData;
    void                 AnalyzeParentStack(ArrayStack<GenTree*>* parentStack, unsigned int lclNum, BasicBlock* block);
    void                 UpdateAncestorTypes(GenTree*              tree,
                                             ArrayStack<GenTree*>* parentStack,
                                             var_types             newType,
                                             var_types             newFieldType);
    ObjectAllocationType AllocationKind(GenTree* tree);

    // Conditionally escaping allocation support
    //
    void     CheckForGuardedAllocationOrCopy(BasicBlock* block, Statement* stmt, GenTree** use, unsigned lclNum);
    bool     CheckForGuardedUse(BasicBlock* block, GenTree* tree, unsigned lclNum);
    bool     CheckForEnumeratorUse(unsigned lclNum, unsigned dstLclNum);
    bool     IsGuarded(BasicBlock* block, GenTree* tree, GuardInfo* info, bool testOutcome);
    GenTree* IsGuard(BasicBlock* block, GuardInfo* info);
    unsigned NewPseudoIndex();

    bool CanHavePseudos()
    {
        return (m_maxPseudos > 0);
    }

    void RecordAppearance(unsigned lclNum, BasicBlock* block, Statement* stmt, GenTree** use);
    bool AnalyzeIfCloningCanPreventEscape(BitVecTraits* bitVecTraits,
                                          BitVec&       escapingNodes,
                                          BitVec&       escapingNodesToProcess);
    bool CanClone(CloneInfo* info);
    bool CheckCanClone(CloneInfo* info);
    bool CloneOverlaps(CloneInfo* info);
    bool ShouldClone(CloneInfo* info);
    void CloneAndSpecialize(CloneInfo* info);
    void CloneAndSpecialize();

    static const unsigned int s_StackAllocMaxSize = 0x2000U;

    ClassLayout* GetBoxedLayout(ClassLayout* structLayout);
    ClassLayout* GetNonGCLayout(ClassLayout* existingLayout);
    ClassLayout* GetByrefLayout(ClassLayout* existingLayout);

    unsigned GetFieldIndexFromLocal(unsigned lclNum);
    unsigned GetFieldIndexFromLocalIndex(unsigned lclIndex);
    unsigned GetLocalFromFieldIndex(unsigned fieldIndex);

#ifdef DEBUG
    void DumpIndex(unsigned bvIndex);
#endif
};

//------------------------------------------------------------------------
// IsObjectStackAllocationEnabled: Returns true iff object stack allocation is enabled
//
// Return Value:
//    Returns true iff object stack allocation is enabled

inline bool ObjectAllocator::IsObjectStackAllocationEnabled() const
{
    return m_IsObjectStackAllocationEnabled;
}

//------------------------------------------------------------------------
// EnableObjectStackAllocation:       Enable object stack allocation.

inline void ObjectAllocator::EnableObjectStackAllocation()
{
    m_IsObjectStackAllocationEnabled = true;
}

//------------------------------------------------------------------------
// CanIndexEscape:          Returns true iff resource described by index can
//                           potentially escape from the method
//
// Arguments:
//    index   - bv index
//
// Return Value:
//    Returns true if so

inline bool ObjectAllocator::CanIndexEscape(unsigned int index)
{
    return BitVecOps::IsMember(&m_bitVecTraits, m_EscapingPointers, index);
}

//------------------------------------------------------------------------
// CanLclVarEscape:          Returns true iff local variable can
//                           potentially escape from the method
//
// Arguments:
//    lclNum   - Local variable number
//
// Return Value:
//    Returns true iff local variable can potentially escape from the method

inline bool ObjectAllocator::CanLclVarEscape(unsigned int lclNum)
{
    if (!IsTrackedLocal(lclNum))
    {
        return true;
    }

    return CanIndexEscape(LocalToIndex(lclNum));
}

//------------------------------------------------------------------------
// MayIndexPointToStack:          Returns true iff the resource described by index may
//                                 point to a stack-allocated object
//
// Arguments:
//    index   - bv index
//
// Return Value:
//    Returns true if so.
//
inline bool ObjectAllocator::MayIndexPointToStack(unsigned int index)
{
    assert(m_AnalysisDone);
    return BitVecOps::IsMember(&m_bitVecTraits, m_PossiblyStackPointingPointers, index);
}

//------------------------------------------------------------------------
// MayLclVarPointToStack:          Returns true iff local variable may
//                                 point to a stack-allocated object
//
// Arguments:
//    lclNum   - Local variable number
//
// Return Value:
//    Returns true iff local variable may point to a stack-allocated object
//
inline bool ObjectAllocator::MayLclVarPointToStack(unsigned int lclNum)
{
    assert(m_AnalysisDone);

    if (!IsTrackedLocal(lclNum))
    {
        return false;
    }

    return MayIndexPointToStack(LocalToIndex(lclNum));
}

//------------------------------------------------------------------------
// DoesIndexPointToStack:         Returns true iff the resource described by index definitely
//                                 points to a stack-allocated object (or is null)
//
// Arguments:
//    index   - bv index
//
// Return Value:
//    Returns true if so.
//
inline bool ObjectAllocator::DoesIndexPointToStack(unsigned int index)
{
    assert(m_AnalysisDone);
    return BitVecOps::IsMember(&m_bitVecTraits, m_DefinitelyStackPointingPointers, index);
}

//------------------------------------------------------------------------
// DoesLclVarPointToStack:         Returns true iff local variable definitely
//                                 points to a stack-allocated object (or is null)
//
// Arguments:
//    lclNum   - Local variable number
//
// Return Value:
//    Returns true iff local variable definitely points to a stack-allocated object
//    (or is null)
//
inline bool ObjectAllocator::DoesLclVarPointToStack(unsigned int lclNum)
{
    assert(m_AnalysisDone);

    if (!IsTrackedLocal(lclNum))
    {
        return false;
    }

    return DoesIndexPointToStack(LocalToIndex(lclNum));
}

//===============================================================================

#endif // OBJECTALLOC_H<|MERGE_RESOLUTION|>--- conflicted
+++ resolved
@@ -148,19 +148,15 @@
     unsigned        m_maxPseudos;
     unsigned        m_regionsToClone;
 
-<<<<<<< HEAD
     // Fields
+
     bool            m_trackStructFields;
     bool            m_trackObjectFields;
     unsigned        m_firstFieldIndex;
     unsigned        m_numFields;
+	NodeToIndexMap  m_StoreAddressToIndexMap;
     LocalToLocalMap m_FieldIndexToLocalIndexMap;
     LocalToLocalMap m_LocalIndexToFieldIndexMap;
-=======
-    // Struct fields
-    bool           m_trackFields;
-    NodeToIndexMap m_StoreAddressToIndexMap;
->>>>>>> a78f02b0
 
     //===============================================================================
     // Methods
