// Licensed to the .NET Foundation under one or more agreements.
// The .NET Foundation licenses this file to you under the MIT license.

/*XXXXXXXXXXXXXXXXXXXXXXXXXXXXXXXXXXXXXXXXXXXXXXXXXXXXXXXXXXXXXXXXXXXXXXXXXXXXX
XXXXXXXXXXXXXXXXXXXXXXXXXXXXXXXXXXXXXXXXXXXXXXXXXXXXXXXXXXXXXXXXXXXXXXXXXXXXXXX
XX                                                                           XX
XX                         ObjectAllocator                                   XX
XX                                                                           XX
XXXXXXXXXXXXXXXXXXXXXXXXXXXXXXXXXXXXXXXXXXXXXXXXXXXXXXXXXXXXXXXXXXXXXXXXXXXXXXX
XXXXXXXXXXXXXXXXXXXXXXXXXXXXXXXXXXXXXXXXXXXXXXXXXXXXXXXXXXXXXXXXXXXXXXXXXXXXXXX
*/

/*****************************************************************************/
#ifndef OBJECTALLOC_H
#define OBJECTALLOC_H
/*****************************************************************************/

//===============================================================================
#include "phase.h"
#include "smallhash.h"
#include "vector.h"

// A use or def of an enumerator var in the code
//
struct EnumeratorVarAppearance
{
    EnumeratorVarAppearance(BasicBlock* block, Statement* stmt, GenTree** use, unsigned lclNum, bool isDef)
        : m_block(block)
        , m_stmt(stmt)
        , m_use(use)
        , m_lclNum(lclNum)
        , m_isDef(isDef)
        , m_isGuard(false)
    {
    }

    BasicBlock* m_block;
    Statement*  m_stmt;
    GenTree**   m_use;
    unsigned    m_lclNum;
    bool        m_isDef;
    bool        m_isGuard;
};

// Information about def and uses of enumerator vars, plus...
//
struct EnumeratorVar
{
    EnumeratorVarAppearance*                  m_def                = nullptr;
    jitstd::vector<EnumeratorVarAppearance*>* m_appearances        = nullptr;
    bool                                      m_hasMultipleDefs    = false;
    bool                                      m_isAllocTemp        = false;
    bool                                      m_isInitialAllocTemp = false;
    bool                                      m_isFinalAllocTemp   = false;
    bool                                      m_isUseTemp          = false;
};

typedef JitHashTable<unsigned, JitSmallPrimitiveKeyFuncs<unsigned>, EnumeratorVar*> EnumeratorVarMap;

// Describes a GDV guard
//
struct GuardInfo
{
    unsigned             m_local = BAD_VAR_NUM;
    CORINFO_CLASS_HANDLE m_type  = NO_CLASS_HANDLE;
    BasicBlock*          m_block = nullptr;
};

// Describes a guarded enumerator cloning candidate
//
struct CloneInfo : public GuardInfo
{
    CloneInfo()
    {
        m_blocks = BitVecOps::UninitVal();
    }

    // Pseudo-local tracking conditional escapes
    unsigned m_pseudoIndex = BAD_VAR_NUM;

    // Local allocated for the address of the enumerator
    unsigned m_enumeratorLocal = BAD_VAR_NUM;

    // Locals that must be rewritten in the clone, and map
    // to their appearances
    EnumeratorVarMap*         m_appearanceMap   = nullptr;
    unsigned                  m_appearanceCount = 0;
    jitstd::vector<unsigned>* m_allocTemps      = nullptr;

    // Where the enumerator allocation happens
    GenTree*    m_allocTree  = nullptr;
    Statement*  m_allocStmt  = nullptr;
    BasicBlock* m_allocBlock = nullptr;

    // Block holding the GDV test that decides if the enumerator will be allocated
    BasicBlock* m_domBlock = nullptr;

    // Blocks to clone (in order), and a set representation
    // of the same
    jitstd::vector<BasicBlock*>* m_blocksToClone = nullptr;
    BitVec                       m_blocks;

    // How to scale the profile in the cloned code
    weight_t m_profileScale = 0.0;

    // Status of this candidate
    bool m_checkedCanClone = false;
    bool m_canClone        = false;
    bool m_willClone       = false;
};

typedef JitHashTable<unsigned, JitSmallPrimitiveKeyFuncs<unsigned>, CloneInfo*> CloneMap;
typedef JitHashTable<GenTree*, JitPtrKeyFuncs<GenTree>, unsigned>               NodeToIndexMap;

class ObjectAllocator final : public Phase
{
    enum ObjectAllocationType
    {
        OAT_NONE,
        OAT_NEWOBJ,
        OAT_NEWARR
    };

    struct AllocationCandidate
    {
        AllocationCandidate(
            BasicBlock* block, Statement* statement, GenTree* tree, unsigned lclNum, ObjectAllocationType allocType)
            : m_block(block)
            , m_statement(statement)
            , m_tree(tree)
            , m_lclNum(lclNum)
            , m_allocType(allocType)
            , m_onHeapReason(nullptr)
            , m_bashCall(false)
        {
        }

        BasicBlock* const          m_block;
        Statement* const           m_statement;
        GenTree* const             m_tree;
        unsigned const             m_lclNum;
        ObjectAllocationType const m_allocType;
        const char*                m_onHeapReason;
        bool                       m_bashCall;
    };

    typedef SmallHashTable<unsigned int, unsigned int, 8U> LocalToLocalMap;

    //===============================================================================
    // Data members
    bool         m_IsObjectStackAllocationEnabled;
    bool         m_AnalysisDone;
    bool         m_isR2R;
    unsigned     m_bvCount;
    BitVecTraits m_bitVecTraits;
    unsigned     m_unknownSourceIndex;
    BitVec       m_EscapingPointers;
    // We keep the set of possibly-stack-pointing pointers as a superset of the set of
    // definitely-stack-pointing pointers. All definitely-stack-pointing pointers are in both sets.
    BitVec              m_PossiblyStackPointingPointers;
    BitVec              m_DefinitelyStackPointingPointers;
    LocalToLocalMap     m_HeapLocalToStackLocalMap;
    BitSetShortLongRep* m_ConnGraphAdjacencyMatrix;
    unsigned int        m_StackAllocMaxSize;
    unsigned            m_stackAllocationCount;

    // Info for conditionally-escaping locals
    LocalToLocalMap m_EnumeratorLocalToPseudoIndexMap;
    CloneMap        m_CloneMap;
    unsigned        m_nextLocalIndex;
    unsigned        m_firstPseudoIndex;
    unsigned        m_numPseudos;
    unsigned        m_maxPseudos;
    unsigned        m_regionsToClone;

    // Fields

    bool            m_trackStructFields;
    bool            m_trackObjectFields;
    unsigned        m_firstFieldIndex;
    unsigned        m_numFields;
    NodeToIndexMap  m_StoreAddressToIndexMap;
    LocalToLocalMap m_FieldIndexToLocalIndexMap;
    LocalToLocalMap m_LocalIndexToFieldIndexMap;

    //===============================================================================
    // Methods
public:
    ObjectAllocator(Compiler* comp);
    bool IsObjectStackAllocationEnabled() const;
    void EnableObjectStackAllocation();
    bool CanAllocateLclVarOnStack(unsigned int         lclNum,
                                  CORINFO_CLASS_HANDLE clsHnd,
                                  ObjectAllocationType allocType,
                                  ssize_t              length,
                                  unsigned int*        blockSize,
                                  const char**         reason,
                                  bool                 preliminaryCheck = false);

protected:
    virtual PhaseStatus DoPhase() override;

private:
    bool         IsTrackedType(var_types type);
    bool         IsTrackedLocal(unsigned lclNum);
    unsigned     LocalToIndex(unsigned lclNum);
    unsigned     IndexToLocal(unsigned bvIndex);
    bool         CanLclVarEscape(unsigned int lclNum);
    bool         CanIndexEscape(unsigned int index);
    void         MarkLclVarAsPossiblyStackPointing(unsigned int lclNum);
    void         MarkIndexAsPossiblyStackPointing(unsigned int index);
    void         MarkLclVarAsDefinitelyStackPointing(unsigned int lclNum);
    void         MarkIndexAsDefinitelyStackPointing(unsigned int index);
    bool         MayLclVarPointToStack(unsigned int lclNum);
    bool         DoesLclVarPointToStack(unsigned int lclNum);
    bool         MayIndexPointToStack(unsigned int index);
    bool         DoesIndexPointToStack(unsigned int index);
    void         PrepareAnalysis();
    void         DoAnalysis();
    void         MarkLclVarAsEscaping(unsigned int lclNum);
    void         MarkIndexAsEscaping(unsigned int lclNum);
    void         MarkEscapingVarsAndBuildConnGraph();
    void         AddConnGraphEdge(unsigned int sourceLclNum, unsigned int targetLclNum);
    void         AddConnGraphEdgeIndex(unsigned int sourceIndex, unsigned int targetIndex);
    void         ComputeEscapingNodes(BitVecTraits* bitVecTraits, BitVec& escapingNodes);
    void         ComputeStackObjectPointers(BitVecTraits* bitVecTraits);
    bool         MorphAllocObjNodes();
    void         MorphAllocObjNode(AllocationCandidate& candidate);
    bool         MorphAllocObjNodeHelper(AllocationCandidate& candidate);
    bool         MorphAllocObjNodeHelperArr(AllocationCandidate& candidate);
    bool         MorphAllocObjNodeHelperObj(AllocationCandidate& candidate);
    void         RewriteUses();
    GenTree*     MorphAllocObjNodeIntoHelperCall(GenTreeAllocObj* allocObj);
    unsigned int MorphAllocObjNodeIntoStackAlloc(GenTreeAllocObj* allocObj,
                                                 ClassLayout*     layout,
                                                 BasicBlock*      block,
                                                 Statement*       stmt);
    unsigned int MorphNewArrNodeIntoStackAlloc(GenTreeCall*         newArr,
                                               CORINFO_CLASS_HANDLE clsHnd,
                                               unsigned int         length,
                                               unsigned int         blockSize,
                                               BasicBlock*          block,
                                               Statement*           stmt);
    struct BuildConnGraphVisitorCallbackData;
<<<<<<< HEAD
    void                 AnalyzeParentStack(ArrayStack<GenTree*>* parentStack, unsigned int lclNum, BasicBlock* block);
    void                 UpdateAncestorTypes(GenTree*              tree,
                                             ArrayStack<GenTree*>* parentStack,
                                             var_types             newType,
                                             var_types             newFieldType);
=======
    void AnalyzeParentStack(ArrayStack<GenTree*>* parentStack, unsigned int lclNum, BasicBlock* block);
    void UpdateAncestorTypes(
        GenTree* tree, ArrayStack<GenTree*>* parentStack, var_types newType, ClassLayout* newLayout, bool retypeFields);
>>>>>>> 1c653e91
    ObjectAllocationType AllocationKind(GenTree* tree);

    // Conditionally escaping allocation support
    //
    void     CheckForGuardedAllocationOrCopy(BasicBlock* block, Statement* stmt, GenTree** use, unsigned lclNum);
    bool     CheckForGuardedUse(BasicBlock* block, GenTree* tree, unsigned lclNum);
    bool     CheckForEnumeratorUse(unsigned lclNum, unsigned dstLclNum);
    bool     IsGuarded(BasicBlock* block, GenTree* tree, GuardInfo* info, bool testOutcome);
    GenTree* IsGuard(BasicBlock* block, GuardInfo* info);
    unsigned NewPseudoIndex();

    bool CanHavePseudos()
    {
        return (m_maxPseudos > 0);
    }

    void RecordAppearance(unsigned lclNum, BasicBlock* block, Statement* stmt, GenTree** use);
    bool AnalyzeIfCloningCanPreventEscape(BitVecTraits* bitVecTraits,
                                          BitVec&       escapingNodes,
                                          BitVec&       escapingNodesToProcess);
    bool CanClone(CloneInfo* info);
    bool CheckCanClone(CloneInfo* info);
    bool CloneOverlaps(CloneInfo* info);
    bool ShouldClone(CloneInfo* info);
    void CloneAndSpecialize(CloneInfo* info);
    void CloneAndSpecialize();

    static const unsigned int s_StackAllocMaxSize = 0x2000U;

    ClassLayout* GetBoxedLayout(ClassLayout* structLayout);
    ClassLayout* GetNonGCLayout(ClassLayout* existingLayout);
    ClassLayout* GetByrefLayout(ClassLayout* existingLayout);

    unsigned GetFieldIndexFromLocal(unsigned lclNum);
    unsigned GetFieldIndexFromLocalIndex(unsigned lclIndex);
    unsigned GetLocalFromFieldIndex(unsigned fieldIndex);

#ifdef DEBUG
    void DumpIndex(unsigned bvIndex);
#endif
};

//------------------------------------------------------------------------
// IsObjectStackAllocationEnabled: Returns true iff object stack allocation is enabled
//
// Return Value:
//    Returns true iff object stack allocation is enabled

inline bool ObjectAllocator::IsObjectStackAllocationEnabled() const
{
    return m_IsObjectStackAllocationEnabled;
}

//------------------------------------------------------------------------
// EnableObjectStackAllocation:       Enable object stack allocation.

inline void ObjectAllocator::EnableObjectStackAllocation()
{
    m_IsObjectStackAllocationEnabled = true;
}

//------------------------------------------------------------------------
// CanIndexEscape:          Returns true iff resource described by index can
//                           potentially escape from the method
//
// Arguments:
//    index   - bv index
//
// Return Value:
//    Returns true if so

inline bool ObjectAllocator::CanIndexEscape(unsigned int index)
{
    return BitVecOps::IsMember(&m_bitVecTraits, m_EscapingPointers, index);
}

//------------------------------------------------------------------------
// CanLclVarEscape:          Returns true iff local variable can
//                           potentially escape from the method
//
// Arguments:
//    lclNum   - Local variable number
//
// Return Value:
//    Returns true iff local variable can potentially escape from the method

inline bool ObjectAllocator::CanLclVarEscape(unsigned int lclNum)
{
    if (!IsTrackedLocal(lclNum))
    {
        return true;
    }

    return CanIndexEscape(LocalToIndex(lclNum));
}

//------------------------------------------------------------------------
// MayIndexPointToStack:          Returns true iff the resource described by index may
//                                 point to a stack-allocated object
//
// Arguments:
//    index   - bv index
//
// Return Value:
//    Returns true if so.
//
inline bool ObjectAllocator::MayIndexPointToStack(unsigned int index)
{
    assert(m_AnalysisDone);
    return BitVecOps::IsMember(&m_bitVecTraits, m_PossiblyStackPointingPointers, index);
}

//------------------------------------------------------------------------
// MayLclVarPointToStack:          Returns true iff local variable may
//                                 point to a stack-allocated object
//
// Arguments:
//    lclNum   - Local variable number
//
// Return Value:
//    Returns true iff local variable may point to a stack-allocated object
//
inline bool ObjectAllocator::MayLclVarPointToStack(unsigned int lclNum)
{
    assert(m_AnalysisDone);

    if (!IsTrackedLocal(lclNum))
    {
        return false;
    }

    return MayIndexPointToStack(LocalToIndex(lclNum));
}

//------------------------------------------------------------------------
// DoesIndexPointToStack:         Returns true iff the resource described by index definitely
//                                 points to a stack-allocated object (or is null)
//
// Arguments:
//    index   - bv index
//
// Return Value:
//    Returns true if so.
//
inline bool ObjectAllocator::DoesIndexPointToStack(unsigned int index)
{
    assert(m_AnalysisDone);
    return BitVecOps::IsMember(&m_bitVecTraits, m_DefinitelyStackPointingPointers, index);
}

//------------------------------------------------------------------------
// DoesLclVarPointToStack:         Returns true iff local variable definitely
//                                 points to a stack-allocated object (or is null)
//
// Arguments:
//    lclNum   - Local variable number
//
// Return Value:
//    Returns true iff local variable definitely points to a stack-allocated object
//    (or is null)
//
inline bool ObjectAllocator::DoesLclVarPointToStack(unsigned int lclNum)
{
    assert(m_AnalysisDone);

    if (!IsTrackedLocal(lclNum))
    {
        return false;
    }

    return DoesIndexPointToStack(LocalToIndex(lclNum));
}

//===============================================================================

#endif // OBJECTALLOC_H<|MERGE_RESOLUTION|>--- conflicted
+++ resolved
@@ -242,17 +242,9 @@
                                                BasicBlock*          block,
                                                Statement*           stmt);
     struct BuildConnGraphVisitorCallbackData;
-<<<<<<< HEAD
-    void                 AnalyzeParentStack(ArrayStack<GenTree*>* parentStack, unsigned int lclNum, BasicBlock* block);
-    void                 UpdateAncestorTypes(GenTree*              tree,
-                                             ArrayStack<GenTree*>* parentStack,
-                                             var_types             newType,
-                                             var_types             newFieldType);
-=======
     void AnalyzeParentStack(ArrayStack<GenTree*>* parentStack, unsigned int lclNum, BasicBlock* block);
     void UpdateAncestorTypes(
-        GenTree* tree, ArrayStack<GenTree*>* parentStack, var_types newType, ClassLayout* newLayout, bool retypeFields);
->>>>>>> 1c653e91
+        GenTree* tree, ArrayStack<GenTree*>* parentStack, var_types newType, ClassLayout* newLayout, var_types newFieldType);
     ObjectAllocationType AllocationKind(GenTree* tree);
 
     // Conditionally escaping allocation support
