// Licensed to the .NET Foundation under one or more agreements.
// The .NET Foundation licenses this file to you under the MIT license.

//////////////////////////////////////////////////////////////////////////////////////////////////////////
//
// NOTE NOTE NOTE NOTE NOTE NOTE NOTE NOTE NOTE NOTE NOTE NOTE NOTE NOTE NOTE NOTE NOTE NOTE NOTE NOTE
//
// #JITEEVersionIdentifier
//
// This GUID represents the version of the JIT/EE interface. Any time the interface between the JIT and
// the EE changes (by adding or removing methods to any interface shared between them), this GUID should
// be changed. This is the identifier verified by ICorJitCompiler::getVersionIdentifier().
//
// You can use "uuidgen.exe -s" to generate this value.
//
// Note that this file is parsed by some tools, namely superpmi.py, so make sure the first line is exactly
// of the form:
//
//   constexpr GUID JITEEVersionIdentifier = { /* 1776ab48-edfa-49be-a11f-ec216b28174c */
//
// (without the leading slashes or spaces).
//
// See docs/project/updating-jitinterface.md for details
//
// **** NOTE TO INTEGRATORS:
//
// If there is a merge conflict here, because the version changed in two different places, you must
// create a **NEW** GUID, not simply choose one or the other!
//
// NOTE NOTE NOTE NOTE NOTE NOTE NOTE NOTE NOTE NOTE NOTE NOTE NOTE NOTE NOTE NOTE NOTE NOTE NOTE NOTE
//
//////////////////////////////////////////////////////////////////////////////////////////////////////////
//

#ifndef GUID_DEFINED
typedef struct _GUID {
    uint32_t   Data1;    // NOTE: diff from Win32, for LP64
    uint16_t   Data2;
    uint16_t   Data3;
    uint8_t    Data4[ 8 ];
} GUID;
typedef const GUID *LPCGUID;
#define GUID_DEFINED
#endif // !GUID_DEFINED

<<<<<<< HEAD
constexpr GUID JITEEVersionIdentifier = { /* 476dc9ca-35a9-45a1-b0d3-67fc3137559f */
    0x476dc9ca,
    0x35a9,
    0x45a1,
    {0xb0, 0xd3, 0x67, 0xfc, 0x31, 0x37, 0x55, 0x9f}
=======
constexpr GUID JITEEVersionIdentifier = { /* e428e66d-5e0e-4320-ad8a-fa5a50f6da07 */
    0xe428e66d,
    0x5e0e,
    0x4320,
    {0xad, 0x8a, 0xfa, 0x5a, 0x50, 0xf6, 0xda, 0x07}
>>>>>>> 4a7ac0e1
  };

//////////////////////////////////////////////////////////////////////////////////////////////////////////
//
// END JITEEVersionIdentifier
//
//////////////////////////////////////////////////////////////////////////////////////////////////////////<|MERGE_RESOLUTION|>--- conflicted
+++ resolved
@@ -43,19 +43,11 @@
 #define GUID_DEFINED
 #endif // !GUID_DEFINED
 
-<<<<<<< HEAD
-constexpr GUID JITEEVersionIdentifier = { /* 476dc9ca-35a9-45a1-b0d3-67fc3137559f */
-    0x476dc9ca,
-    0x35a9,
-    0x45a1,
-    {0xb0, 0xd3, 0x67, 0xfc, 0x31, 0x37, 0x55, 0x9f}
-=======
 constexpr GUID JITEEVersionIdentifier = { /* e428e66d-5e0e-4320-ad8a-fa5a50f6da07 */
     0xe428e66d,
     0x5e0e,
     0x4320,
     {0xad, 0x8a, 0xfa, 0x5a, 0x50, 0xf6, 0xda, 0x07}
->>>>>>> 4a7ac0e1
   };
 
 //////////////////////////////////////////////////////////////////////////////////////////////////////////
