// Licensed to the .NET Foundation under one or more agreements.
// The .NET Foundation licenses this file to you under the MIT license.

using System;
using System.Runtime.InteropServices;
using System.Security.Cryptography.Apple;

internal static partial class Interop
{
    internal static partial class AppleCrypto
    {
        [DllImport(Libraries.AppleCryptoNative, EntryPoint = "AppleCryptoNative_HmacFree")]
        internal static extern void HmacFree(IntPtr handle);

        [GeneratedDllImport(Libraries.AppleCryptoNative, EntryPoint = "AppleCryptoNative_HmacCreate")]
        internal static partial SafeHmacHandle HmacCreate(PAL_HashAlgorithm algorithm, ref int cbDigest);

        [GeneratedDllImport(Libraries.AppleCryptoNative, EntryPoint = "AppleCryptoNative_HmacInit")]
        internal static partial int HmacInit(SafeHmacHandle ctx, byte[] pbKey, int cbKey);

        internal static int HmacUpdate(SafeHmacHandle ctx, ReadOnlySpan<byte> data) =>
            HmacUpdate(ctx, ref MemoryMarshal.GetReference(data), data.Length);

        [GeneratedDllImport(Libraries.AppleCryptoNative, EntryPoint = "AppleCryptoNative_HmacUpdate")]
        private static partial int HmacUpdate(SafeHmacHandle ctx, ref byte pbData, int cbData);

        internal static int HmacFinal(SafeHmacHandle ctx, ReadOnlySpan<byte> output) =>
            HmacFinal(ctx, ref MemoryMarshal.GetReference(output), output.Length);

        [GeneratedDllImport(Libraries.AppleCryptoNative, EntryPoint = "AppleCryptoNative_HmacFinal")]
        private static partial int HmacFinal(SafeHmacHandle ctx, ref byte pbOutput, int cbOutput);

        internal static int HmacCurrent(SafeHmacHandle ctx, ReadOnlySpan<byte> output) =>
            HmacCurrent(ctx, ref MemoryMarshal.GetReference(output), output.Length);

<<<<<<< HEAD
        [GeneratedDllImport(Libraries.AppleCryptoNative, EntryPoint = "AppleCryptoNative_HmacCurrent")]
        private static partial int HmacCurrent(SafeHmacHandle ctx, ref byte pbOutput, int cbOutput);
=======
        [DllImport(Libraries.AppleCryptoNative, EntryPoint = "AppleCryptoNative_HmacCurrent")]
        private static extern int HmacCurrent(SafeHmacHandle ctx, ref byte pbOutput, int cbOutput);

        [DllImport(Libraries.AppleCryptoNative, EntryPoint = "AppleCryptoNative_HmacOneShot")]
        internal static unsafe extern int HmacOneShot(
            PAL_HashAlgorithm algorithm,
            byte* pKey,
            int cbKey,
            byte* pData,
            int cbData,
            byte* pOutput,
            int cbOutput,
            out int cbDigest);
>>>>>>> 645dfe69
    }
}

namespace System.Security.Cryptography.Apple
{
    internal sealed class SafeHmacHandle : SafeHandle
    {
        public SafeHmacHandle()
            : base(IntPtr.Zero, ownsHandle: true)
        {
        }

        protected override bool ReleaseHandle()
        {
            Interop.AppleCrypto.HmacFree(handle);
            SetHandle(IntPtr.Zero);
            return true;
        }

        public override bool IsInvalid => handle == IntPtr.Zero;
    }
}<|MERGE_RESOLUTION|>--- conflicted
+++ resolved
@@ -33,12 +33,8 @@
         internal static int HmacCurrent(SafeHmacHandle ctx, ReadOnlySpan<byte> output) =>
             HmacCurrent(ctx, ref MemoryMarshal.GetReference(output), output.Length);
 
-<<<<<<< HEAD
         [GeneratedDllImport(Libraries.AppleCryptoNative, EntryPoint = "AppleCryptoNative_HmacCurrent")]
         private static partial int HmacCurrent(SafeHmacHandle ctx, ref byte pbOutput, int cbOutput);
-=======
-        [DllImport(Libraries.AppleCryptoNative, EntryPoint = "AppleCryptoNative_HmacCurrent")]
-        private static extern int HmacCurrent(SafeHmacHandle ctx, ref byte pbOutput, int cbOutput);
 
         [DllImport(Libraries.AppleCryptoNative, EntryPoint = "AppleCryptoNative_HmacOneShot")]
         internal static unsafe extern int HmacOneShot(
@@ -50,7 +46,6 @@
             byte* pOutput,
             int cbOutput,
             out int cbDigest);
->>>>>>> 645dfe69
     }
 }
 
