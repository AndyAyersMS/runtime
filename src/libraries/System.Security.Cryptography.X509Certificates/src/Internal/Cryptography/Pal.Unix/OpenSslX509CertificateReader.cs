--- conflicted
+++ resolved
@@ -513,13 +513,8 @@
 
                         Interop.Crypto.CheckValidOpenSslHandle(dataPtr);
 
-<<<<<<< HEAD
-                    byte[] extData = Interop.Crypto.GetAsn1StringBytes(dataPtr);
-                    bool critical = Interop.Crypto.X509ExtensionGetCritical(ext) != 0;
-=======
                         byte[] extData = Interop.Crypto.GetAsn1StringBytes(dataPtr);
-                        bool critical = Interop.Crypto.X509ExtensionGetCritical(ext);
->>>>>>> bcae2959
+                        bool critical = Interop.Crypto.X509ExtensionGetCritical(ext) != 0;
 
                         extensions[i] = new X509Extension(oid, extData, critical);
                     }
